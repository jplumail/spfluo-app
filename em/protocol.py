--- conflicted
+++ resolved
@@ -99,12 +99,8 @@
             micSet.setScannedPixelSize(scannedPixelSize)
         outFiles = [path]
         
-<<<<<<< HEAD
         i = 0
-        for f in files:
-=======
         for f in filePaths:
->>>>>>> 80f1d004
             dst = self._getPath(basename(f))            
             shutil.copyfile(f, dst)
             mic_dst = Micrograph(dst)
