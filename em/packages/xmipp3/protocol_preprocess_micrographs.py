--- conflicted
+++ resolved
@@ -78,13 +78,8 @@
         
         Protocol.__init__(self, **args)
         
-<<<<<<< HEAD
     def defineSteps(self):
         '''for each micrograph insert the steps to preprocess it
-=======
-    def _defineSteps(self):
-        '''for each micrograph call the downsampling function
->>>>>>> 01707142
         '''
         # Get pointer to input micrographs 
         self.inputMics = self.inputMicrographs.get() 
@@ -170,4 +165,4 @@
         
         self.outputMicrographs.setFileName(mdOut)
 
-        self._defineOutputs(micrograph=self.outputMicrographs)+        self.defineOutputs(micrograph=self.outputMicrographs)