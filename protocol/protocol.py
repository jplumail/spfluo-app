--- conflicted
+++ resolved
@@ -208,8 +208,10 @@
     pass
 
 class ProtParticlePicking(Protocol):
-<<<<<<< HEAD
-    pass
+    
+    def __init__(self, **args):
+        Protocol.__init__(self, **args)
+    
 
 class ProtAlign(Protocol):
     pass
@@ -218,10 +220,4 @@
     pass
 
 class ProtAlignClassify(Protocol):
-    pass
-=======
-    
-    def __init__(self, **args):
-        Protocol.__init__(self, **args)
-    
->>>>>>> 445d5ddc
+    pass