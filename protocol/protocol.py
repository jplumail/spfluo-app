# **************************************************************************
# *
# * Authors:     J.M. De la Rosa Trevin (jmdelarosa@cnb.csic.es)
# *
# * Unidad de  Bioinformatica of Centro Nacional de Biotecnologia , CSIC
# *
# * This program is free software; you can redistribute it and/or modify
# * it under the terms of the GNU General Public License as published by
# * the Free Software Foundation; either version 2 of the License, or
# * (at your option) any later version.
# *
# * This program is distributed in the hope that it will be useful,
# * but WITHOUT ANY WARRANTY; without even the implied warranty of
# * MERCHANTABILITY or FITNESS FOR A PARTICULAR PURPOSE.  See the
# * GNU General Public License for more details.
# *
# * You should have received a copy of the GNU General Public License
# * along with this program; if not, write to the Free Software
# * Foundation, Inc., 59 Temple Place, Suite 330, Boston, MA
# * 02111-1307  USA
# *
# *  All comments concerning this program package may be sent to the
# *  e-mail address 'jmdelarosa@cnb.csic.es'
# *
# **************************************************************************
"""
This modules contains classes required for the workflow
execution and tracking like: Step and Protocol
"""

import os
import datetime as dt
import pickle

from pyworkflow.object import OrderedObject, String, List, Integer, Boolean
from pyworkflow.utils.path import replaceExt, makePath, join, existsPath, cleanPath
from pyworkflow.utils.process import runJob
from pyworkflow.utils.log import *

STATUS_LAUNCHED = "launched"  # launched to queue system, only usefull for protocols
STATUS_RUNNING = "running"    # currently executing
STATUS_FAILED = "failed"      # it have been failed
STATUS_FINISHED = "finished"  # successfully finished
STATUS_WAITING_APPROVAL = "waiting approval"    # waiting for user interaction

# Following steps are only used for steps parallel execution
STATUS_READY = "ready" # The step is ready for execution, i.e. all requirements are done
STATUS_WAITING_OTHERS = "waiting_others" # There are some prerequisites steps that are not done yet


class Step(OrderedObject):
    """ Basic execution unit.
    It should defines its Input, Output
    and define a run method.
    """
    def __init__(self, **args):
        OrderedObject.__init__(self, **args)
        self._inputs = []
        self._outputs = []
        self._prerequisites = [] # which steps needs to be done first
        self.status = String()
        self.initTime = String()
        self.endTime = String()
        self.error = String()
        self.isInteractive = Boolean(False)
        
    def _storeAttributes(self, attrList, attrDict):
        """ Store all attributes in attrDict as 
        attributes of self, also store the key in attrList.
        """
        for key, value in attrDict.iteritems():
            attrList.append(key)
            setattr(self, key, value)
        
    def _defineInputs(self, **args):
        """ This function should be used to define
        those attributes considered as Input""" 
        self._storeAttributes(self._inputs, args)
        
    def _defineOutputs(self, **args):
        """ This function should be used to specify
        expected outputs""" 
        self._storeAttributes(self._outputs, args)
    
    def _preconditions(self):
        """ Check if the necessary conditions to
        step execution are met""" 
        return True
    
    def _postconditions(self):
        """ Check if the step have done well its task
        and accomplish its results""" 
        return True
    
    def _run(self):
        """ This is the function that will do the real job.
        It should be override by sub-classes.""" 
        pass
    
    def setRunning(self):
        """ The the state as STATE_RUNNING and 
        set the init and end times.
        """
        self.initTime.set(dt.datetime.now())
        self.endTime.set(None)
        self.status.set(STATUS_RUNNING)
        
    def setFailed(self, msg):
        """ Set the run failed and store an error message. """
        self.status.set(STATUS_FAILED)
        self.error.set(msg)
        
    def run(self):
        """ Do the job of this step"""
        self.setRunning() 
        try:
            self._run()
            if self.status == STATUS_RUNNING:
                if self.isInteractive.get():
                    # If the Step is interactive, after run
                    # it will be waiting for use to mark it as DONE
                    status = STATUS_WAITING_APPROVAL
                else:
                    
                    status = STATUS_FINISHED
                self.status.set(status)
        except Exception, e:
            self.setFailed(str(e))
            import traceback
            traceback.print_exc()
            
            raise #only in development
        finally:
            self.endTime.set(dt.datetime.now())


class FunctionStep(Step):
    """ This is a Step wrapper around a normal function
    This class will ease the insertion of Protocol function steps
    throught the function _insertFunctionStep""" 
    def __init__(self, funcName=None, *funcArgs, **args):
        """ Receive the function to execute and the 
        parameters to call it""" 
        Step.__init__(self)
        self.func = None # Function should be set before run
        self.funcName = String(funcName)
        self.funcArgs = funcArgs
        self.argsStr = String(pickle.dumps(funcArgs))
        self.isInteractive.set(args.get('isInteractive', False))
        
    def _run(self):
        resultFiles = self.func(*self.funcArgs)
        if resultFiles and len(resultFiles):
            missingFiles = existsPath(*resultFiles)
            if len(missingFiles):
                raise Exception('Missing files: ' + ' '.join(missingFiles))
            self.resultFiles = String(pickle.dumps(resultFiles))
    
    def _postconditions(self):
        """ This type of Step, will simply check
        as postconditions that the result files exists""" 
        if not hasattr(self, 'resultFiles'):
            return True
        files = pickle.loads(self.resultFiles.get())

        return len(existsPath(*files)) == 0
    
    def __eq__(self, other):
        """ Compare with other FunctionStep""" 
        
        print 'self.funcName', self.funcName, 'other.funcName', other.funcName 
        print 'self.funcArgs == other.funcArgs', self.funcArgs == other.funcArgs 
        print 'self.argsStr == other.argsStr', self.argsStr == other.argsStr
        return (self.funcName == other.funcName and
                #self.funcArgs == other.funcArgs and
                self.argsStr == other.argsStr)
        
    def __ne__(self, other):
        return not self.__eq__(other)
        
            
class RunJobStep(FunctionStep):
    """ This Step will wrapper the commonly used function runJob
    for launching specific programs with some parameters""" 
    def __init__(self, programName=None, arguments=None, resultFiles=[], **args):
        FunctionStep.__init__(self, 'runJob', programName, arguments)
        # Define the function that will do the job and return result files
        self.func = self._runJob
        self.mpi = 1
        self.threads = 1
        
    def _runJob(self, programName, arguments):
        """ Wrap around runJob function""" 
        runJob(None, programName, arguments, 
               numberOfMpi=self.mpi, numberOfThreads=self.threads)
        #TODO: Add the option to return resultFiles
             

MODE_RESUME = "resume"
MODE_RESTART = "restart"
MODE_CONTINUE = "continue"
         
                
class Protocol(Step):
    """ The Protocol is a higher type of Step.
    It also have the inputs, outputs and other Steps properties,
    but contains a list of steps that are executed
    """
    
    def __init__(self, **args):
        Step.__init__(self, **args)
        self.mode = String(args.get('mode', MODE_RESUME))
        self._steps = List() # List of steps that will be executed
        self.workingDir = String(args.get('workingDir', '.')) # All generated files should be inside workingDir
        self.mapper = args.get('mapper', None)
        self._createVarsFromDefinition(**args)
        # For non-parallel protocols mpi=1 and threads=1
        if not hasattr(self, 'numberOfMpi'):
            self.numberOfMpi = Integer(1)
        if not hasattr(self, 'numberOfThreads'):
            self.numberOfThreads = Integer(1)
        
    def _createVarsFromDefinition(self, **args):
        """ This function will setup the protocol instance variables
        from the Protocol Class definition, taking into account
        the variable type and default values.
        """
        if hasattr(self, '_definition'):
            for paramName, param in self._definition.iterParams():
                # Create the var with value comming from args or from 
                # the default param definition
                var = param.paramClass(args.get(paramName, param.default.get()))
                setattr(self, paramName, var)
        else:
            print "FIXME: Protocol '%s' has not DEFINITION" % self.getClassName()
        
    
    def _getFilename(self, key, **args):
        return self._templateDict[key] % args
    
    def _store(self, *objs):
        """ Stores objects of the protocol using the mapper.
        If not objects are passed, the whole protocol is stored.
        """
        if not self.mapper is None:
            if len(objs) == 0:
                self.mapper.store(self)
            else:
                for obj in objs:
                    self.mapper.store(obj)
            self.mapper.commit()
            
    def _insertChild(self, key, child):
        """ Insert a new child not stored previously.
        If stored previously, _store should be used.
        The child will be set as self.key attribute
        """
        setattr(self, key, child)
        self.mapper.insertChild(self, key, child)
        
    def _defineSteps(self):
        """ Define all the steps that will be executed. """
        pass
    
    def __insertStep(self, step):
        """ Insert a new step in the list. """
        self._steps.append(step)
        
    def _getPath(self, *paths):
        """ Return a path inside the workingDir. """
        return join(self.workingDir.get(), *paths)

    def _getExtraPath(self, *paths):
        """ Return a path inside the extra folder. """
        return self._getPath("extra", *paths)    
    
    def _getTmpPath(self, *paths):
        """ Return a path inside the tmp folder. """
        return self._getPath("tmp", *paths)   
        
    def _insertFunctionStep(self, funcName, *funcArgs, **args):
        """ Input params:
        funcName: the string name of the function to be run in the Step.
        *funcArgs: the variable list of arguments to pass to the function.
        **args: variable dictionary with extra params, NOT USED NOW.
        """
        step = FunctionStep(funcName, *funcArgs, **args)
        step.func = getattr(self, funcName)
        self.__insertStep(step)
        
    def _insertRunJobStep(self, progName, progArguments, resultFiles=[], **args):
        """ Insert an Step that will simple call runJob function
        **args: variable dictionary with extra params, NOT USED NOW.
        """
        step = RunJobStep(progName, progArguments, resultFiles)
        step.mpi = self.numberOfMpi.get()
        step.threads = self.numberOfThreads.get()
        self.__insertStep(step)
        
    def _enterWorkingDir(self):
        """ Change to the protocol working dir. """
        os.chdir(self.workingDir.get())
        
    def _leaveWorkingDir(self):
        """ This funcion make sense to use in conjunction 
        with _enterWorkingDir to go back to execution path.
        """
        os.chdir(self._currentDir)
        
    def __backupSteps(self):
        """ Store the Steps list in another variable to prevent
        overriden of stored steps when calling _defineSteps function.
        This is need to later find in which Step will start the run
        if the RESUME mode is used.
        """
        self._steps.setStore(False)
        self._prevSteps = self._steps
        self._steps = List() # create a new object for steps
        
    def __findStartingStep(self):
        """ From a previous run, compare self._steps and self._prevSteps
        to find which steps we need to start at, skipping sucessful done 
        and not changed steps. Steps that needs to be done, will be deleted
        from the previous run storage.
        """
        if self.mode.get() == MODE_RESTART:
            return 0
        
        n = min(len(self._steps), len(self._prevSteps))
        self._log.info("len(steps) " + str(len(self._steps)) + " len(prevSteps) " + str(len(self._prevSteps)))
        
        for i in range(n):
            newStep = self._steps[i]
            oldStep = self._prevSteps[i]
            print "i: ", i
            print " oldStep.status: ", str(oldStep.status)
            print " oldStep!=newStep", oldStep != newStep
            print " not post: ", not oldStep._postconditions()
            if (oldStep.status.get() != STATUS_FINISHED or
                newStep != oldStep or 
                not oldStep._postconditions()):
                return i
            
        return n
    
    def __cleanStepsFrom(self, index):
        """ Clean from the persistence all steps in self._prevSteps
        from that index. After this function self._steps is updated
        with steps from self._prevSteps (<index) and self._prevSteps is 
        deleted since is no longer needed.
        """
        self._steps[:index] = self._prevSteps[:index]
        
        #for oldStep in self._prevSteps[index:]:
        for oldStep in self._prevSteps: # This delete all and insert them later
            self.mapper.delete(oldStep)
            
        self._prevSteps = []
        
    def _stepStarted(self, step):
        """This function will be called whenever an step
        has started running.
        """
        self._log.info("STARTED: " + step.funcName.get())
        self.status.set(step.status)
        #self.mapper.insertChild(self._steps, self._steps.getIndexStr(self.currentStep),
        #                 step, self.namePrefix)
        self._store(step)
    
    def _stepFinished(self, step):
        """This function will be called whenever an step
        has finished its run.
        """
        self.endTime.set(step.endTime.get())
        self._store(self.endTime, step)
        self.currentStep += 1
<<<<<<< HEAD
        doContinue = True
        if self.status == STATUS_WAITING_APPROVAL:
            doContinue = False
            self.status.set(STATUS_WAITING_APPROVAL)
        elif self.status == STATUS_FAILED:
            doContinue = False
            self.setFailed("Protocol failed: " + step.error.get())
        print "FINISHED: ", step.funcName.get()
        return doContinue
=======
        if step.status == STATUS_FAILED:
            raise Exception("Protocol failed: " + step.error.get())
        self._log.info("FINISHED: " + step.funcName.get())
>>>>>>> cf7641c5
    
    def _runSteps(self, startIndex):
        """ Run all steps defined in self._steps. """
        self._steps.setStore(True) # Set steps to be stored
        self.setRunning()
        self._store()
        
        status = STATUS_FINISHED # Just for the case doesn't enter in the loop
        self._log.info(">>> Starting at step: " + str(startIndex))
        for step in self._steps[startIndex:]:
            step.run()
            
        self.status.set(status)
        self._store(self.status)
            
    
    def _run(self):
        self.__backupSteps() # Prevent from overriden previous stored steps
        self._defineSteps() # Define steps for execute later
        startIndex = self.__findStartingStep() # Find at which step we need to start
        self.__cleanStepsFrom(startIndex) # 
        
        paths = [self.workingDir.get(), self._getExtraPath(), self._getTmpPath()]
        
        # Clean working path if in RESTART mode
        if self.mode.get() == MODE_RESTART:
            cleanPath(*paths)
        # Create workingDir, extra and tmp paths
        makePath(*paths)
        
        self._runSteps(startIndex)
        

    def run(self):
        self._log = self.__getLogger()
        self._log.info('RUNNING PROTOCOL -----------------')
        self._log.info('   workingDir: ' + self.workingDir.get())
        self.currentStep = 1
        #self.namePrefix = replaceExt(self._steps.getName(), self._steps.strId()) #keep
        self._currentDir = os.getcwd() 
        self._run()
        outputs = [getattr(self, o) for o in self._outputs]
        #self._store(self.status, self.initTime, self.endTime, *outputs)
        self._store()
        self._log.info('------------------- PROTOCOL FINISHED')
        
    def __getLogger(self):
        #Initialize log
        logFile = self._getPath('log', 'protocol.log')
        return getFileLogger(logFile)

<|MERGE_RESOLUTION|>--- conflicted
+++ resolved
@@ -374,7 +374,6 @@
         self.endTime.set(step.endTime.get())
         self._store(self.endTime, step)
         self.currentStep += 1
-<<<<<<< HEAD
         doContinue = True
         if self.status == STATUS_WAITING_APPROVAL:
             doContinue = False
@@ -382,13 +381,8 @@
         elif self.status == STATUS_FAILED:
             doContinue = False
             self.setFailed("Protocol failed: " + step.error.get())
-        print "FINISHED: ", step.funcName.get()
+        self._log.info("FINISHED: " + step.funcName.get())
         return doContinue
-=======
-        if step.status == STATUS_FAILED:
-            raise Exception("Protocol failed: " + step.error.get())
-        self._log.info("FINISHED: " + step.funcName.get())
->>>>>>> cf7641c5
     
     def _runSteps(self, startIndex):
         """ Run all steps defined in self._steps. """
