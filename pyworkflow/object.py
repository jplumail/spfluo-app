--- conflicted
+++ resolved
@@ -97,15 +97,10 @@
         attrList = attrName.split('.')
         obj = self
         for partName in attrList:
-<<<<<<< HEAD
-            obj = getattr(obj, partName)
-            if obj is None:
-=======
             obj = getattr(obj, partName, None)
             if obj is None:
                 if ignoreMissing:
                     return
->>>>>>> 083dc809
                 raise Exception("Object.setAttributeValue: obj is None! attrName: "
                                 "%s, part: %s" % (attrName, partName))
         obj.set(value)
@@ -358,12 +353,8 @@
 
         return d
 
-<<<<<<< HEAD
-    def setAttributesFromDict(self, attrDict, setBasic=True):
-=======
     def setAttributesFromDict(self, attrDict, setBasic=True,
                               ignoreMissing=False):
->>>>>>> 083dc809
         """ Set object attributes from the dict obtained from getObjDict.
          WARNING: this function is yet experimental and not fully tested.
         """
@@ -374,11 +365,7 @@
 
         for attrName, value in attrDict.iteritems():
             if not attrName.startswith('object.'):
-<<<<<<< HEAD
-                self.setAttributeValue(attrName, value)
-=======
                 self.setAttributeValue(attrName, value, ignoreMissing)
->>>>>>> 083dc809
             
     def __getMappedDict(self, prefix, objDict):
         if prefix:
