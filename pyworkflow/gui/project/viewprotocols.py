#!/usr/bin/env python
# **************************************************************************
# *
# * Authors:     J.M. De la Rosa Trevin (delarosatrevin@scilifelab.se) [1]
# *
# * [1] SciLifeLab, Stockholm University
# *
# * This program is free software: you can redistribute it and/or modify
# * it under the terms of the GNU General Public License as published by
# * the Free Software Foundation, either version 3 of the License, or
# * (at your option) any later version.
# *
# * This program is distributed in the hope that it will be useful,
# * but WITHOUT ANY WARRANTY; without even the implied warranty of
# * MERCHANTABILITY or FITNESS FOR A PARTICULAR PURPOSE.  See the
# * GNU General Public License for more details.
# *
# * You should have received a copy of the GNU General Public License
# * along with this program.  If not, see <https://www.gnu.org/licenses/>.
# *
# *  All comments concerning this program package may be sent to the
# *  e-mail address 'scipion@cnb.csic.es'
# *
# **************************************************************************
from configparser import ConfigParser

from pyworkflow.project import MenuConfig
from pyworkflow import Config, TK

INIT_REFRESH_SECONDS = 5

"""
View with the protocols inside the main project window.
"""

import os
import json
import re
import tempfile
from collections import OrderedDict
import tkinter as tk
import tkinter.ttk as ttk
import datetime as dt

import pyworkflow.object as pwobj
import pyworkflow.utils as pwutils
import pyworkflow.protocol as pwprot
import pyworkflow.gui as pwgui
from pyworkflow.gui.dialog import askColor, FloatingMessage
from pyworkflow.viewer import DESKTOP_TKINTER, ProtocolViewer
from pyworkflow.utils.properties import Message, Icon, Color, KEYSYM
from pyworkflow.gui.project.utils import getStatusColorFromNode
from pyworkflow.gui.form import FormWindow
from pyworkflow.webservices import WorkflowRepository

DEFAULT_BOX_COLOR = '#f8f8f8'

ACTION_EDIT = Message.LABEL_EDIT
ACTION_RENAME = Message.LABEL_RENAME
ACTION_SELECT_TO = Message.LABEL_SELECT_TO
ACTION_COPY = Message.LABEL_COPY
ACTION_DELETE = Message.LABEL_DELETE
ACTION_REFRESH = Message.LABEL_REFRESH
ACTION_STEPS = Message.LABEL_STEPS
ACTION_BROWSE = Message.LABEL_BROWSE
ACTION_DB = Message.LABEL_DB
ACTION_TREE = Message.LABEL_TREE
ACTION_LIST = Message.LABEL_LIST
ACTION_STOP = Message.LABEL_STOP
ACTION_DEFAULT = Message.LABEL_DEFAULT
ACTION_CONTINUE = Message.LABEL_CONTINUE
ACTION_RESULTS = Message.LABEL_ANALYZE
ACTION_EXPORT = Message.LABEL_EXPORT
ACTION_EXPORT_UPLOAD = Message.LABEL_EXPORT_UPLOAD
ACTION_SWITCH_VIEW = 'Switch_View'
ACTION_COLLAPSE = 'Collapse'
ACTION_EXPAND = 'Expand'
ACTION_LABELS = 'Labels'
ACTION_RESTART_WORKFLOW = Message.LABEL_RESTART_WORKFLOW
ACTION_CONTINUE_WORKFLOW = Message.LABEL_CONTINUE_WORKFLOW
ACTION_STOP_WORKFLOW = Message.LABEL_STOP_WORKFLOW
ACTION_RESET_WORKFLOW = Message.LABEL_RESET_WORKFLOW

RUNS_TREE = Icon.RUNS_TREE
RUNS_LIST = Icon.RUNS_LIST

VIEW_LIST = 0
VIEW_TREE = 1
VIEW_TREE_SMALL = 2

ActionIcons = {
    ACTION_EDIT: Icon.ACTION_EDIT,
    ACTION_SELECT_TO: Icon.ACTION_SELECT_TO,
    ACTION_COPY: Icon.ACTION_COPY,
    ACTION_DELETE: Icon.ACTION_DELETE,
    ACTION_REFRESH: Icon.ACTION_REFRESH,
    ACTION_RENAME: Icon.ACTION_RENAME,
    ACTION_STEPS: Icon.ACTION_STEPS,
    ACTION_BROWSE: Icon.ACTION_BROWSE,
    ACTION_DB: Icon.ACTION_DB,
    ACTION_TREE: None,  # should be set
    ACTION_LIST: Icon.ACTION_LIST,
    ACTION_STOP: Icon.ACTION_STOP,
    ACTION_CONTINUE: Icon.ACTION_CONTINUE,
    ACTION_RESULTS: Icon.ACTION_RESULTS,
    ACTION_EXPORT: Icon.ACTION_EXPORT,
    ACTION_EXPORT_UPLOAD: Icon.ACTION_EXPORT_UPLOAD,
    ACTION_COLLAPSE: 'fa-minus-square.gif',
    ACTION_EXPAND: 'fa-plus-square.gif',
    ACTION_LABELS: Icon.TAGS,
    ACTION_RESTART_WORKFLOW: Icon.ACTION_EXECUTE,
    ACTION_CONTINUE_WORKFLOW: Icon.ACTION_CONTINUE,
    ACTION_STOP_WORKFLOW: Icon.ACTION_STOP_WORKFLOW,
    ACTION_RESET_WORKFLOW: Icon.ACTION_REFRESH
}


class RunsTreeProvider(pwgui.tree.ProjectRunsTreeProvider):
    """Provide runs info to populate tree"""

    def __init__(self, project, actionFunc):
        pwgui.tree.ProjectRunsTreeProvider.__init__(self, project)
        self.actionFunc = actionFunc
        self._selection = project.getSettings().runSelection

    def getActionsFromSelection(self):
        """ Return the list of options available for selection. """
        n = len(self._selection)
        single = n == 1
        if n:
            prot = self.project.getProtocol(self._selection[0])
            status = prot.getStatus()
            nodeInfo = self.project.getSettings().getNodeById(prot.getObjId())
            expanded = nodeInfo.isExpanded() if nodeInfo else True
        else:
            status = None

        stoppable = status in [pwprot.STATUS_RUNNING, pwprot.STATUS_SCHEDULED, 
                               pwprot.STATUS_LAUNCHED]

        return [(ACTION_EDIT, single),
                (ACTION_RENAME, single),
                (ACTION_COPY, True),
                (ACTION_DELETE, status != pwprot.STATUS_RUNNING),
                (ACTION_STEPS, single and Config.debugOn()),
                (ACTION_BROWSE, single),
                (ACTION_DB, single and Config.debugOn()),
                (ACTION_STOP, stoppable and single),
                (ACTION_EXPORT, not single),
                (ACTION_EXPORT_UPLOAD, not single),
                (ACTION_COLLAPSE, single and status and expanded),
                (ACTION_EXPAND, single and status and not expanded),
                (ACTION_LABELS, True),
                (ACTION_SELECT_TO, True),
                (ACTION_RESTART_WORKFLOW, single),
                (ACTION_CONTINUE_WORKFLOW, single),
                (ACTION_STOP_WORKFLOW, single),
                (ACTION_RESET_WORKFLOW, single)
                ]

    def getObjectActions(self, obj):

        def addAction(actionLabel):
            if actionLabel:
                text = actionLabel
                action = actionLabel
                actionLabel = (text, lambda: self.actionFunc(action),
                               ActionIcons.get(action, None))
            return actionLabel

        actions = [addAction(a)
                   for a, cond in self.getActionsFromSelection() if cond]

        if hasattr(obj, 'getActions'):
            for text, action in obj.getActions():
                actions.append((text, action, None))

        return actions


class ProtocolTreeProvider(pwgui.tree.ObjectTreeProvider):
    """Create the tree elements for a Protocol run"""

    def __init__(self, protocol):
        self.protocol = protocol
        # This list is create to group the protocol parameters
        # in the tree display
        self.status = pwobj.List(objName='_status')
        self.params = pwobj.List(objName='_params')
        self.statusList = ['status', 'initTime', 'endTime', 'error',
                           'interactive', 'mode']

        objList = [] if protocol is None else [protocol]
        pwgui.tree.ObjectTreeProvider.__init__(self, objList)


class StepsTreeProvider(pwgui.tree.TreeProvider):
    """Create the tree elements for a Protocol run"""

    def __init__(self, stepsList):
        for i, s in enumerate(stepsList):
            if not s._index:
                s._index = i + 1

        self._stepsList = stepsList
        self.getColumns = lambda: [('Index', 50), ('Step', 200),
                                   ('Time', 150), ('Class', 100)]
        self._parentDict = {}

    def getObjects(self):
        return self._stepsList

    @staticmethod
    def getObjectInfo(obj):
        info = {'key': obj._index,
                'values': (str(obj), pwutils.prettyDelta(obj.getElapsedTime()),
                           obj.getClassName())}
        return info

    @staticmethod
    def getObjectPreview(obj):

        args = json.loads(obj.argsStr.get())
        msg = "*Prerequisites*: %s \n" % str(obj._prerequisites)
        msg += "*Arguments*: " + '\n  '.join([str(a) for a in args])
        if hasattr(obj, 'resultFiles'):
            results = json.loads(obj.resultFiles.get())
            if len(results):
                msg += "\n*Result files:* " + '\n  '.join(results)

        return None, msg


class StepsWindow(pwgui.browser.BrowserWindow):
    def __init__(self, title, parentWindow, protocol, **args):
        self._protocol = protocol
        provider = StepsTreeProvider(protocol.loadSteps())
        pwgui.browser.BrowserWindow.__init__(self, title, parentWindow,
                                             weight=False, **args)
        # Create buttons toolbar
        self.root.columnconfigure(0, weight=1)
        self.root.rowconfigure(1, weight=1)

        toolbar = tk.Frame(self.root)
        toolbar.grid(row=0, column=0, sticky='nw', padx=5, pady=5)
        btn = tk.Label(toolbar, text="Tree",
                       image=self.getImage(Icon.RUNS_TREE),
                       compound=tk.LEFT, cursor='hand2')
        btn.bind(TK.LEFT_CLICK, self._showTree)
        btn.grid(row=0, column=0, sticky='nw')
        # Create and set browser
        browser = pwgui.browser.ObjectBrowser(self.root, provider,
                                              showPreviewTop=False)
        self.setBrowser(browser, row=1, column=0)

    # noinspection PyUnusedLocal
    def _showTree(self, e=None):
        g = self._protocol.getStepsGraph()
        w = pwgui.Window("Protocol steps", self, minsize=(800, 600))
        root = w.root
        canvas = pwgui.Canvas(root, width=600, height=500,
                              tooltipCallback=self._stepTooltip,)
        canvas.grid(row=0, column=0, sticky='nsew')
        canvas.drawGraph(g, pwgui.LevelTreeLayout())
        w.show()

    def _stepTooltip(self, tw, item):
        """ Create the contents of the tooltip to be displayed
        for the given step.
        Params:
            tw: a tk.TopLevel instance (ToolTipWindow)
            item: the selected step.
        """

        if not hasattr(item.node, 'step'):
            return

        step = item.node.step

        tm = str(step.funcName)

        if not hasattr(tw, 'tooltipText'):
            frame = tk.Frame(tw)
            frame.grid(row=0, column=0)
            tw.tooltipText = pwgui.dialog.createMessageBody(
                frame, tm, None, textPad=0, textBg=Color.LIGHT_GREY_COLOR_2)
            tw.tooltipText.config(bd=1, relief=tk.RAISED)
        else:
            pwgui.dialog.fillMessageText(tw.tooltipText, tm)


class SearchProtocolWindow(pwgui.Window):
    def __init__(self, parentWindow, **kwargs):
        pwgui.Window.__init__(self, title="Search for a protocol",
                              masterWindow=parentWindow)
        content = tk.Frame(self.root, bg='white')
        self._createContent(content)
        content.grid(row=0, column=0, sticky='news')
        content.columnconfigure(0, weight=1)
        content.rowconfigure(1, weight=1)

    def _createContent(self, content):
        self._createSearchBox(content)
        self._createResultsBox(content)

    def _createSearchBox(self, content):
        """ Create the Frame with Search widgets """
        frame = tk.Frame(content, bg='white')

        label = tk.Label(frame, text="Search", bg='white')
        label.grid(row=0, column=0, sticky='nw')
        self._searchVar = tk.StringVar()
        entry = tk.Entry(frame, bg='white', textvariable=self._searchVar)
        entry.bind(TK.RETURN, self._onSearchClick)
        entry.bind(TK.ENTER, self._onSearchClick)
        entry.focus_set()
        entry.grid(row=0, column=1, sticky='nw')
        btn = pwgui.widgets.IconButton(frame, "Search",
                                       imagePath=Icon.ACTION_SEARCH,
                                       command=self._onSearchClick)
        btn.grid(row=0, column=2, sticky='nw')

        frame.grid(row=0, column=0, sticky='new', padx=5, pady=(10, 5))

    def _createResultsBox(self, content):
        frame = tk.Frame(content, bg=Color.LIGHT_GREY_COLOR, padx=5, pady=5)
        pwgui.configureWeigths(frame)
        self._resultsTree = self.master.getViewWidget()._createProtocolsTree(
            frame, show=None, columns=("protocol", "streaming", "installed", "help", "score"))
        self._configureTreeColumns()
        self._resultsTree.grid(row=0, column=0, sticky='news')
        frame.grid(row=1, column=0, sticky='news', padx=5, pady=5)

    def _configureTreeColumns(self):
        self._resultsTree.column('#0', width=50, minwidth=50, stretch=tk.NO)
        self._resultsTree.column('protocol', width=300, stretch=tk.FALSE)
        self._resultsTree.column('streaming', width=100, stretch=tk.FALSE)
        self._resultsTree.column('installed', width=110, stretch=tk.FALSE)
        self._resultsTree.column('help', minwidth=300, stretch=tk.YES)
        self._resultsTree.column('score', width=50, stretch=tk.FALSE)

        self._resultsTree.heading('#0', text='Status')
        self._resultsTree.heading('protocol', text='Protocol', command=lambda: self._resultsTree.sortByColumn("protocol", False))
        self._resultsTree.heading('streaming', text='Streamified', command=lambda: self._resultsTree.sortByColumn("streaming", False))
        self._resultsTree.heading('installed', text='Installation', command=lambda: self._resultsTree.sortByColumn("installed", False))
        self._resultsTree.heading('help', text='Help', command=lambda: self._resultsTree.sortByColumn("help", False))
        self._resultsTree.heading('score', text='Score', command=lambda: self._resultsTree.sortByColumn("score", False, casting=int))

    def _onSearchClick(self, e=None):
        self._resultsTree.clear()
        keyword = self._searchVar.get().lower().strip()
        emProtocolsDict = Config.getDomain().getProtocols()
        protList = []

        def addSearchWeight(line2Search, searchtext):
            # Adds a weight value for the search
            weight = 0

            # prioritize findings in label
            if searchtext in line2Search[1]:
                weight += 10

            for value in line2Search[2:]:
                weight += 5 if searchtext in value else 0

            if " " in searchtext:
                for word in searchtext.split():
                    if word in line2Search[1]:
                        weight += 3

                    for value in line2Search[2:]:
                        weight += 1 if word in value else 0

            return line2Search + (weight,)

        for key, prot in emProtocolsDict.items():
            if ProtocolTreeConfig.isAFinalProtocol(prot, key):
                label = prot.getClassLabel().lower()
                line = (key, label,
                        "installed" if prot.isInstalled() else "missing installation",
                        prot.getHelpText().strip().replace('\r', '').replace('\n', '').lower(),
                        "streamified" if prot.worksInStreaming() else "static",
                        "beta" if prot.isBeta() else "",
                        "new" if prot.isNew() else "")

                line = addSearchWeight(line, keyword)
                # something was found: weight > 0
                if line[7] != 0:
                    protList.append(line)

        # Sort by weight
        protList.sort(reverse=True, key=lambda x: x[7])

        for key, label, installed, help, streamified, beta, new, weight in protList:
            tag = ProtocolTreeConfig.getProtocolTag(installed == 'installed',
                                                    beta == 'beta',
                                                    new == 'new')
            self._resultsTree.insert(
                '', 'end', key, text="", tags=tag,
                values=(label, streamified, installed, help, weight))


class RunIOTreeProvider(pwgui.tree.TreeProvider):
    """Create the tree elements from a Protocol Run input/output childs"""

    def __init__(self, parent, protocol, mapper):
        # TreeProvider.__init__(self)
        self.parent = parent
        self.protocol = protocol
        self.mapper = mapper

    @staticmethod
    def getColumns():
        return [('Attribute', 200), ('Info', 100)]

    def getObjects(self):
        objs = []
        if self.protocol:
            # Store a dict with input parents (input, PointerList)
            self.inputParentDict = OrderedDict()
            inputs = []
            inputObj = pwobj.String(Message.LABEL_INPUT)
            inputObj._icon = Icon.ACTION_IN
            self.inputParentDict['_input'] = inputObj
            inputParents = [inputObj]

            for key, attr in self.protocol.iterInputAttributes():
                attr._parentKey = key
                # Repeated keys means there are inside a pointerList
                # since the same key is yielded for all items inside
                # so update the parent dict with a new object
                if key in self.inputParentDict:
                    if self.inputParentDict[key] == inputObj:
                        parentObj = pwobj.String(key)
                        parentObj._icon = Icon.ACTION_IN
                        parentObj._parentKey = '_input'
                        inputParents.append(parentObj)
                        self.inputParentDict[key] = parentObj
                else:
                    self.inputParentDict[key] = inputObj
                inputs.append(attr)

            outputs = [attr for _, attr in
                       self.protocol.iterOutputAttributes()]
            self.outputStr = pwobj.String(Message.LABEL_OUTPUT)
            objs = inputParents + inputs + [self.outputStr] + outputs
        return objs

    def _visualizeObject(self, ViewerClass, obj):
        viewer = ViewerClass(project=self.protocol.getProject(),
                             protocol=self.protocol,
                             parent=self.parent.windows)
        viewer.visualize(obj)

    def _editObject(self, obj):
        """Open the Edit GUI Form given an instance"""
        pwgui.dialog.EditObjectDialog(self.parent, Message.TITLE_EDIT_OBJECT,
                                      obj, self.mapper)

    def _deleteObject(self, obj):
        """ Remove unnecessary output, specially for Coordinates. """
        prot = self.protocol
        try:
            objLabel = self.getObjectLabel(obj, prot)
            if self.parent.windows.askYesNo("Delete object",
                                            "Are you sure to delete *%s* object?"
                                            % objLabel):
                prot.getProject().deleteProtocolOutput(prot, obj)
                self.parent._fillSummary()
                self.parent.windows.showInfo("Object *%s* successfully deleted."
                                             % objLabel)
        except Exception as ex:
            self.parent.windows.showError(str(ex))

    @staticmethod
    def getObjectPreview(obj):
        desc = "<name>: " + obj.getName()
        return None, desc

    def getObjectActions(self, obj):
        if isinstance(obj, pwobj.Pointer):
            obj = obj.get()
            isPointer = True
        else:
            isPointer = False
        actions = []

        viewers = Config.getDomain().findViewers(obj.getClassName(), DESKTOP_TKINTER)

        def viewerCallback(viewer):
            return lambda: self._visualizeObject(viewer, obj)

        for v in viewers:
            actions.append(('Open with %s' % v.__name__,
                            viewerCallback(v),
                            Icon.ACTION_VISUALIZE))
        # EDIT
        actions.append((Message.LABEL_EDIT,
                        lambda: self._editObject(obj),
                        Icon.ACTION_EDIT))
        # DELETE
        # Special case to allow delete outputCoordinates
        # since we can end up with several outputs and
        # we may want to clean up
        if self.protocol.allowsDelete(obj) and not isPointer:
            actions.append((Message.LABEL_DELETE_ACTION,
                            lambda: self._deleteObject(obj),
                            Icon.ACTION_DELETE))
        return actions

    @staticmethod
    def getObjectLabel(obj, parent):
        """ We will try to show in the list the string representation
        that is more readable for the user to pick the desired object.
        """
        label = 'None'
        if obj:
            label = obj.getObjLabel()
            if not len(label.strip()):
                parentLabel = parent.getObjLabel() if parent else 'None'
                label = "%s -> %s" % (parentLabel, obj.getLastName())
        return label

    def getObjectInfo(self, obj):
        if obj is None or not obj.hasValue():
            return None

        if isinstance(obj, pwobj.String):
            value = obj.get()
            info = {'key': value, 'text': value, 'values': '', 'open': True}
            if hasattr(obj, '_parentKey'):
                info['parent'] = self.inputParentDict[obj._parentKey]
        else:
            # All attributes are considered output, unless they are pointers
            image = Icon.ACTION_OUT
            parent = self.outputStr

            if isinstance(obj, pwobj.Pointer):
                name = obj.getLastName()
                # Remove ugly item notations inside lists
                name = name.replace('__item__000', '')
                # Consider Pointer as inputs
                image = getattr(obj, '_icon', '')
                parent = self.inputParentDict[obj._parentKey]

                suffix = ''
                if obj.hasExtended():
                    # getExtended method remove old attributes conventions.
                    extendedValue = obj.getExtended()
                    if obj.hasExtended():
                        suffix = '[%s]' % extendedValue
                    # else:
                    #     suffix = '[Item %s]' % extendedValue

                    # Tolerate loading projects:
                    # When having only the project sqlite..an obj.get() will
                    # the load of the set...and if it is missing this whole
                    # "thread" fails.
                    try:
                        if obj.get() is None:
                            labelObj = obj.getObjValue()
                            suffix = ''
                        else:
                            labelObj = obj.get()
                    except Exception as e:
                        return {'parent': parent, 'image': image, 'text': name,
                                'values': ("Couldn't read object attributes.",)}
                else:
                    labelObj = obj.get()

                objKey = obj._parentKey + str(labelObj.getObjId())
                label = self.getObjectLabel(labelObj,
                                            self.mapper.getParent(labelObj))
                name += '   (from %s %s)' % (label, suffix)
            else:
                name = self.getObjectLabel(obj, self.protocol)
                objKey = str(obj.getObjId())
                labelObj = obj

            # To tolerate str(labelObj) in case xmippLib is missing, but
            # still being able to open a project.
            try:
                value = str(labelObj)
            except Exception as e:
                print("Can not convert object %s - %s to string." % (objKey, name))
                value = str(e)

            info = {'key': objKey, 'parent': parent, 'image': image,
                    'text': name, 'values': (value,)}
        return info


# noinspection PyAttributeOutsideInit
class ProtocolsView(tk.Frame):
    """ What you see when the "Protocols" tab is selected.

    In the main project window there are three tabs: "Protocols | Data | Hosts".
    This extended tk.Frame is what will appear when Protocols is on.
    """

    RUNS_CANVAS_NAME = "runs_canvas"
    _protocolViews = None

    def __init__(self, parent, windows, **args):
        tk.Frame.__init__(self, parent, **args)
        # Load global configuration
        self.windows = windows
        self.project = windows.project
        self.domain = self.project.getDomain()
        self.root = windows.root
        self.getImage = windows.getImage
        self.protCfg = self.getCurrentProtocolView()
        self.settings = windows.getSettings()
        self.runsView = self.settings.getRunsView()
        self._loadSelection()
        self._items = {}
        self._lastSelectedProtId = None
        self._lastStatus = None
        self.selectingArea = False
        self._lastRightClickPos = None  # Keep last right-clicked position

        self.style = ttk.Style()
        self.root.bind("<F5>", self.refreshRuns)
        self.root.bind("<Control-f>", self._findProtocol)
        self.root.bind("<Control-a>", self._selectAllProtocols)
        self.root.bind("<Control-t>", self._toggleColorScheme)
        self.root.bind("<Control-d>", self._toggleDebug)
        if Config.debugOn():
            self.root.bind("<Control-i>", self._inspectProtocols)

        # To bind key press to methods
        # Listen to any key: send event to keyPressed method
        self.root.bind("<Key>", self.keyPressed)
        self.keybinds = dict()

        # Register key binds
        self._bindKeyPress(KEYSYM.DELETE, self._onDelPressed)

        self.__autoRefresh = None
        self.__autoRefreshCounter = INIT_REFRESH_SECONDS  # start by 3 secs

        c = self.createContent()
        pwgui.configureWeigths(self)
        c.grid(row=0, column=0, sticky='news')

    def _bindKeyPress(self, key, method):

        self.keybinds[key] = method

    def keyPressed(self, event):

        if event.keysym in self.keybinds:
            method = self.keybinds[event.keysym]

            method()

    def createContent(self):
        """ Create the Protocols View for the Project.
        It has two panes:
            Left: containing the Protocol classes tree
            Right: containing the Runs list
        """
        p = tk.PanedWindow(self, orient=tk.HORIZONTAL, bg='white')
        bgColor = Color.LIGHT_GREY_COLOR
        # Left pane, contains Protocols Pane
        leftFrame = tk.Frame(p, bg=bgColor)
        leftFrame.columnconfigure(0, weight=1)
        leftFrame.rowconfigure(1, weight=1)

        # Protocols Tree Pane
        protFrame = tk.Frame(leftFrame, width=300, height=500, bg=bgColor)
        protFrame.grid(row=1, column=0, sticky='news', padx=5, pady=5)
        protFrame.columnconfigure(0, weight=1)
        protFrame.rowconfigure(1, weight=1)
        self._createProtocolsPanel(protFrame, bgColor)
        self.updateProtocolsTree(self.protCfg)
        # Create the right Pane that will be composed by:
        # a Action Buttons TOOLBAR in the top
        # and another vertical Pane with:
        # Runs History (at Top)

        # Selected run info (at Bottom)
        rightFrame = tk.Frame(p, bg='white')
        rightFrame.columnconfigure(0, weight=1)
        rightFrame.rowconfigure(1, weight=1)
        # rightFrame.rowconfigure(0, minsize=label.winfo_reqheight())

        # Create the Action Buttons TOOLBAR
        toolbar = tk.Frame(rightFrame, bg='white')
        toolbar.grid(row=0, column=0, sticky='news')
        pwgui.configureWeigths(toolbar)
        # toolbar.columnconfigure(0, weight=1)
        toolbar.columnconfigure(1, weight=1)

        self.runsToolbar = tk.Frame(toolbar, bg='white')
        self.runsToolbar.grid(row=0, column=0, sticky='sw')
        # On the left of the toolbar will be other
        # actions that can be applied to all runs (refresh, graph view...)
        self.allToolbar = tk.Frame(toolbar, bg='white')
        self.allToolbar.grid(row=0, column=10, sticky='se')
        self.createActionToolbar()

        # Create the Run History tree
        v = ttk.PanedWindow(rightFrame, orient=tk.VERTICAL)
        # runsFrame = ttk.Labelframe(v, text=' History ', width=500, height=500)
        runsFrame = tk.Frame(v, bg='white')
        # runsFrame.grid(row=1, column=0, sticky='news', pady=5)
        self.runsTree = self.createRunsTree(runsFrame)
        pwgui.configureWeigths(runsFrame)

        self.createRunsGraph(runsFrame)

        if self.runsView == VIEW_LIST:
            treeWidget = self.runsTree
        else:
            treeWidget = self.runsGraphCanvas

        treeWidget.grid(row=0, column=0, sticky='news')

        # Create the Selected Run Info
        infoFrame = tk.Frame(v)
        infoFrame.columnconfigure(0, weight=1)
        infoFrame.rowconfigure(1, weight=1)
        # Create the Analyze results button
        self.btnAnalyze = pwgui.Button(infoFrame, text=Message.LABEL_ANALYZE,
                                       fg='white', bg=Color.RED_COLOR,
                                       image=self.getImage(Icon.ACTION_VISUALIZE),
                                       compound=tk.LEFT,
                                       activeforeground='white',
                                       activebackground='#A60C0C',
                                       command=self._analyzeResultsClicked)
        self.btnAnalyze.grid(row=0, column=0, sticky='ne', padx=15)
        # self.style.configure("W.TNotebook")#, background='white')
        tab = ttk.Notebook(infoFrame)  # , style='W.TNotebook')

        # Summary tab
        dframe = tk.Frame(tab, bg='white')
        pwgui.configureWeigths(dframe, row=0)
        pwgui.configureWeigths(dframe, row=2)
        provider = RunIOTreeProvider(self, self.getSelectedProtocol(),
                                     self.project.mapper)

        rowheight = pwgui.getDefaultFont().metrics()['linespace']
        self.style.configure("NoBorder.Treeview", background='white',
                             borderwidth=0, font=self.windows.font,
                             rowheight=rowheight)
        self.infoTree = pwgui.browser.BoundTree(dframe, provider, height=6,
                                                show='tree',
                                                style="NoBorder.Treeview")
        self.infoTree.grid(row=0, column=0, sticky='news')
        label = tk.Label(dframe, text='SUMMARY', bg='white',
                         font=self.windows.fontBold)
        label.grid(row=1, column=0, sticky='nw', padx=(15, 0))

        hView = {'sci-open': self._viewObject,
                 'sci-bib': self._bibExportClicked}

        self.summaryText = pwgui.text.TaggedText(dframe, width=40, height=5,
                                                 bg='white', bd=0,
                                                 font=self.windows.font,
                                                 handlers=hView)
        self.summaryText.grid(row=2, column=0, sticky='news', padx=(30, 0))

        # Method tab
        mframe = tk.Frame(tab)
        pwgui.configureWeigths(mframe)
        # Methods text box
        self.methodText = pwgui.text.TaggedText(mframe, width=40, height=15,
                                                bg='white', handlers=hView)
        self.methodText.grid(row=0, column=0, sticky='news')
        # Reference export button
        # btnExportBib = pwgui.Button(mframe, text=Message.LABEL_BIB_BTN,
        #                             fg='white', bg=Color.RED_COLOR,
        #                             image=self.getImage(Icon.ACTION_BROWSE),
        #                             compound=tk.LEFT,
        #                             activeforeground='white',
        #                             activebackground='#A60C0C',
        #                             command=self._bibExportClicked)
        # btnExportBib.grid(row=2, column=0, sticky='w', padx=0)

        # Logs
        ologframe = tk.Frame(tab)
        pwgui.configureWeigths(ologframe)
        self.outputViewer = pwgui.text.TextFileViewer(ologframe, allowOpen=True,
                                                      font=self.windows.font)
        self.outputViewer.grid(row=0, column=0, sticky='news')
        self.outputViewer.windows = self.windows

        self._updateSelection()

        # Add all tabs

        tab.add(dframe, text=Message.LABEL_SUMMARY)
        tab.add(mframe, text=Message.LABEL_METHODS)
        tab.add(ologframe, text=Message.LABEL_LOGS_OUTPUT)
        #         tab.add(elogframe, text=Message.LABEL_LOGS_ERROR)
        #         tab.add(slogframe, text=Message.LABEL_LOGS_SCIPION)
        tab.grid(row=1, column=0, sticky='news')

        v.add(runsFrame, weight=1)
        v.add(infoFrame, weight=20)
        v.grid(row=1, column=0, sticky='news')

        # Add sub-windows to PanedWindows
        p.add(leftFrame, padx=0, pady=0, sticky='news')
        p.add(rightFrame, padx=0, pady=0)
        p.paneconfig(leftFrame, minsize=5)
        leftFrame.config(width=235)
        p.paneconfig(rightFrame, minsize=10)

        return p

    def _viewObject(self, objId):
        """ Call appropriate viewer for objId. """
        proj = self.project
        obj = proj.getObject(int(objId))
        viewerClasses = self.domain.findViewers(obj.getClassName(), DESKTOP_TKINTER)
        if not viewerClasses:
            return  # TODO: protest nicely
        viewer = viewerClasses[0](project=proj, parent=self.windows)
        viewer.visualize(obj)

    def _loadSelection(self):
        """ Load selected items, remove if some do not exists. """
        self._selection = self.settings.runSelection
        for protId in list(self._selection):

            if not self.project.doesProtocolExists(protId):
                self._selection.remove(protId)

    def _isMultipleSelection(self):
        return len(self._selection) > 1

    def _isSingleSelection(self):
        return len(self._selection) == 1

    def _noSelection(self):
        return len(self._selection) == 0

    # noinspection PyUnusedLocal
    def refreshRuns(self, e=None, initRefreshCounter=True, checkPids=False):
        """ Refresh the status of displayed runs.
         Params:
            e: Tk event input
            initRefreshCounter: if True the refresh counter will be set to 3 secs
             then only case when False is from _automaticRefreshRuns where the
             refresh time is doubled each time to avoid refreshing too often.
        """
        if Config.debugOn():
            import psutil
            proc = psutil.Process(os.getpid())
            mem = psutil.virtual_memory()
            print("------------- refreshing ---------- ")
            files = proc.open_files()
            print("  open files: ", len(files))
            for f in files:
                print("    - %s, %s" % (f.path, f.fd))
            print("  memory percent: ", proc.memory_percent())

        if self.runsView == VIEW_LIST:
            self.updateRunsTree(False)
        else:
            self.updateRunsGraph(True, checkPids=checkPids)
            self._updateSelection()

        if initRefreshCounter:

            self.__autoRefreshCounter = INIT_REFRESH_SECONDS  # start by 3 secs
            if self.__autoRefresh:
                self.runsTree.after_cancel(self.__autoRefresh)
                self.__autoRefresh = self.runsTree.after(
                    self.__autoRefreshCounter * 1000,
                    self._automaticRefreshRuns)

    # noinspection PyUnusedLocal
    def _automaticRefreshRuns(self, e=None):
        """ Schedule automatic refresh increasing the time between refreshes. """
        if pwutils.envVarOn('DO_NOT_AUTO_REFRESH'):
            return

        if self.project.needRefresh():
            self.refreshRuns(initRefreshCounter=False)
            secs = self.__autoRefreshCounter
        else:
            secs = INIT_REFRESH_SECONDS // 2

        # double the number of seconds up to 30 min
        self.__autoRefreshCounter = min(2 * secs, 1800)
        self.__autoRefresh = self.runsTree.after(secs * 1000,
                                                 self._automaticRefreshRuns)

    # noinspection PyUnusedLocal
    def _findProtocol(self, e=None):
        """ Find a desired protocol by typing some keyword. """
        window = SearchProtocolWindow(self.windows)
        window.show()

    def createActionToolbar(self):
        """ Prepare the buttons that will be available for protocol actions. """

        self.actionButtons = {}
        self.actionList = [ACTION_EDIT, ACTION_COPY, ACTION_DELETE,
                           ACTION_STEPS, ACTION_BROWSE, ACTION_DB,
                           ACTION_STOP, ACTION_CONTINUE, ACTION_RESULTS,
                           ACTION_EXPORT, ACTION_EXPORT_UPLOAD, ACTION_COLLAPSE,
                           ACTION_EXPAND, ACTION_LABELS]

        def addButton(action, text, toolbar):
            btn = tk.Label(toolbar, text=text,
                           image=self.getImage(ActionIcons.get(action, None)),
                           compound=tk.LEFT, cursor='hand2', bg='white')
            btn.bind(TK.LEFT_CLICK, lambda e: self._runActionClicked(action))
            return btn

        for action in self.actionList:
            self.actionButtons[action] = addButton(action, action,
                                                   self.runsToolbar)

        ActionIcons[ACTION_TREE] = RUNS_TREE

        self.viewButtons = {}

        # Add combo for switch between views
        viewFrame = tk.Frame(self.allToolbar)
        viewFrame.grid(row=0, column=0)
        self._createViewCombo(viewFrame)

        # Add refresh Tree button
        btn = addButton(ACTION_TREE, "  ", self.allToolbar)
        pwgui.tooltip.ToolTip(btn, "Re-organize the node positions.", 1500)
        self.viewButtons[ACTION_TREE] = btn
        if self.runsView != VIEW_LIST:
            btn.grid(row=0, column=1)

        # Add refresh button
        btn = addButton(ACTION_REFRESH, ACTION_REFRESH, self.allToolbar)
        btn.grid(row=0, column=2)
        self.viewButtons[ACTION_REFRESH] = btn

    def _createViewCombo(self, parent):
        """ Create the select-view combobox. """
        label = tk.Label(parent, text='View:', bg='white')
        label.grid(row=0, column=0)
        viewChoices = ['List', 'Tree', 'Tree - small']
        self.switchCombo = pwgui.widgets.ComboBox(parent, width=10,
                                                  choices=viewChoices,
                                                  values=[VIEW_LIST, VIEW_TREE, VIEW_TREE_SMALL],
                                                  initial=viewChoices[self.runsView],
                                                  onChange=lambda e: self._runActionClicked(
                                                      ACTION_SWITCH_VIEW))
        self.switchCombo.grid(row=0, column=1)

    def _updateActionToolbar(self):
        """ Update which action buttons should be visible. """

        def displayAction(actionToDisplay, column, condition=True):

            """ Show/hide the action button if the condition is met. """

            # If action present (set color is not in the toolbar but in the
            # context menu)
            action = self.actionButtons.get(actionToDisplay, None)
            if action is not None:
                if condition:
                    action.grid(row=0, column=column, sticky='sw',
                                padx=(0, 5), ipadx=0)
                else:
                    action.grid_remove()

        for i, actionTuple in enumerate(self.provider.getActionsFromSelection()):
            action, cond = actionTuple
            displayAction(action, i, cond)

    def _createProtocolsTree(self, parent, background=Color.LIGHT_GREY_COLOR,
                             show='tree', columns=None):
        defaultFont = pwgui.getDefaultFont()
        self.style.configure("W.Treeview", background=background, borderwidth=0,
                             fieldbackground=background,
                             rowheight=defaultFont.metrics()['linespace'])
        t = pwgui.tree.Tree(parent, show=show, style='W.Treeview',
                            columns=columns)
        t.column('#0', minwidth=300)

        def configureTag(tag, img):
            # Protocol nodes
            t.tag_configure(tag, image=self.getImage(img))
<<<<<<< HEAD
            t.tag_bind(tag, '<Double-1>', self._protocolItemClick)
            t.tag_bind(tag, '<Return>', self._protocolItemClick)
            t.tag_bind(tag, '<KP_Enter>', self._protocolItemClick)
=======
            t.tag_bind(tag, TK.LEFT_DOUBLE_CLICK, self._protocolItemClick)
            t.tag_bind(tag, TK.RETURN, self._protocolItemClick)
            t.tag_bind(tag, TK.ENTER, self._protocolItemClick)
>>>>>>> 3dc54f6d

        # Protocol nodes
        configureTag(ProtocolTreeConfig.TAG_PROTOCOL, 'python_file.gif')
        # New protocols
        configureTag(ProtocolTreeConfig.TAG_PROTOCOL_NEW, 'new.gif')
        # Beta protocols
        configureTag(ProtocolTreeConfig.TAG_PROTOCOL_BETA, 'beta.gif')
        # Disable protocols (not installed) are allowed to be added.
        configureTag(ProtocolTreeConfig.TAG_PROTOCOL_DISABLED,
                     'prot_disabled.gif')

        t.tag_configure('protocol_base', image=self.getImage('class_obj.gif'))
        t.tag_configure('protocol_group', image=self.getImage('class_obj.gif'))
        t.tag_configure('section', font=self.windows.fontBold)
        return t

    def _createProtocolsPanel(self, parent, bgColor):
        """Create the protocols Tree displayed in left panel"""
        comboFrame = tk.Frame(parent, bg=bgColor)
        tk.Label(comboFrame, text='View', bg=bgColor).grid(row=0, column=0,
                                                           padx=(0, 5), pady=5)
        choices = self.getProtocolViews()
        initialChoice = self.settings.getProtocolView()
        combo = pwgui.widgets.ComboBox(comboFrame, choices=choices,
                                       initial=initialChoice)
        combo.setChangeCallback(self._onSelectProtocols)
        combo.grid(row=0, column=1)
        comboFrame.grid(row=0, column=0, padx=5, pady=5, sticky='nw')

        t = self._createProtocolsTree(parent)
        t.grid(row=1, column=0, sticky='news')
        # Program automatic refresh
        t.after(3000, self._automaticRefreshRuns)
        self.protTree = t

    def getProtocolViews(self):

        if self._protocolViews is None:
            self._loadProtocols()

        return list(self._protocolViews.keys())

    def getCurrentProtocolView(self):
        """ Select the view that is currently selected.
        Read from the settings the last selected view
        and get the information from the self._protocolViews dict.
        """
        currentView = self.project.getProtocolView()
        if currentView in self.getProtocolViews():
            viewKey = currentView
        else:
            viewKey = self.getProtocolViews()[0]
            self.project.settings.setProtocolView(viewKey)
            if currentView is not None:
                print("PROJECT: Warning, protocol view '%s' not found." % currentView)
                print("         Using '%s' instead." % viewKey)

        return self._protocolViews[viewKey]

    def _loadProtocols(self):
        """ Load protocol configuration from a .conf file. """
        # If the host file is not passed as argument...
        configProtocols = Config.SCIPION_PROTOCOLS

        localDir = Config.SCIPION_LOCAL_CONFIG
        protConf = os.path.join(localDir, configProtocols)
        self._protocolViews = ProtocolTreeConfig.load(self.project.getDomain(),
                                                      protConf)

    def _onSelectProtocols(self, combo):
        """ This function will be called when a protocol menu
        is selected. The index of the new menu is passed. 
        """
        protView = combo.getText()
        self.settings.setProtocolView(protView)
        self.protCfg = self.getCurrentProtocolView()
        self.updateProtocolsTree(self.protCfg)

    def populateTree(self, tree, treeItems, prefix, obj, subclassedDict, level=0):
        text = obj.text
        if text:
            value = obj.value if obj.value is not None else text
            key = '%s.%s' % (prefix, value)
            img = obj.icon if obj.icon is not None else ''
            tag = obj.tag if obj.tag is not None else ''

            if len(img):
                img = self.getImage(img)
                # If image is none
                img = img if img is not None else ''

            protClassName = value.split('.')[-1]  # Take last part
            emProtocolsDict = self.domain.getProtocols()
            prot = emProtocolsDict.get(protClassName, None)

            if tag == 'protocol' and text == 'default':
                if prot is None:
                    print("Protocol className '%s' not found!!!. \n"
                          "Fix your config/protocols.conf configuration."
                          % protClassName)
                    return

                text = prot.getClassLabel()

            item = tree.insert(prefix, 'end', key, text=text, image=img, tags=tag)
            treeItems[item] = obj
            # Check if the attribute should be open or close
            openItem = getattr(obj, 'openItem', level < 2)
            if openItem:
                tree.item(item, open=True)

            if obj.value is not None and tag == 'protocol_base':
                if prot is not None:
                    tree.item(item, image=self.getImage('class_obj.gif'))

                    for k, v in emProtocolsDict.items():
                        if (k not in subclassedDict and v is not prot and
                           issubclass(v, prot)):
                            key = '%s.%s' % (item, k)
                            t = v.getClassLabel()
                            tree.insert(item, 'end', key, text=t, tags='protocol')
                else:
                    raise Exception("Class '%s' not found" % obj.value.get())
        else:
            key = prefix

        for sub in obj:
            self.populateTree(tree, treeItems, key, sub, subclassedDict,
                              level + 1)

    def updateProtocolsTree(self, protCfg):

        try:
            self.protCfg = protCfg
            self.protTree.clear()
            self.protTree.unbind(TK.TREEVIEW_OPEN)
            self.protTree.unbind(TK.TREEVIEW_CLOSE)
            self.protTreeItems = {}
            subclassedDict = {}  # Check which classes serve as base to not show them
            emProtocolsDict = self.domain.getProtocols()
            for _, v1 in emProtocolsDict.items():
                for k2, v2 in emProtocolsDict.items():
                    if v1 is not v2 and issubclass(v1, v2):
                        subclassedDict[k2] = True
            self.populateTree(self.protTree, self.protTreeItems, '', self.protCfg,
                              subclassedDict)
            self.protTree.bind(TK.TREEVIEW_OPEN,
                               lambda e: self._treeViewItemChange(True))
            self.protTree.bind(TK.TREEVIEW_CLOSE,
                               lambda e: self._treeViewItemChange(False))
        except Exception as e:
            # Tree can't be loaded report back, but continue
            print("Protocols tree couldn't be loaded: %s" % e)

    def _treeViewItemChange(self, openItem):
        item = self.protTree.focus()
        if item in self.protTreeItems:
            self.protTreeItems[item].openItem = openItem

    def createRunsTree(self, parent):
        self.provider = RunsTreeProvider(self.project, self._runActionClicked)

        # This line triggers the getRuns for the first time.
        # Ne need to force the check pids here, temporary
        self.provider._checkPids = True

        # To specify the height of the rows based on the font size.
        # Should be centralized somewhere.
        style = ttk.Style()
        rowheight = pwgui.getDefaultFont().metrics()['linespace']
        style.configure('List.Treeview', rowheight=rowheight)

        t = pwgui.tree.BoundTree(parent, self.provider, style='List.Treeview')
        self.provider._checkPids = False

        t.itemDoubleClick = self._runItemDoubleClick
        t.itemClick = self._runTreeItemClick

        return t

    def updateRunsTree(self, refresh=False):
        self.provider.setRefresh(refresh)
        self.runsTree.update()
        self.updateRunsTreeSelection()

    def updateRunsTreeSelection(self):
        for prot in self._iterSelectedProtocols():
            treeId = self.provider.getObjectFromId(prot.getObjId())._treeId
            self.runsTree.selection_add(treeId)

    def createRunsGraph(self, parent):
        self.runsGraphCanvas = pwgui.Canvas(parent, width=400, height=400,
                                            tooltipCallback=self._runItemTooltip,
                                            tooltipDelay=1000,
                                            name=ProtocolsView.RUNS_CANVAS_NAME,
                                            takefocus=True,
                                            highlightthickness=0)

        self.runsGraphCanvas.onClickCallback = self._runItemClick
        self.runsGraphCanvas.onDoubleClickCallback = self._runItemDoubleClick
        self.runsGraphCanvas.onRightClickCallback = self._runItemRightClick
        self.runsGraphCanvas.onControlClickCallback = self._runItemControlClick
        self.runsGraphCanvas.onAreaSelected = self._selectItemsWithinArea
        self.runsGraphCanvas.onMiddleMouseClickCallback = self._runItemMiddleClick

        parent.grid_columnconfigure(0, weight=1)
        parent.grid_rowconfigure(0, weight=1)

        self.settings.getNodes().updateDict()
        self.settings.getLabels().updateDict()

        self.updateRunsGraph()

    def updateRunsGraph(self, refresh=False, reorganize=False, checkPids=False):

        self.runsGraph = self.project.getRunsGraph(refresh=refresh,
                                                   checkPids=checkPids)
        self.drawRunsGraph(reorganize)

    def drawRunsGraph(self, reorganize=False):

        self.runsGraphCanvas.clear()

        # Check if there are positions stored
        if reorganize or len(self.settings.getNodes()) == 0:
            # Create layout to arrange nodes as a level tree
            layout = pwgui.LevelTreeLayout()
        else:
            layout = pwgui.BasicLayout()

        # Create empty nodeInfo for new runs
        for node in self.runsGraph.getNodes():
            nodeId = node.run.getObjId() if node.run else 0
            nodeInfo = self.settings.getNodeById(nodeId)
            if nodeInfo is None:
                self.settings.addNode(nodeId, x=0, y=0, expanded=True)

        self.runsGraphCanvas.drawGraph(self.runsGraph, layout,
                                       drawNode=self.createRunItem)

    def createRunItem(self, canvas, node):

        nodeId = node.run.getObjId() if node.run else 0
        nodeInfo = self.settings.getNodeById(nodeId)

        # Extend attributes: use some from nodeInfo
        node.expanded = nodeInfo.isExpanded()
        node.x, node.y = nodeInfo.getPosition()
        nodeText = self._getNodeText(node)

        # Get status color
        statusColor = getStatusColorFromNode(node)

        # Get the box color (depends on color mode: label or status)
        boxColor = self._getBoxColor(nodeInfo, statusColor, node)

        # Draw the box
        item = RunBox(nodeInfo, self.runsGraphCanvas,
                      nodeText, node.x, node.y,
                      bgColor=boxColor, textColor='black')
        # No border
        item.margin = 0

        # Paint the oval..if apply.
        self._paintOval(item, statusColor)

        # Paint the bottom line (for now only labels are painted there).
        self._paintBottomLine(item)

        if nodeId in self._selection:
            item.setSelected(True)
        return item

    def _getBoxColor(self, nodeInfo, statusColor, node):

        try:

            # If the color has to go to the box
            if self.settings.statusColorMode():
                boxColor = statusColor

            elif self.settings.ageColorMode():

                if node.run:

                    # Project elapsed time
                    elapsedTime = node.run.getProject().getElapsedTime()
                    creationTime = node.run.getProject().getCreationTime()

                    # Get the latest activity timestamp
                    ts = node.run.endTime.datetime()

                    if elapsedTime is None or creationTime is None or ts is None:
                        boxColor = DEFAULT_BOX_COLOR

                    else:

                        # tc closer to the end are younger
                        protAge = ts - creationTime

                        boxColor = self._ageColor('#6666ff', elapsedTime,
                                                  protAge)
                else:
                    boxColor = DEFAULT_BOX_COLOR

            # ... box is for the labels.
            elif self.settings.labelsColorMode():
                # If there is only one label use the box for the color.
                if self._getLabelsCount(nodeInfo) == 1:

                    labelId = nodeInfo.getLabels()[0]
                    label = self.settings.getLabels().getLabel(labelId)

                    # If there is no label (it has been deleted)
                    if label is None:
                        nodeInfo.getLabels().remove(labelId)
                        boxColor = DEFAULT_BOX_COLOR
                    else:
                        boxColor = label.getColor()

                else:
                    boxColor = DEFAULT_BOX_COLOR
            else:
                boxColor = DEFAULT_BOX_COLOR

            return boxColor
        except Exception as e:
            return DEFAULT_BOX_COLOR

    @staticmethod
    def _ageColor(rgbColor, projectAge, protocolAge):

        #  Get the ratio
        ratio = protocolAge.seconds / float(projectAge.seconds)

        # Invert direction: older = white = 100%, newest = rgbColor = 0%
        ratio = 1 - ratio

        # There are cases coming with protocols older than the project.
        ratio = 0 if ratio < 0 else ratio

        return pwutils.rgb_to_hex(pwutils.lighter(pwutils.hex_to_rgb(rgbColor),
                                                  ratio))

    @staticmethod
    def _getLabelsCount(nodeInfo):

        return 0 if nodeInfo.getLabels() is None else len(nodeInfo.getLabels())

    def _paintBottomLine(self, item):

        if self.settings.labelsColorMode():
            self._addLabels(item)

    def _paintOval(self, item, statusColor):
        # Show the status as a circle in the top right corner
        if not self.settings.statusColorMode():
            # Option: Status item.
            (topLeftX, topLeftY, bottomRightX,
             bottomRightY) = self.runsGraphCanvas.bbox(item.id)
            statusSize = 10
            statusX = bottomRightX - (statusSize + 3)
            statusY = topLeftY + 3

            pwgui.Oval(self.runsGraphCanvas, statusX, statusY, statusSize,
                       color=statusColor, anchor=item)

        # in statusColorMode
        else:
            # Show a black circle if there is any label
            if self._getLabelsCount(item.nodeInfo) > 0:
                (topLeftX, topLeftY, bottomRightX,
                 bottomRightY) = self.runsGraphCanvas.bbox(item.id)
                statusSize = 10
                statusX = bottomRightX - (statusSize + 3)
                statusY = topLeftY + 3

                pwgui.Oval(self.runsGraphCanvas, statusX, statusY, statusSize,
                           color='black', anchor=item)

    def _getNodeText(self, node):
        nodeText = node.getLabel()
        # Truncate text to prevent overflow
        if len(nodeText) > 40:
            nodeText = nodeText[:37] + "..."

        if node.run:
            expandedStr = '' if node.expanded else ' (+)'
            if self.runsView == VIEW_TREE_SMALL:
                nodeText = node.getName() + expandedStr
            else:
                nodeText += expandedStr + '\n' + node.run.getStatusMessage()
                if node.run.summaryWarnings:
                    nodeText += u' \u26a0'
        return nodeText

    def _addLabels(self, item):
        # If there is only one label it should be already used in the box color.
        if self._getLabelsCount(item.nodeInfo) < 2:
            return
        # Get the positions of the box
        (topLeftX, topLeftY, bottomRightX,
         bottomRightY) = self.runsGraphCanvas.bbox(item.id)

        # Get the width of the box
        boxWidth = bottomRightX - topLeftX

        # Set the size
        marginV = 3
        marginH = 2
        labelWidth = (boxWidth - (2 * marginH)) / len(item.nodeInfo.getLabels())
        labelHeight = 6

        # Leave some margin on the right and bottom
        labelX = bottomRightX - marginH
        labelY = bottomRightY - (labelHeight + marginV)

        for index, labelId in enumerate(item.nodeInfo.getLabels()):

            # Get the label
            label = self.settings.getLabels().getLabel(labelId)

            # If not none
            if label is not None:
                # Move X one label to the left
                if index == len(item.nodeInfo.getLabels()) - 1:
                    labelX = topLeftX + marginH
                else:
                    labelX -= labelWidth

                pwgui.Rectangle(self.runsGraphCanvas, labelX, labelY,
                                labelWidth, labelHeight, color=label.getColor(),
                                anchor=item)
            else:

                item.nodeInfo.getLabels().remove(labelId)

    def switchRunsView(self):
        previousView = self.runsView
        viewValue = self.switchCombo.getValue()
        self.runsView = viewValue
        self.settings.setRunsView(viewValue)

        if viewValue == VIEW_LIST:
            self.runsTree.grid(row=0, column=0, sticky='news')
            self.runsGraphCanvas.frame.grid_remove()
            self.updateRunsTree()
            self.viewButtons[ACTION_TREE].grid_remove()
            self._lastRightClickPos = None
        else:
            self.runsTree.grid_remove()
            self.updateRunsGraph(reorganize=(previousView != VIEW_LIST))
            self.runsGraphCanvas.frame.grid(row=0, column=0, sticky='news')
            self.viewButtons[ACTION_TREE].grid(row=0, column=1)

    def _protocolItemClick(self, e=None):
        # Get the tree widget that originated the event
        # it could be the left panel protocols tree or just
        # the search protocol dialog tree
        tree = e.widget
        protClassName = tree.getFirst().split('.')[-1]
        protClass = self.domain.getProtocols().get(protClassName)
        prot = self.project.newProtocol(protClass)
        self._openProtocolForm(prot)

    def _toggleColorScheme(self, e=None):

        currentMode = self.settings.getColorMode()

        if currentMode >= len(self.settings.COLOR_MODES) - 1:
            currentMode = -1

        nextColorMode = currentMode + 1

        self.settings.setColorMode(nextColorMode)
        self._updateActionToolbar()
        # self.updateRunsGraph()
        self.drawRunsGraph()

    def _toggleDebug(self, e=None):
        Config.toggleDebug()

    def _selectAllProtocols(self, e=None):
        self._selection.clear()

        # WHY GOING TO THE db?
        #  Let's try using in memory data.
        # for prot in self.project.getRuns():
        for prot in self.project.runs:
            self._selection.append(prot.getObjId())
        self._updateSelection()

        # self.updateRunsGraph()
        self.drawRunsGraph()

    def _inspectProtocols(self, e=None):
        objs = self._getSelectedProtocols()
        # We will inspect the selected objects or
        #   the whole project is no protocol is selected
        if len(objs) > 0:
            objs.sort(key=lambda obj: obj._objId, reverse=True)
            filePath = objs[0]._getLogsPath('inspector.csv')
            doInspect = True
        else:
            proj = self.project
            filePath = proj.getLogPath('inspector.csv')
            objs = [proj]
            doInspect = pwgui.dialog.askYesNo(Message.TITLE_INSPECTOR,
                                              Message.LABEL_INSPECTOR, self.root)

        if doInspect:
            inspectObj(objs, filePath)
            # we open the resulting CSV file with the OS default software
            pwgui.text.openTextFileEditor(filePath)

    # NOt used!: pconesa 02/11/2016.
    # def _deleteSelectedProtocols(self, e=None):
    #
    #     for selection in self._selection:
    #         self.project.getProtocol(self._selection[0])
    #
    #
    #     self._updateSelection()
    #     self.updateRunsGraph()

    def _updateSelection(self):
        self._fillSummary()
        self._fillMethod()
        self._fillLogs()
        self._showHideAnalyzeResult()

        if self._isSingleSelection():
            last = self.getSelectedProtocol()
            self._lastSelectedProtId = last.getObjId() if last else None

        self._updateActionToolbar()

    def _runTreeItemClick(self, item=None):
        self._selection.clear()
        for prot in self.runsTree.iterSelectedObjects():
            self._selection.append(prot.getObjId())
        self._updateSelection()

    def _selectItemProtocol(self, prot):
        """ Call this function when a new box (item) of a protocol
        is selected. It should be called either from itemClick
        or itemRightClick
        """
        self._selection.clear()
        self.settings.dataSelection.clear()
        self._selection.append(prot.getObjId())

        # Select output data too
        self.toggleDataSelection(prot, True)

        self._updateSelection()
        self.runsGraphCanvas.update_idletasks()

    def _deselectItems(self, item):
        """ Deselect all items except the item one
        """
        g = self.project.getRunsGraph(refresh=False)

        for node in g.getNodes():
            if node.run and node.run.getObjId() in self._selection:
                # This option is only for compatibility with all projects
                if hasattr(node, 'item'):
                    node.item.setSelected(False)
        item.setSelected(True)

    def _runItemClick(self, item=None):

        # If click is in a empty area....start panning
        if item is None:
            print("Click on empty area")
            return

        self.runsGraphCanvas.focus_set()

        # Get last selected item for tree or graph
        if self.runsView == VIEW_LIST:
            prot = self.project.mapper.selectById(int(self.runsTree.getFirst()))
        else:
            prot = item.node.run
            if prot is None:  # in case it is the main "Project" node
                return
            self._deselectItems(item)
        self._selectItemProtocol(prot)

    def _runItemDoubleClick(self, e=None):
        self._runActionClicked(ACTION_EDIT)

    def _runItemMiddleClick(self, e=None):
        self._runActionClicked(ACTION_SELECT_TO)

    def _runItemRightClick(self, item=None):
        prot = item.node.run
        if prot is None:  # in case it is the main "Project" node
            return
        n = len(self._selection)
        # Only select item with right-click if there is a single
        # item selection, not for multiple selection
        if n <= 1:
            self._deselectItems(item)
            self._selectItemProtocol(prot)
            self._lastRightClickPos = self.runsGraphCanvas.eventPos

        return self.provider.getObjectActions(prot)

    def _runItemControlClick(self, item=None):
        # Get last selected item for tree or graph
        if self.runsView == VIEW_LIST:
            # TODO: Prot is not used!!
            prot = self.project.mapper.selectById(int(self.runsTree.getFirst()))
        else:
            prot = item.node.run
            protId = prot.getObjId()
            if protId in self._selection:
                item.setSelected(False)
                self._selection.remove(protId)

                # Remove data selected
                self.toggleDataSelection(prot, False)
            else:

                item.setSelected(True)
                if len(self._selection) == 1:  # repaint first selected item
                    firstSelectedNode = self.runsGraph.getNode(str(self._selection[0]))
                    if hasattr(firstSelectedNode, 'item'):
                        firstSelectedNode.item.setSelected(False)
                        firstSelectedNode.item.setSelected(True)
                self._selection.append(prot.getObjId())

                # Select output data too
                self.toggleDataSelection(prot, True)

        self._updateSelection()

    def toggleDataSelection(self, prot, append):

        # Go through the data selection
        for paramName, output in prot.iterOutputAttributes():
            if append:
                self.settings.dataSelection.append(output.getObjId())
            else:
                self.settings.dataSelection.remove(output.getObjId())

    def _runItemTooltip(self, tw, item):
        """ Create the contents of the tooltip to be displayed
        for the given item.
        Params:
            tw: a tk.TopLevel instance (ToolTipWindow)
            item: the selected item.
        """
        prot = item.node.run

        if prot:
            tm = '*%s*\n' % prot.getRunName()
            tm += '   Id: %s\n' % prot.getObjId()
            tm += 'State: %s\n' % prot.getStatusMessage()
            tm += ' Time: %s\n' % pwutils.prettyDelta(prot.getElapsedTime())
            if not hasattr(tw, 'tooltipText'):
                frame = tk.Frame(tw)
                frame.grid(row=0, column=0)
                tw.tooltipText = pwgui.dialog.createMessageBody(frame, tm, None,
                                                                textPad=0,
                                                                textBg=Color.LIGHT_GREY_COLOR_2)
                tw.tooltipText.config(bd=1, relief=tk.RAISED)
            else:
                pwgui.dialog.fillMessageText(tw.tooltipText, tm)

    @staticmethod
    def _selectItemsWithinArea(x1, y1, x2, y2, enclosed=False):
        """
        Parameters
        ----------
        x1: x coordinate of first corner of the area
        y1: y coordinate of first corner of the area
        x2: x coordinate of second corner of the area
        y2: y coordinate of second corner of the area
        enclosed: Default True. Returns enclosed items,
                  overlapping items otherwise.
        Returns
        -------
        Nothing

        """

        return
        # NOT working properly: Commented for the moment.
        # if enclosed:
        #     items = self.runsGraphCanvas.find_enclosed(x1, y1, x2, y2)
        # else:
        #     items = self.runsGraphCanvas.find_overlapping(x1, y1, x2, y2)
        #
        # update = False
        #
        # for itemId in items:
        #     if itemId in self.runsGraphCanvas.items:
        #
        #         item = self.runsGraphCanvas.items[itemId]
        #         if not item.node.isRoot():
        #             item.setSelected(True)
        #             self._selection.append(itemId)
        #             update = True
        #
        # if update is not None: self._updateSelection()

    def _openProtocolForm(self, prot):
        """Open the Protocol GUI Form given a Protocol instance"""

        w = FormWindow(Message.TITLE_NAME_RUN + prot.getClassName(),
                       prot, self._executeSaveProtocol, self.windows,
                       hostList=self.project.getHostNames(),
                       updateProtocolCallback=self._updateProtocol(prot))
        w.adjustSize()
        w.show(center=True)

    def _browseSteps(self):
        """ Open a new window with the steps list. """
        window = StepsWindow(Message.TITLE_BROWSE_DATA, self.windows,
                             self.getSelectedProtocol())
        window.show()

    def _browseRunData(self):
        provider = ProtocolTreeProvider(self.getSelectedProtocol())
        window = pwgui.browser.BrowserWindow(Message.TITLE_BROWSE_DATA,
                                             self.windows)
        window.setBrowser(pwgui.browser.ObjectBrowser(window.root, provider))
        window.itemConfig(self.getSelectedProtocol(), open=True)
        window.show()

    def _browseRunDirectory(self):
        """ Open a file browser to inspect the files generated by the run. """
        protocol = self.getSelectedProtocol()
        workingDir = protocol.getWorkingDir()
        if os.path.exists(workingDir):

            window = pwgui.browser.FileBrowserWindow("Browsing: " + workingDir,
                                                     master=self.windows,
                                                     path=workingDir)
            window.show()
        else:
            self.windows.showInfo("Protocol working dir does not exists: \n %s"
                                  % workingDir)

    def _iterSelectedProtocols(self):
        for protId in sorted(self._selection):
            prot = self.project.getProtocol(protId)
            if prot:
                yield prot

    def _getSelectedProtocols(self):
        return [prot for prot in self._iterSelectedProtocols()]

    def _iterSelectedNodes(self):

        for protId in sorted(self._selection):
            node = self.settings.getNodeById(protId)

            yield node

    def _getSelectedNodes(self):
        return [node for node in self._iterSelectedNodes()]

    def getSelectedProtocol(self):
        if self._selection:
            return self.project.getProtocol(self._selection[0])
        return None

    def _showHideAnalyzeResult(self):

        if self._selection:
            self.btnAnalyze.grid()
        else:
            self.btnAnalyze.grid_remove()

    def _fillSummary(self):
        self.summaryText.setReadOnly(False)
        self.summaryText.clear()
        self.infoTree.clear()
        n = len(self._selection)

        if n == 1:
            prot = self.getSelectedProtocol()

            if prot:
                provider = RunIOTreeProvider(self, prot, self.project.mapper)
                self.infoTree.setProvider(provider)
                self.infoTree.grid(row=0, column=0, sticky='news')
                self.infoTree.update_idletasks()
                # Update summary
                self.summaryText.addText(prot.summary())
            else:
                self.infoTree.clear()

        elif n > 1:
            self.infoTree.clear()
            for prot in self._iterSelectedProtocols():
                self.summaryText.addLine('> _%s_' % prot.getRunName())
                for line in prot.summary():
                    self.summaryText.addLine(line)
                self.summaryText.addLine('')
        self.summaryText.setReadOnly(True)

    def _fillMethod(self):

        try:
            self.methodText.setReadOnly(False)
            self.methodText.clear()
            self.methodText.addLine("*METHODS:*")
            cites = OrderedDict()

            for prot in self._iterSelectedProtocols():
                self.methodText.addLine('> _%s_' % prot.getRunName())
                for line in prot.getParsedMethods():
                    self.methodText.addLine(line)
                cites.update(prot.getCitations())
                cites.update(prot.getPackageCitations())
                self.methodText.addLine('')

            if cites:
                self.methodText.addLine('*REFERENCES:*   '
                                        ' [[sci-bib:][<<< Open as bibtex >>>]]')
                for cite in cites.values():
                    self.methodText.addLine(cite)

            self.methodText.setReadOnly(True)
        except Exception as e:
            self.methodText.addLine('Could not load all methods:' + str(e))

    def _fillLogs(self):
        prot = self.getSelectedProtocol()

        if not self._isSingleSelection() or not prot:
            self.outputViewer.clear()
            self._lastStatus = None
        elif prot.getObjId() != self._lastSelectedProtId:
            self._lastStatus = prot.getStatus()
            i = self.outputViewer.getIndex()
            self.outputViewer.clear()
            # Right now skip the err tab since we are redirecting
            # stderr to stdout
            out, _, log, schedule = prot.getLogPaths()
            self.outputViewer.addFile(out)
            self.outputViewer.addFile(log)
            if os.path.exists(schedule):
                self.outputViewer.addFile(schedule)
            self.outputViewer.setIndex(i)  # Preserve the last selected tab
            self.outputViewer.selectedText().goEnd()
            # when there are not logs, force re-load next time
            if (not os.path.exists(out) or
                    not os.path.exists(log)):
                self._lastStatus = None

        elif prot.isActive() or prot.getStatus() != self._lastStatus:
            doClear = self._lastStatus is None
            self._lastStatus = prot.getStatus()
            self.outputViewer.refreshAll(clear=doClear, goEnd=doClear)

    def _scheduleRunsUpdate(self, secs=1):
        # self.runsTree.after(secs*1000, self.refreshRuns)
        self.windows.enqueue(self.refreshRuns)

    def executeProtocol(self, prot):
        """ Function to execute a protocol called not
        directly from the Form "Execute" button.
        """
        # We need to equeue the execute action
        # to be executed in the same thread
        self.windows.enqueue(lambda: self._executeSaveProtocol(prot))

    def _executeSaveProtocol(self, prot, onlySave=False, doSchedule=False):
        if onlySave:
            self.project.saveProtocol(prot)
            msg = Message.LABEL_SAVED_FORM
            # msg = "Protocol successfully saved."

        else:
            if doSchedule:
                self.project.scheduleProtocol(prot)
            else:
                self.project.launchProtocol(prot)
            # Select the launched protocol to display its summary, methods..etc
            self._selection.clear()
            self._selection.append(prot.getObjId())
            self._updateSelection()
            self._lastStatus = None  # clear lastStatus to force re-load the logs
            msg = ""

        # Update runs list display, even in save we
        # need to get the updated copy of the protocol
        self._scheduleRunsUpdate()

        return msg

    def _updateProtocol(self, prot):
        """ Callback to notify about the change of a protocol
        label or comment. 
        """
        self._scheduleRunsUpdate()

    def _continueProtocol(self, prot):
        self.project.continueProtocol(prot)
        self._scheduleRunsUpdate()

    def _onDelPressed(self):
        # This function will be connected to the key 'Del' press event
        # We need to check if the canvas have the focus and then
        # proceed with the delete action

        # get the widget with the focus
        widget = self.focus_get()

        # Call the delete action only if the widget is the canvas
        if str(widget).endswith(ProtocolsView.RUNS_CANVAS_NAME):
            self._deleteProtocol()

    def _deleteProtocol(self):
        protocols = self._getSelectedProtocols()

        if len(protocols) == 0:
            return

        protStr = '\n  - '.join(['*%s*' % p.getRunName() for p in protocols])

        if pwgui.dialog.askYesNo(Message.TITLE_DELETE_FORM,
                                 Message.LABEL_DELETE_FORM % protStr,
                                 self.root):
            self.project.deleteProtocol(*protocols)
            self._selection.clear()
            self._updateSelection()
            self._scheduleRunsUpdate()

    def _copyProtocols(self):
        protocols = self._getSelectedProtocols()
        if len(protocols) == 1:
            newProt = self.project.copyProtocol(protocols[0])
            if newProt is None:
                self.windows.showError("Error copying protocol.!!!")
            else:
                self._openProtocolForm(newProt)
        else:
            self.project.copyProtocol(protocols)
            self.refreshRuns()

    def _stopWorkFlow(self, action):

        protocols = self._getSelectedProtocols()
        errorList = []
        if pwgui.dialog.askYesNo(Message.TITLE_STOP_WORKFLOW_FORM,
                                 Message.TITLE_STOP_WORKFLOW, self.root):
            defaultModeMessage = 'Stopping the workflow...'
            message = FloatingMessage(self.root, defaultModeMessage)
            message.show()
            errorList = self.project.stopWorkFlow(protocols[0])
            self.refreshRuns()
            message.close()
        if errorList:
            msg = ''
            for errorProt in errorList:
                error = ("The protocol: %s  is active\n" %
                         (self.project.getProtocol(errorProt).getRunName()))
                msg += str(error)
            pwgui.dialog.MessageDialog(
                self, Message.TITLE_STOPPED_WORKFLOW_FAILED,
                Message.TITLE_STOPPED_WORKFLOW_FAILED + msg,
                'fa-times-circle_alert.gif')

    def _resetWorkFlow(self, action):

        protocols = self._getSelectedProtocols()
        errorList = []
        if pwgui.dialog.askYesNo(Message.TITLE_RESET_WORKFLOW_FORM,
                                 Message.TITLE_RESET_WORKFLOW, self.root):
            defaultModeMessage = 'Resetting the workflow...'
            message = FloatingMessage(self.root, defaultModeMessage)
            message.show()
            errorList = self.project.resetWorkFlow(protocols[0])
            self.refreshRuns()
            message.close()
        if errorList:
            msg = ''
            for errorProt in errorList:
                error = ("The protocol: %s  is active\n" %
                         (self.project.getProtocol(errorProt).getRunName()))
                msg += str(error)
            pwgui.dialog.MessageDialog(
                self, Message.TITLE_RESETED_WORKFLOW_FAILED,
                Message.TITLE_RESETED_WORKFLOW_FAILED + msg,
                'fa-times-circle_alert.gif')

    def _launchWorkFlow(self, action):
        """
        This function can launch a workflow from a selected protocol in two
        modes depending on the 'action' value (RESTART, CONTINUE)
        """
        protocols = self._getSelectedProtocols()
        errorList = []
        defaultMode = pwprot.MODE_CONTINUE
        defaultModeMessage = 'Checking the workflow to continue...'

        if action == ACTION_RESTART_WORKFLOW:
            if pwgui.dialog.askYesNo(Message.TITLE_RESTART_WORKFLOW_FORM,
                                     Message.TITLE_RESTART_WORKFLOW, self.root):
                defaultMode = pwprot.MODE_RESTART
                defaultModeMessage = 'Checking the workflow to restart...'

                message = FloatingMessage(self.root, defaultModeMessage)
                message.show()
                errorList = self.project.launchWorkflow(protocols[0],
                                                        defaultMode)
                self.refreshRuns()
                message.close()
        elif action == ACTION_CONTINUE_WORKFLOW:
            message = FloatingMessage(self.root, defaultModeMessage)
            message.show()
            errorList = self.project.launchWorkflow(protocols[0],
                                                    defaultMode)
            self.refreshRuns()
            message.close()

        if errorList:
            msg = ''
            for errorProt in errorList:
                error = ("The protocol: %s  is active\n" %
                         (self.project.getProtocol(errorProt).getRunName()))
                msg += str(error)
            pwgui.dialog.MessageDialog(
                self, Message.TITLE_LAUNCHED_WORKFLOW_FAILED_FORM,
                Message.TITLE_LAUNCHED_WORKFLOW_FAILED + "\n" + msg,
                'fa-times-circle_alert.gif')

    def _selectLabels(self):
        selectedNodes = self._getSelectedNodes()

        if selectedNodes:
            dlg = self.windows.manageLabels()

            if dlg.resultYes():
                for node in selectedNodes:
                    node.setLabels([label.getName() for label in dlg.values])

                # self.updateRunsGraph()
                self.drawRunsGraph()

    def _selectAncestors(self, childRun=None):

        children = []
        # If parent param not passed...
        if childRun is None:
            # ..use selection, must be first call
            for protId in self._selection:
                run = self.runsGraph.getNode(str(protId))
                children.append(run)
        else:
            name = childRun.getName()

            if not name.isdigit():
                return
            else:
                name = int(name)

            # If already selected (may be this should be centralized)
            if name not in self._selection:
                children = (childRun,)
                self._selection.append(name)
        # Go up .
        for run in children:
            # Select himself plus ancestors
            for parent in run.getParents():
                self._selectAncestors(parent)
        # Only update selection at the end, avoid recursion
        if childRun is None:
            self._lastSelectedProtId = None
            self._updateSelection()
            self.drawRunsGraph()

    def _exportProtocols(self, defaultPath=None, defaultBasename=None):
        protocols = self._getSelectedProtocols()

        def _export(obj):
            filename = os.path.join(browser.getCurrentDir(),
                                    browser.getEntryValue())
            try:
                if (not os.path.exists(filename) or
                    self.windows.askYesNo("File already exists",
                                          "*%s* already exists, do you want "
                                          "to overwrite it?" % filename)):
                    self.project.exportProtocols(protocols, filename)
                    self.windows.showInfo("Workflow successfully saved to '%s' "
                                          % filename)
                else:  # try again
                    self._exportProtocols(defaultPath=browser.getCurrentDir(),
                                          defaultBasename=browser.getEntryValue())
            except Exception as ex:
                import traceback
                traceback.print_exc()
                self.windows.showError(str(ex))

        browser = pwgui.browser.FileBrowserWindow(
            "Choose .json file to save workflow",
            master=self.windows,
            path=defaultPath or self.project.getPath(''),
            onSelect=_export,
            entryLabel='File  ', entryValue=defaultBasename or 'workflow.json')
        browser.show()

    def _exportUploadProtocols(self):
        try:
            jsonFn = os.path.join(tempfile.mkdtemp(), 'workflow.json')
            self.project.exportProtocols(self._getSelectedProtocols(), jsonFn)
            WorkflowRepository().upload(jsonFn)
            pwutils.cleanPath(jsonFn)
        except Exception as ex:
            self.windows.showError("Error connecting to workflow repository:\n"
                                   + str(ex))

    def _stopProtocol(self, prot):
        if pwgui.dialog.askYesNo(Message.TITLE_STOP_FORM,
                                 Message.LABEL_STOP_FORM, self.root):
            self.project.stopProtocol(prot)
            self._lastStatus = None  # force logs to re-load
            self._scheduleRunsUpdate()

    def _analyzeResults(self, prot):
        viewers = self.domain.findViewers(prot.getClassName(), DESKTOP_TKINTER)
        if len(viewers):
            # Instantiate the first available viewer
            # TODO: If there are more than one viewer we should display
            # TODO: a selection menu
            firstViewer = viewers[0](project=self.project, protocol=prot,
                                     parent=self.windows)

            if isinstance(firstViewer, ProtocolViewer):
                firstViewer.visualize(prot, windows=self.windows)
            else:
                firstViewer.visualize(prot)
        else:
            for _, output in prot.iterOutputAttributes():
                viewers = self.domain.findViewers(output.getClassName(), DESKTOP_TKINTER)
                if len(viewers):
                    # Instantiate the first available viewer
                    # TODO: If there are more than one viewer we should display
                    # TODO: a selection menu
                    viewerclass = viewers[0]
                    firstViewer = viewerclass(project=self.project,
                                              protocol=prot,
                                              parent=self.windows)
                    # FIXME:Probably o longer needed protocol on args, already provided on init
                    firstViewer.visualize(output, windows=self.windows,
                                          protocol=prot)

    def _analyzeResultsClicked(self, e=None):
        """ Function called when button "Analyze results" is called. """
        prot = self.getSelectedProtocol()

        # Nothing selected
        if prot is None:
            return

        if os.path.exists(prot._getPath()):
            self._analyzeResults(prot)
        else:
            self.windows.showInfo("Selected protocol hasn't been run yet.")

    def _bibExportClicked(self, e=None):
        try:
            bibTexCites = OrderedDict()
            for prot in self._iterSelectedProtocols():
                bibTexCites.update(prot.getCitations(bibTexOutput=True))
                bibTexCites.update(prot.getPackageCitations(bibTexOutput=True))

            if bibTexCites:
                with tempfile.NamedTemporaryFile(suffix='.bib') as bibFile:
                    for refId, refDict in bibTexCites.items():
                        # getCitations does not always return a dictionary
                        # if the citation is not found in the bibtex file it adds just
                        # the refId: like "Ramirez-Aportela-2019"
                        # we need to exclude this
                        if isinstance(refDict, dict):
                            refType = refDict['ENTRYTYPE']
                            # remove 'type' and 'id' keys
                            refDict = {k: v for k, v in refDict.items()
                                       if k not in ['ENTRYTYPE', 'ID']}
                            jsonStr = json.dumps(refDict, indent=4,
                                                 ensure_ascii=False)[1:]
                            jsonStr = jsonStr.replace('": "', '"= "')
                            jsonStr = re.sub('(?<!= )"(\S*?)"', '\\1', jsonStr)
                            jsonStr = jsonStr.replace('= "', ' = "')
                            refStr = '@%s{%s,%s\n\n' % (refType, refId, jsonStr)
                            bibFile.write(refStr.encode('utf-8'))
                        else:
                            print("WARNING: reference %s not properly defined or unpublished." % refId)
                    # flush so we can see content when opening
                    bibFile.flush()
                    pwgui.text.openTextFileEditor(bibFile.name)

        except Exception as ex:
            self.windows.showError(str(ex))

        return

    def _renameProtocol(self, prot):
        """ Open the EditObject dialog to edit the protocol name. """
        kwargs = {}
        if self._lastRightClickPos:
            kwargs['position'] = self._lastRightClickPos

        dlg = pwgui.dialog.EditObjectDialog(self.runsGraphCanvas, Message.TITLE_EDIT_OBJECT,
                                            prot, self.project.mapper, **kwargs)
        if dlg.resultYes():
            self._updateProtocol(prot)

    def _runActionClicked(self, action):
        prot = self.getSelectedProtocol()
        if prot:
            try:
                if action == ACTION_DEFAULT:
                    pass
                elif action == ACTION_EDIT:
                    self._openProtocolForm(prot)
                elif action == ACTION_RENAME:
                    self._renameProtocol(prot)
                elif action == ACTION_COPY:
                    self._copyProtocols()
                elif action == ACTION_DELETE:
                    self._deleteProtocol()
                elif action == ACTION_STEPS:
                    self._browseSteps()
                elif action == ACTION_BROWSE:
                    self._browseRunDirectory()
                elif action == ACTION_DB:
                    self._browseRunData()
                elif action == ACTION_STOP:
                    self._stopProtocol(prot)
                elif action == ACTION_CONTINUE:
                    self._continueProtocol(prot)
                elif action == ACTION_RESULTS:
                    self._analyzeResults(prot)
                elif action == ACTION_EXPORT:
                    self._exportProtocols(defaultPath=pwutils.getHomePath())
                elif action == ACTION_EXPORT_UPLOAD:
                    self._exportUploadProtocols()
                elif action == ACTION_COLLAPSE:
                    nodeInfo = self.settings.getNodeById(prot.getObjId())
                    nodeInfo.setExpanded(False)
                    self.updateRunsGraph(True, reorganize=True)
                    self._updateActionToolbar()
                elif action == ACTION_EXPAND:
                    nodeInfo = self.settings.getNodeById(prot.getObjId())
                    nodeInfo.setExpanded(True)
                    self.updateRunsGraph(True, reorganize=True)
                    self._updateActionToolbar()
                elif action == ACTION_LABELS:
                    self._selectLabels()
                elif action == ACTION_SELECT_TO:
                    self._selectAncestors()
                elif action == ACTION_RESTART_WORKFLOW:
                    self._launchWorkFlow(action)
                elif action == ACTION_CONTINUE_WORKFLOW:
                    self._launchWorkFlow(action)
                elif action == ACTION_STOP_WORKFLOW:
                    self._stopWorkFlow(action)
                elif action == ACTION_RESET_WORKFLOW:
                    self._resetWorkFlow(action)

            except Exception as ex:
                self.windows.showError(str(ex))
                if Config.debugOn():
                    import traceback
                    traceback.print_exc()

        # Following actions do not need a select run
        if action == ACTION_TREE:
            self.updateRunsGraph(True, reorganize=True)
        elif action == ACTION_REFRESH:
            self.refreshRuns(checkPids=True)

        elif action == ACTION_SWITCH_VIEW:
            self.switchRunsView()


class RunBox(pwgui.TextBox):
    """ Just override TextBox move method to keep track of 
    position changes in the graph.
    """

    def __init__(self, nodeInfo, canvas, text, x, y, bgColor, textColor):
        pwgui.TextBox.__init__(self, canvas, text, x, y, bgColor, textColor)
        self.nodeInfo = nodeInfo
        canvas.addItem(self)

    def move(self, dx, dy):
        pwgui.TextBox.move(self, dx, dy)
        self.nodeInfo.setPosition(self.x, self.y)

    def moveTo(self, x, y):
        pwgui.TextBox.moveTo(self, x, y)
        self.nodeInfo.setPosition(self.x, self.y)


def inspectObj(obj, filename, prefix='', maxDeep=5, inspectDetail=2, memoryDict=None):
    """ Creates a .CSV file in the filename path with
        all its members and recursively with a certain maxDeep,
        if maxDeep=0 means no maxDeep (until all members are inspected).
        
        inspectDetail can be:
         - 1: All attributes are shown
         - 2: All attributes are shown and iterable values are also inspected

        prefix and memoryDict will be updated in the recursive entries:
         - prefix is a compound of the two first columns (DEEP and Tree)
         - memoryDict is a dictionary with the memory address and an identifier
    """
    END_LINE = '\n'  # end of line char
    COL_DELIM = '\t'  # column delimiter
    INDENT_COUNTER = '/'  # character append in each indention (it's not written)

    NEW_CHILD = '  |------>  '  # new item indention
    BAR_CHILD = '  | ' + INDENT_COUNTER  # bar indention
    END_CHILD = ('       -- '+COL_DELIM)*4 + END_LINE  # Child ending
    column1 = '    - Name - ' + COL_DELIM
    column2 = '    - Type - ' + COL_DELIM
    column3 = '    - Value - ' + COL_DELIM
    column4 = '  - Memory Address -'

    #  Constants to distinguish the first, last and middle rows
    IS_FIRST = 1
    IS_LAST = -1
    IS_MIDDLE = 0

    memoryDict = memoryDict or {}

    def writeRow(name, value, prefix, posList=False):
        """ Writes a row item. """
        # we will avoid to recursively print the items wrote before 
        #  (ie. with the same memory address), thus we store a dict with the
        #  addresses and the flag isNew is properly set
        if str(hex(id(value))) in memoryDict:
            memorySTR = memoryDict[str(hex(id(value)))]
            isNew = False
        else:
            # if the item is new, we save its memory address in the memoryDict
            #   and we pass the name and the line on the file as a reference.
            memorySTR = str(hex(id(value)))
            file = open(filename, 'r')
            lineNum = str(len(file.readlines())+1)
            file.close()
            nameDict = str(name)[0:15]+' ...' if len(str(name)) > 25 else str(name)
            memoryDict[str(hex(id(value)))] = '>>> '+nameDict + ' - L:'+lineNum
            isNew = True
        
        if posList:
            # if we have a List, the third column is 'pos/lenght'
            thirdCol = posList
        else:
            # else, we print the value avoiding the EndOfLine char (// instead)
            thirdCol = str(value).replace(END_LINE, ' // ')

        # we will print the indentation deep number in the first row
        indentionDeep = prefix.count(INDENT_COUNTER)
        deepStr = str(indentionDeep) + COL_DELIM

        # the prefix without the indentCounters is 
        #   the tree to be printed in the 2nd row
        prefixToWrite = prefix.replace(INDENT_COUNTER, '')
        
        file = open(filename, 'a')   
        file.write(deepStr + prefixToWrite + COL_DELIM +
                   str(name) + COL_DELIM +
                   str(type(value)) + COL_DELIM +
                   thirdCol + COL_DELIM +
                   memorySTR + END_LINE)
        file.close()

        return isNew

    def recursivePrint(value, prefix, isFirstOrLast):
        """ We print the childs items of tuples, lists, dicts and classes. """ 

        # if it's the last item, its childs has not the bar indention
        if isFirstOrLast == IS_LAST:  # void indention when no more items
            prefixList = prefix.split(INDENT_COUNTER)
            prefixList[-2] = prefixList[-2].replace('|', ' ')
            prefix = INDENT_COUNTER.join(prefixList)

        # recursive step with the new prefix and memory dict.
        inspectObj(value, filename, prefix+BAR_CHILD, maxDeep, inspectDetail, 
                   memoryDict)
        
        if isFirstOrLast == IS_FIRST:
            deepStr = str(indentionDeep) + COL_DELIM
        else:
            # When it was not the first item, the deep is increased
            #   to improve the readability when filter 
            deepStr = str(indentionDeep+1) + COL_DELIM

        prefix = prefix.replace(INDENT_COUNTER, '') + COL_DELIM

        # We introduce the end of the child and 
        #   also the next header while it is not the last
        file = open(filename, 'a')
        file.write(deepStr + prefix + END_CHILD)
        if isFirstOrLast != IS_LAST:
            # header
            file.write(deepStr + prefix + 
                       column1 + column2 + column3 + column4 + END_LINE)
        file.close()

    def isIterable(obj):
        """ Returns true if obj is a tuple, list, dict or calls. """
        isTupleListDict = (isinstance(obj, tuple) or
                           isinstance(obj, dict) or
                           isinstance(obj, list)) and len(value) > 1

        # FIX ME: I don't know how to assert if is a class or not... 
        isClass = str(type(obj))[1] == 'c'

        return isClass or (isTupleListDict and inspectDetail < 2)

    indentionDeep = prefix.count(INDENT_COUNTER)
    if indentionDeep == 0:
        prefix = ' - Root - '

        # dict with name and value pairs of the members
        if len(obj) == 1:
            # if only one obj is passed in the input list,
            #   we directly inspect that obj.
            obj_dict = obj[0].__dict__
            obj = obj[0]

        #  setting the header row
        treeHeader = ' - Print on ' + str(dt.datetime.now())
        prefixHeader = '-DEEP-' + COL_DELIM + treeHeader + COL_DELIM
        col1 = '    - Name - (value for Lists and Tuples)' + COL_DELIM
        col3 = '    - Value - (Pos./Len for Lists and Tuples) ' + COL_DELIM

        #  writing the header row
        file = open(filename, 'w')
        file.write(prefixHeader + col1 + column2 + col3 + column4 + END_LINE)
        file.close()

        #  writing the root object
        writeRow(obj.__class__.__name__, obj, prefix)
        #  adding the child bar to the prefix
        prefix = '  ' + BAR_CHILD
    else:
        # firsts settings depending on the type of the obj
        if str(type(obj))[1] == 'c':
            obj_dict = obj.__dict__
        elif (isinstance(obj, tuple) or
              isinstance(obj, list)):
            column1 = '    - Value - ' + COL_DELIM
            column3 = '  - Pos./Len. - ' + COL_DELIM
        elif isinstance(obj, dict):
            column1 = '    - Key - ' + COL_DELIM
            obj_dict = obj
        else:  # if is not of the type above it not make sense to continue
            return

    indentionDeep = prefix.count(INDENT_COUNTER)
    deepStr = str(indentionDeep) + COL_DELIM
    isBelowMaxDeep = indentionDeep < maxDeep if maxDeep > 0 else True 

    prefixToWrite = prefix.replace(INDENT_COUNTER, '') + COL_DELIM
    file = open(filename, 'a')
    file.write(deepStr + prefixToWrite + 
               column1 + column2 + column3 + column4 + END_LINE)
    file.close()

    #  we update the prefix to put the NEW_CHILD string  ( |----> )
    prefixList = prefix.split(INDENT_COUNTER)
    prefixList[-2] = NEW_CHILD
    #  we return to the string structure
    #    with a certain indention if it's the root
    prefixToWrite = '  ' + INDENT_COUNTER.join(prefixList) if indentionDeep == 1 \
        else INDENT_COUNTER.join(prefixList)

    isNew = True
    if str(type(obj))[1] == 'c' or isinstance(obj, dict):
        counter = 0
        for key, value in obj_dict.items():
            counter += 1
            # write the variable
            isNew = writeRow(key, value, prefixToWrite)

            # managing the extremes of the loop
            if counter == 1:
                isFirstOrLast = IS_FIRST
            elif counter == len(obj_dict):
                isFirstOrLast = IS_LAST
            else:
                isFirstOrLast = IS_MIDDLE

            # show attributes for objects and items for lists and tuples 
            if isBelowMaxDeep and isNew and isIterable(value):
                recursivePrint(value, prefix, isFirstOrLast)
    else:
        for i in range(0, len(obj)):
            # write the variable
            isNew = writeRow(obj[i], obj[i], prefixToWrite, 
                             str(i+1)+'/'+str(len(obj)))

            # managing the extremes of the loop
            if i == 0:
                isFirstOrLast = IS_FIRST
            elif len(obj) == i+1:
                isFirstOrLast = IS_LAST
            else:
                isFirstOrLast = IS_MIDDLE

            # show attributes for objects and items for lists and tuples 
            if isBelowMaxDeep and isNew and isIterable(obj[i]):
                recursivePrint(obj[i], prefix, isFirstOrLast)


class ProtocolTreeConfig:
    """ Handler class that groups functions and constants
    related to the protocols tree configuration.
    """
    ALL_PROTOCOLS = "All"
    TAG_PROTOCOL_DISABLED = 'protocol-disabled'
    TAG_PROTOCOL = 'protocol'
    TAG_SECTION = 'section'
    TAG_PROTOCOL_GROUP = 'protocol_group'
    TAG_PROTOCOL_BETA = 'protocol_beta'
    TAG_PROTOCOL_NEW = 'protocol_new'
    PLUGIN_CONFIG_PROTOCOLS = 'protocols.conf'

    @classmethod
    def getProtocolTag(cls, isInstalled, isBeta=False, isNew=False):
        """ Return the proper tag depending if the protocol is installed or not.
        """
        if isInstalled:
            if isBeta:
                return cls.TAG_PROTOCOL_BETA
            elif isNew:
                return cls.TAG_PROTOCOL_NEW
            return cls.TAG_PROTOCOL
        else:
            return cls.TAG_PROTOCOL_DISABLED

    @classmethod
    def isAFinalProtocol(cls, v, k):
        if (issubclass(v, ProtocolViewer) or
                v.isBase() or v.isDisabled()):
            return False

        return v.__name__ == k

    @classmethod
    def __addToTree(cls, menu, item, checkFunction=None):
        """ Helper function to recursively add items to a menu.
        Add item (a dictionary that can contain more dictionaries) to menu
        If check function is added will use it to check if the value must be added.
        """
        children = item.pop('children', [])

        if checkFunction is not None:
            add = checkFunction(item)
            if not add:
                return
        subMenu = menu.addSubMenu(**item)  # we expect item={'text': ...}
        for child in children:
            cls.__addToTree(subMenu, child, checkFunction)  # add recursively to sub-menu

        return subMenu

    @classmethod
    def __inSubMenu(cls, child, subMenu):
        """
        Return True if child belongs to subMenu
        """
        for ch in subMenu:
            if child['tag'] == cls.TAG_PROTOCOL:
                if ch.value is not None and ch.value == child['value']:
                    return ch
            elif ch.text == child['text']:
                return ch
        return None

    @classmethod
    def _orderSubMenu(cls, session):
        """
        Order all children of a given session:
        The protocols first, then the sessions(the 'more' session at the end)
        """
        lengthSession = len(session.childs)
        if lengthSession > 1:
            childs = session.childs
            lastChildPos = lengthSession - 1
            if childs[lastChildPos].tag == cls.TAG_PROTOCOL:
                for i in range(lastChildPos - 1, -1, -1):
                    if childs[i].tag == cls.TAG_PROTOCOL:
                        break
                    else:
                        tmp = childs[i + 1]
                        childs[i + 1] = childs[i]
                        childs[i] = tmp
            else:
                for i in range(lastChildPos - 1, -1, -1):
                    if childs[i].tag == cls.TAG_PROTOCOL:
                        break
                    elif 'more' in str(childs[i].text).lower():
                        tmp = childs[i + 1]
                        childs[i + 1] = childs[i]
                        childs[i] = tmp

    @classmethod
    def __findTreeLocation(cls, subMenu, children, parent):
        """
        Locate the protocol position in the given view
        """
        for child in children:
            sm = cls.__inSubMenu(child, subMenu)
            if sm is None:
                cls.__addToTree(parent, child, cls.__checkItem)
                cls._orderSubMenu(parent)
            elif child['tag'] == cls.TAG_PROTOCOL_GROUP or child['tag'] == cls.TAG_SECTION:
                cls.__findTreeLocation(sm.childs, child['children'], sm)

    @classmethod
    def __checkItem(cls, item):
        """ Function to check if the protocol has to be added or not.
        Params:
            item: {"tag": "protocol", "value": "ProtImportMovies",
                   "text": "import movies"}
        """
        if item["tag"] != cls.TAG_PROTOCOL:
            return True

        # It is a protocol as this point, get the class name and
        # check if it is disabled
        protClassName = item["value"]
        protClass = Config.getDomain().getProtocols().get(protClassName)
        icon = 'python_file.gif'
        if protClass is not None:
            if protClass.isBeta():
                icon = "beta.gif"
            elif protClass.isNew():
                icon = "new.gif"
        item['icon'] = icon
        return False if protClass is None else not protClass.isDisabled()

    @classmethod
    def __addAllProtocols(cls, domain, protocols):
        # Add all protocols
        allProts = domain.getProtocols()

        # Sort the dictionary
        allProtsSorted = OrderedDict(sorted(allProts.items(),
                                            key=lambda e: e[1].getClassLabel()))
        allProtMenu = ProtocolConfig(cls.ALL_PROTOCOLS)
        packages = {}

        # Group protocols by package name
        for k, v in allProtsSorted.items():
            if cls.isAFinalProtocol(v, k):
                packageName = v.getClassPackageName()
                # Get the package submenu
                packageMenu = packages.get(packageName)

                # If no package menu available
                if packageMenu is None:
                    # Add it to the menu ...
                    packageLine = {"tag": "package", "value": packageName,
                                   "text": packageName}
                    packageMenu = cls.__addToTree(allProtMenu, packageLine)

                    # Store it in the dict
                    packages[packageName] = packageMenu

                # Add the protocol
                tag = cls.getProtocolTag(v.isInstalled(), v.isBeta(), v.isNew())

                protLine = {"tag": tag, "value": k,
                            "text": v.getClassLabel(prependPackageName=False)}

                cls.__addToTree(packageMenu, protLine)

        protocols[cls.ALL_PROTOCOLS] = allProtMenu

    @classmethod
    def __addProtocolsFromConf(cls, protocols, protocolsConfPath):
        """
        Load the protocols in the tree from a given protocols.conf file,
        either the global one in Scipion or defined in a plugin.
        """
        # Populate the protocols menu from the plugin config file.
        if os.path.exists(protocolsConfPath):
            cp = ConfigParser()
            cp.optionxform = str  # keep case
            cp.read(protocolsConfPath)
            #  Ensure that the protocols section exists
            if cp.has_section('PROTOCOLS'):
                for menuName in cp.options('PROTOCOLS'):
                    if menuName not in protocols:  # The view has not been inserted
                        menu = ProtocolConfig(menuName)
                        children = json.loads(cp.get('PROTOCOLS', menuName))
                        for child in children:
                            cls.__addToTree(menu, child, cls.__checkItem)
                        protocols[menuName] = menu
                    else:  # The view has been inserted
                        menu = protocols.get(menuName)
                        children = json.loads(cp.get('PROTOCOLS',
                                                     menuName))
                        cls.__findTreeLocation(menu.childs, children, menu)

    @classmethod
    def load(cls, domain, protocolsConf):
        """ Read the protocol configuration from a .conf file similar to the
        one in scipion/config/protocols.conf,
        which is the default one when no file is passed.
        """
        protocols = OrderedDict()
        # Read the protocols.conf from Scipion (base) and create an initial
        # tree view
        cls.__addProtocolsFromConf(protocols, protocolsConf)

        # Read the protocols.conf of any installed plugin
        pluginDict = domain.getPlugins()
        pluginList = pluginDict.keys()
        for pluginName in pluginList:
            try:

                # if the plugin has a path
                if pwutils.isModuleAFolder(pluginName):
                    # Locate the plugin protocols.conf file
                    protocolsConfPath = os.path.join(
                        pluginDict[pluginName].__path__[0],
                        cls.PLUGIN_CONFIG_PROTOCOLS)
                    cls.__addProtocolsFromConf(protocols, protocolsConfPath)

            except Exception as e:
                print('Failed to read settings. The reported error was:\n  %s\n'
                      'To solve it, fix %s and run again.' % (
                          e, os.path.abspath(protocolsConfPath)))

            # Add all protocols to All view
        cls.__addAllProtocols(Config.getDomain(), protocols)

        return protocols


class ProtocolConfig(MenuConfig):
    """Store protocols configuration """

    def __init__(self, text=None, value=None, **args):
        MenuConfig.__init__(self, text, value, **args)
        if 'openItem' not in args:
            self.openItem = self.tag != 'protocol_base'

    def addSubMenu(self, text, value=None, shortCut=None, **args):
        if 'icon' not in args:
            tag = args.get('tag', None)
            if tag == 'protocol_base':
                args['icon'] = 'class_obj.gif'

        args['shortCut'] = shortCut
        return MenuConfig.addSubMenu(self, text, value, **args)
<|MERGE_RESOLUTION|>--- conflicted
+++ resolved
@@ -984,15 +984,9 @@
         def configureTag(tag, img):
             # Protocol nodes
             t.tag_configure(tag, image=self.getImage(img))
-<<<<<<< HEAD
-            t.tag_bind(tag, '<Double-1>', self._protocolItemClick)
-            t.tag_bind(tag, '<Return>', self._protocolItemClick)
-            t.tag_bind(tag, '<KP_Enter>', self._protocolItemClick)
-=======
             t.tag_bind(tag, TK.LEFT_DOUBLE_CLICK, self._protocolItemClick)
             t.tag_bind(tag, TK.RETURN, self._protocolItemClick)
             t.tag_bind(tag, TK.ENTER, self._protocolItemClick)
->>>>>>> 3dc54f6d
 
         # Protocol nodes
         configureTag(ProtocolTreeConfig.TAG_PROTOCOL, 'python_file.gif')
