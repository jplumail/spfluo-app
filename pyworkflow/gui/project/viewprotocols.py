#!/usr/bin/env python
# **************************************************************************
# *
# * Authors:     J.M. De la Rosa Trevin (delarosatrevin@scilifelab.se) [1]
# *
# * [1] SciLifeLab, Stockholm University
# *
# * This program is free software: you can redistribute it and/or modify
# * it under the terms of the GNU General Public License as published by
# * the Free Software Foundation, either version 3 of the License, or
# * (at your option) any later version.
# *
# * This program is distributed in the hope that it will be useful,
# * but WITHOUT ANY WARRANTY; without even the implied warranty of
# * MERCHANTABILITY or FITNESS FOR A PARTICULAR PURPOSE.  See the
# * GNU General Public License for more details.
# *
# * You should have received a copy of the GNU General Public License
# * along with this program.  If not, see <https://www.gnu.org/licenses/>.
# *
# *  All comments concerning this program package may be sent to the
# *  e-mail address 'scipion@cnb.csic.es'
# *
# **************************************************************************
from configparser import ConfigParser

from pyworkflow.project import MenuConfig
from pyworkflow import Config, TK

INIT_REFRESH_SECONDS = 5

"""
View with the protocols inside the main project window.
"""

import os
import json
import re
import tempfile
from collections import OrderedDict
import tkinter as tk
import tkinter.ttk as ttk
import datetime as dt

import pyworkflow.object as pwobj
import pyworkflow.utils as pwutils
import pyworkflow.protocol as pwprot
import pyworkflow.gui as pwgui
from pyworkflow.gui.dialog import askColor, FloatingMessage
from pyworkflow.viewer import DESKTOP_TKINTER, ProtocolViewer
from pyworkflow.utils.properties import Message, Icon, Color, KEYSYM
from pyworkflow.gui.project.utils import getStatusColorFromNode
from pyworkflow.gui.form import FormWindow
from pyworkflow.webservices import WorkflowRepository

DEFAULT_BOX_COLOR = '#f8f8f8'

ACTION_EDIT = Message.LABEL_EDIT
ACTION_RENAME = Message.LABEL_RENAME
ACTION_SELECT_TO = Message.LABEL_SELECT_TO
ACTION_COPY = Message.LABEL_COPY
ACTION_DELETE = Message.LABEL_DELETE
ACTION_REFRESH = Message.LABEL_REFRESH
ACTION_STEPS = Message.LABEL_STEPS
ACTION_BROWSE = Message.LABEL_BROWSE
ACTION_DB = Message.LABEL_DB
ACTION_TREE = Message.LABEL_TREE
ACTION_LIST = Message.LABEL_LIST
ACTION_STOP = Message.LABEL_STOP
ACTION_DEFAULT = Message.LABEL_DEFAULT
ACTION_CONTINUE = Message.LABEL_CONTINUE
ACTION_RESULTS = Message.LABEL_ANALYZE
ACTION_EXPORT = Message.LABEL_EXPORT
ACTION_EXPORT_UPLOAD = Message.LABEL_EXPORT_UPLOAD
ACTION_SWITCH_VIEW = 'Switch_View'
ACTION_COLLAPSE = 'Collapse'
ACTION_EXPAND = 'Expand'
ACTION_LABELS = 'Labels'
ACTION_RESTART_WORKFLOW = Message.LABEL_RESTART_WORKFLOW
ACTION_CONTINUE_WORKFLOW = Message.LABEL_CONTINUE_WORKFLOW
ACTION_STOP_WORKFLOW = Message.LABEL_STOP_WORKFLOW
ACTION_RESET_WORKFLOW = Message.LABEL_RESET_WORKFLOW

RUNS_TREE = Icon.RUNS_TREE
RUNS_LIST = Icon.RUNS_LIST

VIEW_LIST = 0
VIEW_TREE = 1
VIEW_TREE_SMALL = 2

ActionIcons = {
    ACTION_EDIT: Icon.ACTION_EDIT,
    ACTION_SELECT_TO: Icon.ACTION_SELECT_TO,
    ACTION_COPY: Icon.ACTION_COPY,
    ACTION_DELETE: Icon.ACTION_DELETE,
    ACTION_REFRESH: Icon.ACTION_REFRESH,
    ACTION_RENAME: Icon.ACTION_RENAME,
    ACTION_STEPS: Icon.ACTION_STEPS,
    ACTION_BROWSE: Icon.ACTION_BROWSE,
    ACTION_DB: Icon.ACTION_DB,
    ACTION_TREE: None,  # should be set
    ACTION_LIST: Icon.ACTION_LIST,
    ACTION_STOP: Icon.ACTION_STOP,
    ACTION_CONTINUE: Icon.ACTION_CONTINUE,
    ACTION_RESULTS: Icon.ACTION_RESULTS,
    ACTION_EXPORT: Icon.ACTION_EXPORT,
    ACTION_EXPORT_UPLOAD: Icon.ACTION_EXPORT_UPLOAD,
    ACTION_COLLAPSE: 'fa-minus-square.gif',
    ACTION_EXPAND: 'fa-plus-square.gif',
    ACTION_LABELS: Icon.TAGS,
    ACTION_RESTART_WORKFLOW: Icon.ACTION_EXECUTE,
    ACTION_CONTINUE_WORKFLOW: Icon.ACTION_CONTINUE,
    ACTION_STOP_WORKFLOW: Icon.ACTION_STOP_WORKFLOW,
    ACTION_RESET_WORKFLOW: Icon.ACTION_REFRESH
}


class RunsTreeProvider(pwgui.tree.ProjectRunsTreeProvider):
    """Provide runs info to populate tree"""

    def __init__(self, project, actionFunc):
        pwgui.tree.ProjectRunsTreeProvider.__init__(self, project)
        self.actionFunc = actionFunc
        self._selection = project.getSettings().runSelection

    def getActionsFromSelection(self):
        """ Return the list of options available for selection. """
        n = len(self._selection)
        single = n == 1
        if n:
            prot = self.project.getProtocol(self._selection[0])
            status = prot.getStatus()
            nodeInfo = self.project.getSettings().getNodeById(prot.getObjId())
            expanded = nodeInfo.isExpanded() if nodeInfo else True
        else:
            status = None

        stoppable = status in [pwprot.STATUS_RUNNING, pwprot.STATUS_SCHEDULED, 
                               pwprot.STATUS_LAUNCHED]

        return [(ACTION_EDIT, single),
                (ACTION_RENAME, single),
                (ACTION_COPY, True),
                (ACTION_DELETE, status != pwprot.STATUS_RUNNING),
                (ACTION_STEPS, single and Config.debugOn()),
                (ACTION_BROWSE, single),
                (ACTION_DB, single and Config.debugOn()),
                (ACTION_STOP, stoppable and single),
                (ACTION_EXPORT, not single),
                (ACTION_EXPORT_UPLOAD, not single),
                (ACTION_COLLAPSE, single and status and expanded),
                (ACTION_EXPAND, single and status and not expanded),
                (ACTION_LABELS, True),
                (ACTION_SELECT_TO, True),
                (ACTION_RESTART_WORKFLOW, single),
                (ACTION_CONTINUE_WORKFLOW, single),
                (ACTION_STOP_WORKFLOW, single),
                (ACTION_RESET_WORKFLOW, single)
                ]

    def getObjectActions(self, obj):

        def addAction(actionLabel):
            if actionLabel:
                text = actionLabel
                action = actionLabel
                actionLabel = (text, lambda: self.actionFunc(action),
                               ActionIcons.get(action, None))
            return actionLabel

        actions = [addAction(a)
                   for a, cond in self.getActionsFromSelection() if cond]

        if hasattr(obj, 'getActions'):
            for text, action in obj.getActions():
                actions.append((text, action, None))

        return actions


class ProtocolTreeProvider(pwgui.tree.ObjectTreeProvider):
    """Create the tree elements for a Protocol run"""

    def __init__(self, protocol):
        self.protocol = protocol
        # This list is create to group the protocol parameters
        # in the tree display
        self.status = pwobj.List(objName='_status')
        self.params = pwobj.List(objName='_params')
        self.statusList = ['status', 'initTime', 'endTime', 'error',
                           'interactive', 'mode']

        objList = [] if protocol is None else [protocol]
        pwgui.tree.ObjectTreeProvider.__init__(self, objList)


class StepsTreeProvider(pwgui.tree.TreeProvider):
    """Create the tree elements for a Protocol run"""

    def __init__(self, stepsList):
        for i, s in enumerate(stepsList):
            if not s._index:
                s._index = i + 1

        self._stepsList = stepsList
        self.getColumns = lambda: [('Index', 50), ('Step', 200), ('Status', 150),
                                   ('Time', 150), ('Class', 100)]
        self._parentDict = {}

    def getObjects(self):
        return self._stepsList

    @staticmethod
    def getObjectInfo(obj):
        info = {'key': obj._index,
                'values': (str(obj), obj.getStatus(), pwutils.prettyDelta(obj.getElapsedTime()),
                           obj.getClassName())}
        return info

    @staticmethod
    def getObjectPreview(obj):

        args = json.loads(obj.argsStr.get())
        msg = "*Prerequisites*: %s \n" % str(obj._prerequisites)
        msg += "*Arguments*: " + '\n  '.join([str(a) for a in args])
        if hasattr(obj, 'resultFiles'):
            results = json.loads(obj.resultFiles.get())
            if len(results):
                msg += "\n*Result files:* " + '\n  '.join(results)

        return None, msg


class StepsWindow(pwgui.browser.BrowserWindow):
    def __init__(self, title, parentWindow, protocol, **args):
        self._protocol = protocol
        provider = StepsTreeProvider(protocol.loadSteps())
        pwgui.browser.BrowserWindow.__init__(self, title, parentWindow,
                                             weight=False, **args)
        # Create buttons toolbar
        self.root.columnconfigure(0, weight=1)
        self.root.rowconfigure(1, weight=1)

        self.fillToolBar()

        # Create and set browser
        browser = pwgui.browser.ObjectBrowser(self.root, provider,
                                              showPreviewTop=False)
        self.setBrowser(browser, row=1, column=0)

    def fillToolBar(self):
        # Tool bar
        toolbar = tk.Frame(self.root)
        toolbar.grid(row=0, column=0, sticky='nw', padx=5, pady=5)

        # Tree button
        btn = tk.Label(toolbar, text="Tree",
                       image=self.getImage(Icon.RUNS_TREE),
                       compound=tk.LEFT, cursor='hand2')
        btn.bind(TK.LEFT_CLICK, self._showTree)
        btn.grid(row=0, column=0, sticky='nw')

        # Reset status
        btn = tk.Label(toolbar, text="Reset",
                       image=self.getImage(Icon.ACTION_REFRESH),
                       compound=tk.LEFT, cursor='hand2')
        btn.bind('<Button-1>', self._resetStep)
        btn.grid(row=0, column=1, sticky='nw')

    def _resetStep(self, e=None):

        item = self.browser._lastSelected
        if item is not None:
            objId = item.getObjId()
            self._protocol._updateSteps(lambda step: step.setStatus(pwprot.STATUS_NEW), where="id='%s'" % objId)
            item.setStatus(pwprot.STATUS_NEW)
            self.browser.tree.update()
    # noinspection PyUnusedLocal
    def _showTree(self, e=None):
        g = self._protocol.getStepsGraph()
        w = pwgui.Window("Protocol steps", self, minsize=(800, 600))
        root = w.root
        canvas = pwgui.Canvas(root, width=600, height=500,
                              tooltipCallback=self._stepTooltip,)
        canvas.grid(row=0, column=0, sticky='nsew')
        canvas.drawGraph(g, pwgui.LevelTreeLayout())
        w.show()

    def _stepTooltip(self, tw, item):
        """ Create the contents of the tooltip to be displayed
        for the given step.
        Params:
            tw: a tk.TopLevel instance (ToolTipWindow)
            item: the selected step.
        """

        if not hasattr(item.node, 'step'):
            return

        step = item.node.step

        tm = str(step.funcName)

        if not hasattr(tw, 'tooltipText'):
            frame = tk.Frame(tw)
            frame.grid(row=0, column=0)
            tw.tooltipText = pwgui.dialog.createMessageBody(
                frame, tm, None, textPad=0, textBg=Color.LIGHT_GREY_COLOR_2)
            tw.tooltipText.config(bd=1, relief=tk.RAISED)
        else:
            pwgui.dialog.fillMessageText(tw.tooltipText, tm)


class SearchProtocolWindow(pwgui.Window):
    def __init__(self, parentWindow, **kwargs):
        pwgui.Window.__init__(self, title="Search for a protocol",
                              masterWindow=parentWindow)
        content = tk.Frame(self.root, bg='white')
        self._createContent(content)
        content.grid(row=0, column=0, sticky='news')
        content.columnconfigure(0, weight=1)
        content.rowconfigure(1, weight=1)

    def _createContent(self, content):
        self._createSearchBox(content)
        self._createResultsBox(content)

    def _createSearchBox(self, content):
        """ Create the Frame with Search widgets """
        frame = tk.Frame(content, bg='white')

        label = tk.Label(frame, text="Search", bg='white')
        label.grid(row=0, column=0, sticky='nw')
        self._searchVar = tk.StringVar()
        entry = tk.Entry(frame, bg='white', textvariable=self._searchVar)
        entry.bind(TK.RETURN, self._onSearchClick)
        entry.bind(TK.ENTER, self._onSearchClick)
        entry.focus_set()
        entry.grid(row=0, column=1, sticky='nw')
        btn = pwgui.widgets.IconButton(frame, "Search",
                                       imagePath=Icon.ACTION_SEARCH,
                                       command=self._onSearchClick)
        btn.grid(row=0, column=2, sticky='nw')

        frame.grid(row=0, column=0, sticky='new', padx=5, pady=(10, 5))

    def _createResultsBox(self, content):
        frame = tk.Frame(content, bg=Color.LIGHT_GREY_COLOR, padx=5, pady=5)
        pwgui.configureWeigths(frame)
        self._resultsTree = self.master.getViewWidget()._createProtocolsTree(
            frame, show=None, columns=("protocol", "streaming", "installed", "help", "score"))
        self._configureTreeColumns()
        self._resultsTree.grid(row=0, column=0, sticky='news')
        frame.grid(row=1, column=0, sticky='news', padx=5, pady=5)

    def _configureTreeColumns(self):
        self._resultsTree.column('#0', width=50, minwidth=50, stretch=tk.NO)
        self._resultsTree.column('protocol', width=300, stretch=tk.FALSE)
        self._resultsTree.column('streaming', width=100, stretch=tk.FALSE)
        self._resultsTree.column('installed', width=110, stretch=tk.FALSE)
        self._resultsTree.column('help', minwidth=300, stretch=tk.YES)
        self._resultsTree.column('score', width=50, stretch=tk.FALSE)

        self._resultsTree.heading('#0', text='Status')
        self._resultsTree.heading('protocol', text='Protocol', command=lambda: self._resultsTree.sortByColumn("protocol", False))
        self._resultsTree.heading('streaming', text='Streamified', command=lambda: self._resultsTree.sortByColumn("streaming", False))
        self._resultsTree.heading('installed', text='Installation', command=lambda: self._resultsTree.sortByColumn("installed", False))
        self._resultsTree.heading('help', text='Help', command=lambda: self._resultsTree.sortByColumn("help", False))
        self._resultsTree.heading('score', text='Score', command=lambda: self._resultsTree.sortByColumn("score", False, casting=int))

    def _onSearchClick(self, e=None):
        self._resultsTree.clear()
        keyword = self._searchVar.get().lower().strip()
        emProtocolsDict = Config.getDomain().getProtocols()
        protList = []

        def addSearchWeight(line2Search, searchtext):
            # Adds a weight value for the search
            weight = 0

            # prioritize findings in label
            if searchtext in line2Search[1]:
                weight += 10

            for value in line2Search[2:]:
                weight += 5 if searchtext in value else 0

            if " " in searchtext:
                for word in searchtext.split():
                    if word in line2Search[1]:
                        weight += 3

                    for value in line2Search[2:]:
                        weight += 1 if word in value else 0

            return line2Search + (weight,)

        for key, prot in emProtocolsDict.items():
            if ProtocolTreeConfig.isAFinalProtocol(prot, key):
                label = prot.getClassLabel().lower()
                line = (key, label,
                        "installed" if prot.isInstalled() else "missing installation",
                        prot.getHelpText().strip().replace('\r', '').replace('\n', '').lower(),
                        "streamified" if prot.worksInStreaming() else "static",
                        "beta" if prot.isBeta() else "",
                        "new" if prot.isNew() else "")

                line = addSearchWeight(line, keyword)
                # something was found: weight > 0
                if line[7] != 0:
                    protList.append(line)

        # Sort by weight
        protList.sort(reverse=True, key=lambda x: x[7])

        for key, label, installed, help, streamified, beta, new, weight in protList:
            tag = ProtocolTreeConfig.getProtocolTag(installed == 'installed',
                                                    beta == 'beta',
                                                    new == 'new')
            self._resultsTree.insert(
                '', 'end', key, text="", tags=tag,
                values=(label, streamified, installed, help, weight))


class RunIOTreeProvider(pwgui.tree.TreeProvider):
    """Create the tree elements from a Protocol Run input/output childs"""

    def __init__(self, parent, protocol, mapper):
        # TreeProvider.__init__(self)
        self.parent = parent
        self.protocol = protocol
        self.mapper = mapper

    @staticmethod
    def getColumns():
        return [('Attribute', 200), ('Info', 100)]

    def getObjects(self):
        objs = []
        if self.protocol is not None:
            # Store a dict with input parents (input, PointerList)
            self.inputParentDict = OrderedDict()
            inputs = []
            inputObj = pwobj.String(Message.LABEL_INPUT)
            inputObj._icon = Icon.ACTION_IN
            self.inputParentDict['_input'] = inputObj
            inputParents = [inputObj]

            for key, attr in self.protocol.iterInputAttributes():
                attr._parentKey = key
                # Repeated keys means there are inside a pointerList
                # since the same key is yielded for all items inside
                # so update the parent dict with a new object
                if key in self.inputParentDict:
                    if self.inputParentDict[key] == inputObj:
                        parentObj = pwobj.String(key)
                        parentObj._icon = Icon.ACTION_IN
                        parentObj._parentKey = '_input'
                        inputParents.append(parentObj)
                        self.inputParentDict[key] = parentObj
                else:
                    self.inputParentDict[key] = inputObj
                inputs.append(attr)

            outputs = [attr for _, attr in
                       self.protocol.iterOutputAttributes()]
            self.outputStr = pwobj.String(Message.LABEL_OUTPUT)
            objs = inputParents + inputs + [self.outputStr] + outputs
        return objs

    def _visualizeObject(self, ViewerClass, obj):
        viewer = ViewerClass(project=self.protocol.getProject(),
                             protocol=self.protocol,
                             parent=self.parent.windows)
        viewer.visualize(obj)

    def _editObject(self, obj):
        """Open the Edit GUI Form given an instance"""
        pwgui.dialog.EditObjectDialog(self.parent, Message.TITLE_EDIT_OBJECT,
                                      obj, self.mapper)

    def _deleteObject(self, obj):
        """ Remove unnecessary output, specially for Coordinates. """
        prot = self.protocol
        try:
            objLabel = self.getObjectLabel(obj, prot)
            if self.parent.windows.askYesNo("Delete object",
                                            "Are you sure to delete *%s* object?"
                                            % objLabel):
                prot.getProject().deleteProtocolOutput(prot, obj)
                self.parent._fillSummary()
                self.parent.windows.showInfo("Object *%s* successfully deleted."
                                             % objLabel)
        except Exception as ex:
            self.parent.windows.showError(str(ex))

    @staticmethod
    def getObjectPreview(obj):
        desc = "<name>: " + obj.getName()
        return None, desc

    def getObjectActions(self, obj):
        if isinstance(obj, pwobj.Pointer):
            obj = obj.get()
            isPointer = True
        else:
            isPointer = False
        actions = []

        viewers = Config.getDomain().findViewers(obj.getClassName(), DESKTOP_TKINTER)

        def viewerCallback(viewer):
            return lambda: self._visualizeObject(viewer, obj)

        for v in viewers:
            actions.append(('Open with %s' % v.__name__,
                            viewerCallback(v),
                            Icon.ACTION_VISUALIZE))
        # EDIT
        actions.append((Message.LABEL_EDIT,
                        lambda: self._editObject(obj),
                        Icon.ACTION_EDIT))
        # DELETE
        # Special case to allow delete outputCoordinates
        # since we can end up with several outputs and
        # we may want to clean up
        if self.protocol.allowsDelete(obj) and not isPointer:
            actions.append((Message.LABEL_DELETE_ACTION,
                            lambda: self._deleteObject(obj),
                            Icon.ACTION_DELETE))
        return actions

    @staticmethod
    def getObjectLabel(obj, parent):
        """ We will try to show in the list the string representation
        that is more readable for the user to pick the desired object.
        """
        label = 'None'
        if obj:
            label = obj.getObjLabel()
            if not len(label.strip()):
                parentLabel = parent.getObjLabel() if parent else 'None'
                label = "%s -> %s" % (parentLabel, obj.getLastName())
        return label

    def getObjectInfo(self, obj):
        if obj is None or not obj.hasValue():
            return None

        if isinstance(obj, pwobj.String):
            value = obj.get()
            info = {'key': value, 'text': value, 'values': '', 'open': True}
            if hasattr(obj, '_parentKey'):
                info['parent'] = self.inputParentDict[obj._parentKey]
        else:
            # All attributes are considered output, unless they are pointers
            image = Icon.ACTION_OUT
            parent = self.outputStr

            if isinstance(obj, pwobj.Pointer):
                name = obj.getLastName()
                # Remove ugly item notations inside lists
                name = name.replace('__item__000', '')
                # Consider Pointer as inputs
                image = getattr(obj, '_icon', '')
                parent = self.inputParentDict[obj._parentKey]

                suffix = ''
                if obj.hasExtended():
                    # getExtended method remove old attributes conventions.
                    extendedValue = obj.getExtended()
                    if obj.hasExtended():
                        suffix = '[%s]' % extendedValue
                    # else:
                    #     suffix = '[Item %s]' % extendedValue

                    # Tolerate loading projects:
                    # When having only the project sqlite..an obj.get() will
                    # the load of the set...and if it is missing this whole
                    # "thread" fails.
                    try:
                        labelObj = obj.get()
                        if labelObj is None:
                            labelObj = obj.getObjValue()
                            suffix = ''

                    except Exception as e:
                        return {'parent': parent, 'image': image, 'text': name,
                                'values': ("Couldn't read object attributes.",)}
                else:
                    labelObj = obj.get()

                objKey = obj._parentKey + str(labelObj.getObjId())
                label = self.getObjectLabel(labelObj,
                                            self.mapper.getParent(labelObj))
                name += '   (from %s %s)' % (label, suffix)
            else:
                name = self.getObjectLabel(obj, self.protocol)
                objKey = str(obj.getObjId())
                labelObj = obj

            # To tolerate str(labelObj) in case xmippLib is missing, but
            # still being able to open a project.
            try:
                value = str(labelObj)
            except Exception as e:
                print("Can not convert object %s - %s to string." % (objKey, name))
                value = str(e)

            info = {'key': objKey, 'parent': parent, 'image': image,
                    'text': name, 'values': (value,)}
        return info


# noinspection PyAttributeOutsideInit
class ProtocolsView(tk.Frame):
    """ What you see when the "Protocols" tab is selected.

    In the main project window there are three tabs: "Protocols | Data | Hosts".
    This extended tk.Frame is what will appear when Protocols is on.
    """

    RUNS_CANVAS_NAME = "runs_canvas"
    _protocolViews = None

    def __init__(self, parent, windows, **args):
        tk.Frame.__init__(self, parent, **args)
        # Load global configuration
        self.windows = windows
        self.project = windows.project
        self.domain = self.project.getDomain()
        self.root = windows.root
        self.getImage = windows.getImage
        self.protCfg = self.getCurrentProtocolView()
        self.settings = windows.getSettings()
        self.runsView = self.settings.getRunsView()
        self._loadSelection()
        self._items = {}
        self._lastSelectedProtId = None
        self._lastStatus = None
        self.selectingArea = False
        self._lastRightClickPos = None  # Keep last right-clicked position

        self.style = ttk.Style()
        self.root.bind("<F5>", self.refreshRuns)
        self.root.bind("<Control-f>", self._findProtocol)
        self.root.bind("<Control-a>", self._selectAllProtocols)
        self.root.bind("<Control-t>", self._toggleColorScheme)
        self.root.bind("<Control-d>", self._toggleDebug)
        if Config.debugOn():
            self.root.bind("<Control-i>", self._inspectProtocols)

        # To bind key press to methods
        # Listen to any key: send event to keyPressed method
        self.root.bind("<Key>", self.keyPressed)
        self.keybinds = dict()

        # Register key binds
        self._bindKeyPress(KEYSYM.DELETE, self._onDelPressed)

        self.__autoRefresh = None
        self.__autoRefreshCounter = INIT_REFRESH_SECONDS  # start by 3 secs

        self.refreshSemaphore = True
        self.repeatRefresh = False

        c = self.createContent()
        pwgui.configureWeigths(self)
        c.grid(row=0, column=0, sticky='news')

    def _bindKeyPress(self, key, method):

        self.keybinds[key] = method

    def keyPressed(self, event):

        if event.keysym in self.keybinds:
            method = self.keybinds[event.keysym]

            method()

    def createContent(self):
        """ Create the Protocols View for the Project.
        It has two panes:
            Left: containing the Protocol classes tree
            Right: containing the Runs list
        """
        p = tk.PanedWindow(self, orient=tk.HORIZONTAL, bg='white')
        bgColor = Color.LIGHT_GREY_COLOR
        # Left pane, contains Protocols Pane
        leftFrame = tk.Frame(p, bg=bgColor)
        leftFrame.columnconfigure(0, weight=1)
        leftFrame.rowconfigure(1, weight=1)

        # Protocols Tree Pane
        protFrame = tk.Frame(leftFrame, width=300, height=500, bg=bgColor)
        protFrame.grid(row=1, column=0, sticky='news', padx=5, pady=5)
        protFrame.columnconfigure(0, weight=1)
        protFrame.rowconfigure(1, weight=1)
        self._createProtocolsPanel(protFrame, bgColor)
        self.updateProtocolsTree(self.protCfg)
        # Create the right Pane that will be composed by:
        # a Action Buttons TOOLBAR in the top
        # and another vertical Pane with:
        # Runs History (at Top)

        # Selected run info (at Bottom)
        rightFrame = tk.Frame(p, bg='white')
        rightFrame.columnconfigure(0, weight=1)
        rightFrame.rowconfigure(1, weight=1)
        # rightFrame.rowconfigure(0, minsize=label.winfo_reqheight())

        # Create the Action Buttons TOOLBAR
        toolbar = tk.Frame(rightFrame, bg='white')
        toolbar.grid(row=0, column=0, sticky='news')
        pwgui.configureWeigths(toolbar)
        # toolbar.columnconfigure(0, weight=1)
        toolbar.columnconfigure(1, weight=1)

        self.runsToolbar = tk.Frame(toolbar, bg='white')
        self.runsToolbar.grid(row=0, column=0, sticky='sw')
        # On the left of the toolbar will be other
        # actions that can be applied to all runs (refresh, graph view...)
        self.allToolbar = tk.Frame(toolbar, bg='white')
        self.allToolbar.grid(row=0, column=10, sticky='se')
        self.createActionToolbar()

        # Create the Run History tree
        v = ttk.PanedWindow(rightFrame, orient=tk.VERTICAL)
        # runsFrame = ttk.Labelframe(v, text=' History ', width=500, height=500)
        runsFrame = tk.Frame(v, bg='white')
        # runsFrame.grid(row=1, column=0, sticky='news', pady=5)
        self.runsTree = self.createRunsTree(runsFrame)
        pwgui.configureWeigths(runsFrame)

        self.createRunsGraph(runsFrame)

        if self.runsView == VIEW_LIST:
            treeWidget = self.runsTree
        else:
            treeWidget = self.runsGraphCanvas

        treeWidget.grid(row=0, column=0, sticky='news')

        # Create the Selected Run Info
        infoFrame = tk.Frame(v)
        infoFrame.columnconfigure(0, weight=1)
        infoFrame.rowconfigure(1, weight=1)
        # Create the info label
        self.infoLabel = tk.Label(infoFrame)
        self.infoLabel.grid(row=0, column=0, sticky='w', padx=3)
        # Create the Analyze results button
        self.btnAnalyze = pwgui.Button(infoFrame, text=Message.LABEL_ANALYZE,
                                       fg='white', bg=Color.RED_COLOR,
                                       image=self.getImage(Icon.ACTION_VISUALIZE),
                                       compound=tk.LEFT,
                                       activeforeground='white',
                                       activebackground='#A60C0C',
                                       command=self._analyzeResultsClicked)
        self.btnAnalyze.grid(row=0, column=0, sticky='ne', padx=15)
        # self.style.configure("W.TNotebook")#, background='white')
        tab = ttk.Notebook(infoFrame)  # , style='W.TNotebook')

        # Summary tab
        dframe = tk.Frame(tab, bg='white')
        pwgui.configureWeigths(dframe, row=0)
        pwgui.configureWeigths(dframe, row=2)
        # Just configure the provider, later bellow, in updateSelection, it will be
        # provided with the protocols.
        provider = RunIOTreeProvider(self, None,
                                     self.project.mapper)

        rowheight = pwgui.getDefaultFont().metrics()['linespace']
        self.style.configure("NoBorder.Treeview", background='white',
                             borderwidth=0, font=self.windows.font,
                             rowheight=rowheight)
        self.infoTree = pwgui.browser.BoundTree(dframe, provider, height=6,
                                                show='tree',
                                                style="NoBorder.Treeview")
        self.infoTree.grid(row=0, column=0, sticky='news')
        label = tk.Label(dframe, text='SUMMARY', bg='white',
                         font=self.windows.fontBold)
        label.grid(row=1, column=0, sticky='nw', padx=(15, 0))

        hView = {'sci-open': self._viewObject,
                 'sci-bib': self._bibExportClicked}

        self.summaryText = pwgui.text.TaggedText(dframe, width=40, height=5,
                                                 bg='white', bd=0,
                                                 font=self.windows.font,
                                                 handlers=hView)
        self.summaryText.grid(row=2, column=0, sticky='news', padx=(30, 0))

        # Method tab
        mframe = tk.Frame(tab)
        pwgui.configureWeigths(mframe)
        # Methods text box
        self.methodText = pwgui.text.TaggedText(mframe, width=40, height=15,
                                                bg='white', handlers=hView)
        self.methodText.grid(row=0, column=0, sticky='news')
        # Reference export button
        # btnExportBib = pwgui.Button(mframe, text=Message.LABEL_BIB_BTN,
        #                             fg='white', bg=Color.RED_COLOR,
        #                             image=self.getImage(Icon.ACTION_BROWSE),
        #                             compound=tk.LEFT,
        #                             activeforeground='white',
        #                             activebackground='#A60C0C',
        #                             command=self._bibExportClicked)
        # btnExportBib.grid(row=2, column=0, sticky='w', padx=0)

        # Logs
        ologframe = tk.Frame(tab)
        pwgui.configureWeigths(ologframe)
        self.outputViewer = pwgui.text.TextFileViewer(ologframe, allowOpen=True,
                                                      font=self.windows.font)
        self.outputViewer.grid(row=0, column=0, sticky='news')
        self.outputViewer.windows = self.windows

        self._updateSelection()

        # Add all tabs

        tab.add(dframe, text=Message.LABEL_SUMMARY)
        tab.add(mframe, text=Message.LABEL_METHODS)
        tab.add(ologframe, text=Message.LABEL_LOGS_OUTPUT)
        #         tab.add(elogframe, text=Message.LABEL_LOGS_ERROR)
        #         tab.add(slogframe, text=Message.LABEL_LOGS_SCIPION)
        tab.grid(row=1, column=0, sticky='news')

        v.add(runsFrame, weight=1)
        v.add(infoFrame, weight=20)
        v.grid(row=1, column=0, sticky='news')

        # Add sub-windows to PanedWindows
        p.add(leftFrame, padx=0, pady=0, sticky='news')
        p.add(rightFrame, padx=0, pady=0)
        p.paneconfig(leftFrame, minsize=5)
        leftFrame.config(width=235)
        p.paneconfig(rightFrame, minsize=10)

        return p

    def _viewObject(self, objId):
        """ Call appropriate viewer for objId. """
        proj = self.project
        obj = proj.getObject(int(objId))
        viewerClasses = self.domain.findViewers(obj.getClassName(), DESKTOP_TKINTER)
        if not viewerClasses:
            return  # TODO: protest nicely
        viewer = viewerClasses[0](project=proj, parent=self.windows)
        viewer.visualize(obj)

    def _loadSelection(self):
        """ Load selected items, remove if some do not exists. """
        self._selection = self.settings.runSelection
        for protId in list(self._selection):

            if not self.project.doesProtocolExists(protId):
                self._selection.remove(protId)

    def _isMultipleSelection(self):
        return len(self._selection) > 1

    def _isSingleSelection(self):
        return len(self._selection) == 1

    def _noSelection(self):
        return len(self._selection) == 0

    def info(self, message):
        self.infoLabel.config(text=message)
        self.infoLabel.update_idletasks()

    def cleanInfo(self):
        self.info("")

    def refreshRuns(self, e=None, initRefreshCounter=True, checkPids=False):
        """
        Refresh the protocol runs workflow. If the variable REFRESH_WITH_THREADS
        exits, then use a threads to refresh, i.o.c use normal behavior
        """
        useThreads = Config.refreshInThreads()
        if useThreads:
            import threading
            # Refresh the status of displayed runs.
            if self.refreshSemaphore:
                # print("Launching a thread to refresh the runs...")
                threadRefreshRuns = threading.Thread(name="Refreshing runs",
                                                     target=self.refreshDisplayedRuns,
                                                     args=(e, initRefreshCounter,
                                                           checkPids))
                threadRefreshRuns.start()
            else:
                self.repeatRefresh = True
        else:
            self.refreshDisplayedRuns(e, initRefreshCounter, checkPids)

    # noinspection PyUnusedLocal
    def refreshDisplayedRuns(self, e=None, initRefreshCounter=True, checkPids=False):
        """ Refresh the status of displayed runs.
         Params:
            e: Tk event input
            initRefreshCounter: if True the refresh counter will be set to 3 secs
             then only case when False is from _automaticRefreshRuns where the
             refresh time is doubled each time to avoid refreshing too often.
        """
        self.info('Refreshing...')
        self.refreshSemaphore = False
        if Config.debugOn():
            import psutil
            proc = psutil.Process(os.getpid())
            mem = psutil.virtual_memory()
            print("------------- refreshing ---------- ")
            files = proc.open_files()
            print("  open files: ", len(files))
            for f in files:
                print("    - %s, %s" % (f.path, f.fd))
            print("  memory percent: ", proc.memory_percent())

        if self.runsView == VIEW_LIST:
            self.updateRunsTree(True)
        else:
            self.updateRunsGraph(True, checkPids=checkPids)
            self._updateSelection()

        if initRefreshCounter:

            self.__autoRefreshCounter = INIT_REFRESH_SECONDS  # start by 3 secs
            if self.__autoRefresh:
                self.runsTree.after_cancel(self.__autoRefresh)
                self.__autoRefresh = self.runsTree.after(
                    self.__autoRefreshCounter * 1000,
                    self._automaticRefreshRuns)
        self.refreshSemaphore = True
        if self.repeatRefresh:
            self.repeatRefresh = False
            self.refreshRuns()
        self.cleanInfo()

    # noinspection PyUnusedLocal
    def _automaticRefreshRuns(self, e=None):
        """ Schedule automatic refresh increasing the time between refreshes. """
        if pwutils.envVarOn('DO_NOT_AUTO_REFRESH'):
            return

        if self.project.needRefresh():
            self.refreshRuns(initRefreshCounter=False)
            secs = self.__autoRefreshCounter
        else:
            secs = INIT_REFRESH_SECONDS // 2

        # double the number of seconds up to 30 min
        self.__autoRefreshCounter = min(2 * secs, 1800)
        self.__autoRefresh = self.runsTree.after(secs * 1000,
                                                 self._automaticRefreshRuns)

    # noinspection PyUnusedLocal
    def _findProtocol(self, e=None):
        """ Find a desired protocol by typing some keyword. """
        window = SearchProtocolWindow(self.windows)
        window.show()

    def createActionToolbar(self):
        """ Prepare the buttons that will be available for protocol actions. """

        self.actionButtons = {}
        self.actionList = [ACTION_EDIT, ACTION_COPY, ACTION_DELETE,
                           ACTION_STEPS, ACTION_BROWSE, ACTION_DB,
                           ACTION_STOP, ACTION_CONTINUE, ACTION_RESULTS,
                           ACTION_EXPORT, ACTION_EXPORT_UPLOAD, ACTION_COLLAPSE,
                           ACTION_EXPAND, ACTION_LABELS]

        def addButton(action, text, toolbar):
            btn = tk.Label(toolbar, text=text,
                           image=self.getImage(ActionIcons.get(action, None)),
                           compound=tk.LEFT, cursor='hand2', bg='white')
            btn.bind(TK.LEFT_CLICK, lambda e: self._runActionClicked(action))
            return btn

        for action in self.actionList:
            self.actionButtons[action] = addButton(action, action,
                                                   self.runsToolbar)

        ActionIcons[ACTION_TREE] = RUNS_TREE

        self.viewButtons = {}

        # Add combo for switch between views
        viewFrame = tk.Frame(self.allToolbar)
        viewFrame.grid(row=0, column=0)
        self._createViewCombo(viewFrame)

        # Add refresh Tree button
        btn = addButton(ACTION_TREE, "  ", self.allToolbar)
        pwgui.tooltip.ToolTip(btn, "Re-organize the node positions.", 1500)
        self.viewButtons[ACTION_TREE] = btn
        if self.runsView != VIEW_LIST:
            btn.grid(row=0, column=1)

        # Add refresh button
        btn = addButton(ACTION_REFRESH, ACTION_REFRESH, self.allToolbar)
        btn.grid(row=0, column=2)
        self.viewButtons[ACTION_REFRESH] = btn

    def _createViewCombo(self, parent):
        """ Create the select-view combobox. """
        label = tk.Label(parent, text='View:', bg='white')
        label.grid(row=0, column=0)
        viewChoices = ['List', 'Tree', 'Tree - small']
        self.switchCombo = pwgui.widgets.ComboBox(parent, width=10,
                                                  choices=viewChoices,
                                                  values=[VIEW_LIST, VIEW_TREE, VIEW_TREE_SMALL],
                                                  initial=viewChoices[self.runsView],
                                                  onChange=lambda e: self._runActionClicked(
                                                      ACTION_SWITCH_VIEW))
        self.switchCombo.grid(row=0, column=1)

    def _updateActionToolbar(self):
        """ Update which action buttons should be visible. """

        def displayAction(actionToDisplay, column, condition=True):

            """ Show/hide the action button if the condition is met. """

            # If action present (set color is not in the toolbar but in the
            # context menu)
            action = self.actionButtons.get(actionToDisplay, None)
            if action is not None:
                if condition:
                    action.grid(row=0, column=column, sticky='sw',
                                padx=(0, 5), ipadx=0)
                else:
                    action.grid_remove()

        for i, actionTuple in enumerate(self.provider.getActionsFromSelection()):
            action, cond = actionTuple
            displayAction(action, i, cond)

    def _createProtocolsTree(self, parent, background=Color.LIGHT_GREY_COLOR,
                             show='tree', columns=None):
        defaultFont = pwgui.getDefaultFont()
        self.style.configure("W.Treeview", background=background, borderwidth=0,
                             fieldbackground=background,
                             rowheight=defaultFont.metrics()['linespace'])
        t = pwgui.tree.Tree(parent, show=show, style='W.Treeview',
                            columns=columns)
        t.column('#0', minwidth=300)

        def configureTag(tag, img):
            # Protocol nodes
            t.tag_configure(tag, image=self.getImage(img))
            t.tag_bind(tag, TK.LEFT_DOUBLE_CLICK, self._protocolItemClick)
            t.tag_bind(tag, TK.RETURN, self._protocolItemClick)
            t.tag_bind(tag, TK.ENTER, self._protocolItemClick)

        # Protocol nodes
        configureTag(ProtocolTreeConfig.TAG_PROTOCOL, 'python_file.gif')
        # New protocols
        configureTag(ProtocolTreeConfig.TAG_PROTOCOL_NEW, 'new.gif')
        # Beta protocols
        configureTag(ProtocolTreeConfig.TAG_PROTOCOL_BETA, 'beta.gif')
        # Disable protocols (not installed) are allowed to be added.
        configureTag(ProtocolTreeConfig.TAG_PROTOCOL_DISABLED,
                     'prot_disabled.gif')

        t.tag_configure('protocol_base', image=self.getImage('class_obj.gif'))
        t.tag_configure('protocol_group', image=self.getImage('class_obj.gif'))
        t.tag_configure('section', font=self.windows.fontBold)
        return t

    def _createProtocolsPanel(self, parent, bgColor):
        """Create the protocols Tree displayed in left panel"""
        comboFrame = tk.Frame(parent, bg=bgColor)
        tk.Label(comboFrame, text='View', bg=bgColor).grid(row=0, column=0,
                                                           padx=(0, 5), pady=5)
        choices = self.getProtocolViews()
        initialChoice = self.settings.getProtocolView()
        combo = pwgui.widgets.ComboBox(comboFrame, choices=choices,
                                       initial=initialChoice)
        combo.setChangeCallback(self._onSelectProtocols)
        combo.grid(row=0, column=1)
        comboFrame.grid(row=0, column=0, padx=5, pady=5, sticky='nw')

        t = self._createProtocolsTree(parent)
        t.grid(row=1, column=0, sticky='news')
        # Program automatic refresh
        t.after(3000, self._automaticRefreshRuns)
        self.protTree = t

    def getProtocolViews(self):

        if self._protocolViews is None:
            self._loadProtocols()

        return list(self._protocolViews.keys())

    def getCurrentProtocolView(self):
        """ Select the view that is currently selected.
        Read from the settings the last selected view
        and get the information from the self._protocolViews dict.
        """
        currentView = self.project.getProtocolView()
        if currentView in self.getProtocolViews():
            viewKey = currentView
        else:
            viewKey = self.getProtocolViews()[0]
            self.project.settings.setProtocolView(viewKey)
            if currentView is not None:
                print("PROJECT: Warning, protocol view '%s' not found." % currentView)
                print("         Using '%s' instead." % viewKey)

        return self._protocolViews[viewKey]

    def _loadProtocols(self):
        """ Load protocol configuration from a .conf file. """
        # If the host file is not passed as argument...
        configProtocols = Config.SCIPION_PROTOCOLS

        localDir = Config.SCIPION_LOCAL_CONFIG
        protConf = os.path.join(localDir, configProtocols)
        self._protocolViews = ProtocolTreeConfig.load(self.project.getDomain(),
                                                      protConf)

    def _onSelectProtocols(self, combo):
        """ This function will be called when a protocol menu
        is selected. The index of the new menu is passed. 
        """
        protView = combo.getText()
        self.settings.setProtocolView(protView)
        self.protCfg = self.getCurrentProtocolView()
        self.updateProtocolsTree(self.protCfg)

    def populateTree(self, tree, treeItems, prefix, obj, subclassedDict, level=0):
        text = obj.text
        if text:
            value = obj.value if obj.value is not None else text
            key = '%s.%s' % (prefix, value)
            img = obj.icon if obj.icon is not None else ''
            tag = obj.tag if obj.tag is not None else ''

            if len(img):
                img = self.getImage(img)
                # If image is none
                img = img if img is not None else ''

            protClassName = value.split('.')[-1]  # Take last part
            emProtocolsDict = self.domain.getProtocols()
            prot = emProtocolsDict.get(protClassName, None)

            if tag == 'protocol' and text == 'default':
                if prot is None:
                    print("Protocol className '%s' not found!!!. \n"
                          "Fix your config/protocols.conf configuration."
                          % protClassName)
                    return

                text = prot.getClassLabel()

            item = tree.insert(prefix, 'end', key, text=text, image=img, tags=tag)
            treeItems[item] = obj
            # Check if the attribute should be open or close
            openItem = getattr(obj, 'openItem', level < 2)
            if openItem:
                tree.item(item, open=True)

            if obj.value is not None and tag == 'protocol_base':
                if prot is not None:
                    tree.item(item, image=self.getImage('class_obj.gif'))

                    for k, v in emProtocolsDict.items():
                        if (k not in subclassedDict and v is not prot and
                           issubclass(v, prot)):
                            key = '%s.%s' % (item, k)
                            t = v.getClassLabel()
                            tree.insert(item, 'end', key, text=t, tags='protocol')
                else:
                    raise Exception("Class '%s' not found" % obj.value.get())
        else:
            key = prefix

        for sub in obj:
            self.populateTree(tree, treeItems, key, sub, subclassedDict,
                              level + 1)

    def updateProtocolsTree(self, protCfg):

        try:
            self.protCfg = protCfg
            self.protTree.clear()
            self.protTree.unbind(TK.TREEVIEW_OPEN)
            self.protTree.unbind(TK.TREEVIEW_CLOSE)
            self.protTreeItems = {}
            subclassedDict = {}  # Check which classes serve as base to not show them
            emProtocolsDict = self.domain.getProtocols()
            for _, v1 in emProtocolsDict.items():
                for k2, v2 in emProtocolsDict.items():
                    if v1 is not v2 and issubclass(v1, v2):
                        subclassedDict[k2] = True
            self.populateTree(self.protTree, self.protTreeItems, '', self.protCfg,
                              subclassedDict)
            self.protTree.bind(TK.TREEVIEW_OPEN,
                               lambda e: self._treeViewItemChange(True))
            self.protTree.bind(TK.TREEVIEW_CLOSE,
                               lambda e: self._treeViewItemChange(False))
        except Exception as e:
            # Tree can't be loaded report back, but continue
            print("Protocols tree couldn't be loaded: %s" % e)

    def _treeViewItemChange(self, openItem):
        item = self.protTree.focus()
        if item in self.protTreeItems:
            self.protTreeItems[item].openItem = openItem

    def createRunsTree(self, parent):
        self.provider = RunsTreeProvider(self.project, self._runActionClicked)

        # This line triggers the getRuns for the first time.
        # Ne need to force the check pids here, temporary
        self.provider._checkPids = True

        # To specify the height of the rows based on the font size.
        # Should be centralized somewhere.
        style = ttk.Style()
        rowheight = pwgui.getDefaultFont().metrics()['linespace']
        style.configure('List.Treeview', rowheight=rowheight)

        t = pwgui.tree.BoundTree(parent, self.provider, style='List.Treeview')
        self.provider._checkPids = False

        t.itemDoubleClick = self._runItemDoubleClick
        t.itemClick = self._runTreeItemClick

        return t

    def updateRunsTree(self, refresh=False):
        self.provider.setRefresh(refresh)
        self.runsTree.update()
        self.updateRunsTreeSelection()

    def updateRunsTreeSelection(self):
        for prot in self._iterSelectedProtocols():
            treeId = self.provider.getObjectFromId(prot.getObjId())._treeId
            self.runsTree.selection_add(treeId)

    def createRunsGraph(self, parent):
        self.runsGraphCanvas = pwgui.Canvas(parent, width=400, height=400,
                                            tooltipCallback=self._runItemTooltip,
                                            tooltipDelay=1000,
                                            name=ProtocolsView.RUNS_CANVAS_NAME,
                                            takefocus=True,
                                            highlightthickness=0)

        self.runsGraphCanvas.onClickCallback = self._runItemClick
        self.runsGraphCanvas.onDoubleClickCallback = self._runItemDoubleClick
        self.runsGraphCanvas.onRightClickCallback = self._runItemRightClick
        self.runsGraphCanvas.onControlClickCallback = self._runItemControlClick
        self.runsGraphCanvas.onAreaSelected = self._selectItemsWithinArea
        self.runsGraphCanvas.onMiddleMouseClickCallback = self._runItemMiddleClick

        parent.grid_columnconfigure(0, weight=1)
        parent.grid_rowconfigure(0, weight=1)

        self.settings.getNodes().updateDict()
        self.settings.getLabels().updateDict()

        self.updateRunsGraph()

    def updateRunsGraph(self, refresh=False, reorganize=False, checkPids=False):

        self.runsGraph = self.project.getRunsGraph(refresh=refresh,
                                                   checkPids=checkPids)
        self.drawRunsGraph(reorganize)

    def drawRunsGraph(self, reorganize=False):

        # Check if there are positions stored
        if reorganize:
            # Create layout to arrange nodes as a level tree
            layout = pwgui.LevelTreeLayout()
            self.runsGraphCanvas.reorganizeGraph(self.runsGraph, layout)
        else:
            self.runsGraphCanvas.clear()

            layout = pwgui.LevelTreeLayout() if len(
                self.settings.getNodes()) == 0 else pwgui.BasicLayout()

            # Create empty nodeInfo for new runs
            for node in self.runsGraph.getNodes():
                nodeId = node.run.getObjId() if node.run else 0
                nodeInfo = self.settings.getNodeById(nodeId)
                if nodeInfo is None:
                    self.settings.addNode(nodeId, x=0, y=0, expanded=True)

            self.runsGraphCanvas.drawGraph(self.runsGraph, layout,
                                           drawNode=self.createRunItem)

    def createRunItem(self, canvas, node):

        nodeId = node.run.getObjId() if node.run else 0
        nodeInfo = self.settings.getNodeById(nodeId)

        # Extend attributes: use some from nodeInfo
        node.expanded = nodeInfo.isExpanded()
        node.x, node.y = nodeInfo.getPosition()
        nodeText = self._getNodeText(node)

        # Get status color
        statusColor = getStatusColorFromNode(node)

        # Get the box color (depends on color mode: label or status)
        boxColor = self._getBoxColor(nodeInfo, statusColor, node)

        # Draw the box
        item = RunBox(nodeInfo, self.runsGraphCanvas,
                      nodeText, node.x, node.y,
                      bgColor=boxColor, textColor='black')
        # No border
        item.margin = 0

        # Paint the oval..if apply.
        self._paintOval(item, statusColor)

        # Paint the bottom line (for now only labels are painted there).
        self._paintBottomLine(item)

        item.setSelected(nodeId in self._selection)
        return item

    def _getBoxColor(self, nodeInfo, statusColor, node):

        try:

            # If the color has to go to the box
            if self.settings.statusColorMode():
                boxColor = statusColor

            elif self.settings.ageColorMode():

                if node.run:

                    # Project elapsed time
                    elapsedTime = node.run.getProject().getElapsedTime()
                    creationTime = node.run.getProject().getCreationTime()

                    # Get the latest activity timestamp
                    ts = node.run.endTime.datetime()

                    if elapsedTime is None or creationTime is None or ts is None:
                        boxColor = DEFAULT_BOX_COLOR

                    else:

                        # tc closer to the end are younger
                        protAge = ts - creationTime

                        boxColor = self._ageColor('#6666ff', elapsedTime,
                                                  protAge)
                else:
                    boxColor = DEFAULT_BOX_COLOR

            # ... box is for the labels.
            elif self.settings.labelsColorMode():
                # If there is only one label use the box for the color.
                if self._getLabelsCount(nodeInfo) == 1:

                    labelId = nodeInfo.getLabels()[0]
                    label = self.settings.getLabels().getLabel(labelId)

                    # If there is no label (it has been deleted)
                    if label is None:
                        nodeInfo.getLabels().remove(labelId)
                        boxColor = DEFAULT_BOX_COLOR
                    else:
                        boxColor = label.getColor()

                else:
                    boxColor = DEFAULT_BOX_COLOR
            else:
                boxColor = DEFAULT_BOX_COLOR

            return boxColor
        except Exception as e:
            return DEFAULT_BOX_COLOR

    @staticmethod
    def _ageColor(rgbColor, projectAge, protocolAge):

        #  Get the ratio
        ratio = protocolAge.seconds / float(projectAge.seconds)

        # Invert direction: older = white = 100%, newest = rgbColor = 0%
        ratio = 1 - ratio

        # There are cases coming with protocols older than the project.
        ratio = 0 if ratio < 0 else ratio

        return pwutils.rgb_to_hex(pwutils.lighter(pwutils.hex_to_rgb(rgbColor),
                                                  ratio))

    @staticmethod
    def _getLabelsCount(nodeInfo):

        return 0 if nodeInfo.getLabels() is None else len(nodeInfo.getLabels())

    def _paintBottomLine(self, item):

        if self.settings.labelsColorMode():
            self._addLabels(item)

    def _paintOval(self, item, statusColor):
        # Show the status as a circle in the top right corner
        if not self.settings.statusColorMode():
            # Option: Status item.
            (topLeftX, topLeftY, bottomRightX,
             bottomRightY) = self.runsGraphCanvas.bbox(item.id)
            statusSize = 10
            statusX = bottomRightX - (statusSize + 3)
            statusY = topLeftY + 3

            pwgui.Oval(self.runsGraphCanvas, statusX, statusY, statusSize,
                       color=statusColor, anchor=item)

        # in statusColorMode
        else:
            # Show a black circle if there is any label
            if self._getLabelsCount(item.nodeInfo) > 0:
                (topLeftX, topLeftY, bottomRightX,
                 bottomRightY) = self.runsGraphCanvas.bbox(item.id)
                statusSize = 10
                statusX = bottomRightX - (statusSize + 3)
                statusY = topLeftY + 3

                pwgui.Oval(self.runsGraphCanvas, statusX, statusY, statusSize,
                           color='black', anchor=item)

    def _getNodeText(self, node):
        nodeText = node.getLabel()
        # Truncate text to prevent overflow
        if len(nodeText) > 40:
            nodeText = nodeText[:37] + "..."

        if node.run:
            expandedStr = '' if node.expanded else ' (+)'
            if self.runsView == VIEW_TREE_SMALL:
                nodeText = node.getName() + expandedStr
            else:
                nodeText += expandedStr + '\n' + node.run.getStatusMessage()
                if node.run.summaryWarnings:
                    nodeText += u' \u26a0'
        return nodeText

    def _addLabels(self, item):
        # If there is only one label it should be already used in the box color.
        if self._getLabelsCount(item.nodeInfo) < 2:
            return
        # Get the positions of the box
        (topLeftX, topLeftY, bottomRightX,
         bottomRightY) = self.runsGraphCanvas.bbox(item.id)

        # Get the width of the box
        boxWidth = bottomRightX - topLeftX

        # Set the size
        marginV = 3
        marginH = 2
        labelWidth = (boxWidth - (2 * marginH)) / len(item.nodeInfo.getLabels())
        labelHeight = 6

        # Leave some margin on the right and bottom
        labelX = bottomRightX - marginH
        labelY = bottomRightY - (labelHeight + marginV)

        for index, labelId in enumerate(item.nodeInfo.getLabels()):

            # Get the label
            label = self.settings.getLabels().getLabel(labelId)

            # If not none
            if label is not None:
                # Move X one label to the left
                if index == len(item.nodeInfo.getLabels()) - 1:
                    labelX = topLeftX + marginH
                else:
                    labelX -= labelWidth

                pwgui.Rectangle(self.runsGraphCanvas, labelX, labelY,
                                labelWidth, labelHeight, color=label.getColor(),
                                anchor=item)
            else:

                item.nodeInfo.getLabels().remove(labelId)

    def switchRunsView(self):
        viewValue = self.switchCombo.getValue()
        self.runsView = viewValue
        self.settings.setRunsView(viewValue)

        if viewValue == VIEW_LIST:
            self.runsTree.grid(row=0, column=0, sticky='news')
            self.runsGraphCanvas.frame.grid_remove()
            self.updateRunsTree()
            self.viewButtons[ACTION_TREE].grid_remove()
            self._lastRightClickPos = None
        else:
            self.runsTree.grid_remove()
            self.updateRunsGraph()
            self.runsGraphCanvas.frame.grid(row=0, column=0, sticky='news')
            self.viewButtons[ACTION_TREE].grid(row=0, column=1)

    def _protocolItemClick(self, e=None):
        # Get the tree widget that originated the event
        # it could be the left panel protocols tree or just
        # the search protocol dialog tree
        tree = e.widget
        protClassName = tree.getFirst().split('.')[-1]
        protClass = self.domain.getProtocols().get(protClassName)
        prot = self.project.newProtocol(protClass)
        self._openProtocolForm(prot)

    def _toggleColorScheme(self, e=None):

        currentMode = self.settings.getColorMode()

        if currentMode >= len(self.settings.COLOR_MODES) - 1:
            currentMode = -1

        nextColorMode = currentMode + 1

        self.settings.setColorMode(nextColorMode)
        self._updateActionToolbar()
        # self.updateRunsGraph()
        self.drawRunsGraph()

    def _toggleDebug(self, e=None):
        Config.toggleDebug()

    def _selectAllProtocols(self, e=None):
        self._selection.clear()

        # WHY GOING TO THE db?
        #  Let's try using in memory data.
        # for prot in self.project.getRuns():
        for prot in self.project.runs:
            self._selection.append(prot.getObjId())
        self._updateSelection()

        # self.updateRunsGraph()
        self.drawRunsGraph()

    def _inspectProtocols(self, e=None):
        objs = self._getSelectedProtocols()
        # We will inspect the selected objects or
        #   the whole project is no protocol is selected
        if len(objs) > 0:
            objs.sort(key=lambda obj: obj._objId, reverse=True)
            filePath = objs[0]._getLogsPath('inspector.csv')
            doInspect = True
        else:
            proj = self.project
            filePath = proj.getLogPath('inspector.csv')
            objs = [proj]
            doInspect = pwgui.dialog.askYesNo(Message.TITLE_INSPECTOR,
                                              Message.LABEL_INSPECTOR, self.root)

        if doInspect:
            inspectObj(objs, filePath)
            # we open the resulting CSV file with the OS default software
            pwgui.text.openTextFileEditor(filePath)

    # NOt used!: pconesa 02/11/2016.
    # def _deleteSelectedProtocols(self, e=None):
    #
    #     for selection in self._selection:
    #         self.project.getProtocol(self._selection[0])
    #
    #
    #     self._updateSelection()
    #     self.updateRunsGraph()

    def _updateSelection(self):
        self._fillSummary()
        self._fillMethod()
        self._fillLogs()
        self._showHideAnalyzeResult()

        if self._isSingleSelection():
            last = self.getSelectedProtocol()
            self._lastSelectedProtId = last.getObjId() if last else None

        self._updateActionToolbar()

    def _runTreeItemClick(self, item=None):
        self._selection.clear()
        for prot in self.runsTree.iterSelectedObjects():
            self._selection.append(prot.getObjId())
        self._updateSelection()

    def _selectItemProtocol(self, prot):
        """ Call this function when a new box (item) of a protocol
        is selected. It should be called either from itemClick
        or itemRightClick
        """
        self._selection.clear()
        self.settings.dataSelection.clear()
        self._selection.append(prot.getObjId())

        # Select output data too
        self.toggleDataSelection(prot, True)

        self._updateSelection()
        self.runsGraphCanvas.update_idletasks()

    def _deselectItems(self, item):
        """ Deselect all items except the item one
        """
        g = self.project.getRunsGraph(refresh=False)

        for node in g.getNodes():
            if node.run and node.run.getObjId() in self._selection:
                # This option is only for compatibility with all projects
                if hasattr(node, 'item'):
                    node.item.setSelected(False)
        item.setSelected(True)

    def _runItemClick(self, item=None):

        # If click is in a empty area....start panning
        if item is None:
            print("Click on empty area")
            return

        self.runsGraphCanvas.focus_set()

        # Get last selected item for tree or graph
        if self.runsView == VIEW_LIST:
            prot = self.project.mapper.selectById(int(self.runsTree.getFirst()))
        else:
            prot = item.node.run
            if prot is None:  # in case it is the main "Project" node
                return
            self._deselectItems(item)
        self._selectItemProtocol(prot)

    def _runItemDoubleClick(self, e=None):
        self._runActionClicked(ACTION_EDIT)

    def _runItemMiddleClick(self, e=None):
        self._runActionClicked(ACTION_SELECT_TO)

    def _runItemRightClick(self, item=None):
        prot = item.node.run
        if prot is None:  # in case it is the main "Project" node
            return
        n = len(self._selection)
        # Only select item with right-click if there is a single
        # item selection, not for multiple selection
        if n <= 1:
            self._deselectItems(item)
            self._selectItemProtocol(prot)
            self._lastRightClickPos = self.runsGraphCanvas.eventPos

        return self.provider.getObjectActions(prot)

    def _runItemControlClick(self, item=None):
        # Get last selected item for tree or graph
        if self.runsView == VIEW_LIST:
            # TODO: Prot is not used!!
            prot = self.project.mapper.selectById(int(self.runsTree.getFirst()))
        else:
            prot = item.node.run
            protId = prot.getObjId()
            if protId in self._selection:
                item.setSelected(False)
                self._selection.remove(protId)

                # Remove data selected
                self.toggleDataSelection(prot, False)
            else:

                item.setSelected(True)
                if len(self._selection) == 1:  # repaint first selected item
                    firstSelectedNode = self.runsGraph.getNode(str(self._selection[0]))
                    if hasattr(firstSelectedNode, 'item'):
                        firstSelectedNode.item.setSelected(False)
                        firstSelectedNode.item.setSelected(True)
                self._selection.append(prot.getObjId())

                # Select output data too
                self.toggleDataSelection(prot, True)

        self._updateSelection()

    def toggleDataSelection(self, prot, append):

        # Go through the data selection
        for paramName, output in prot.iterOutputAttributes():
            if append:
                self.settings.dataSelection.append(output.getObjId())
            else:
                self.settings.dataSelection.remove(output.getObjId())

    def _runItemTooltip(self, tw, item):
        """ Create the contents of the tooltip to be displayed
        for the given item.
        Params:
            tw: a tk.TopLevel instance (ToolTipWindow)
            item: the selected item.
        """
        prot = item.node.run

        if prot:
            tm = '*%s*\n' % prot.getRunName()
            tm += 'Identifier :%s\n' % prot.getObjId()
            tm += 'Status: %s\n' % prot.getStatusMessage()
            tm += 'Wall time: %s\n' % pwutils.prettyDelta(prot.getElapsedTime())
            tm += 'CPU time: %s\n' % pwutils.prettyDelta(dt.timedelta(seconds=prot.cpuTime))

            if not hasattr(tw, 'tooltipText'):
                frame = tk.Frame(tw)
                frame.grid(row=0, column=0)
                tw.tooltipText = pwgui.dialog.createMessageBody(frame, tm, None,
                                                                textPad=0,
                                                                textBg=Color.LIGHT_GREY_COLOR_2)
                tw.tooltipText.config(bd=1, relief=tk.RAISED)
            else:
                pwgui.dialog.fillMessageText(tw.tooltipText, tm)

    @staticmethod
    def _selectItemsWithinArea(x1, y1, x2, y2, enclosed=False):
        """
        Parameters
        ----------
        x1: x coordinate of first corner of the area
        y1: y coordinate of first corner of the area
        x2: x coordinate of second corner of the area
        y2: y coordinate of second corner of the area
        enclosed: Default True. Returns enclosed items,
                  overlapping items otherwise.
        Returns
        -------
        Nothing

        """

        return
        # NOT working properly: Commented for the moment.
        # if enclosed:
        #     items = self.runsGraphCanvas.find_enclosed(x1, y1, x2, y2)
        # else:
        #     items = self.runsGraphCanvas.find_overlapping(x1, y1, x2, y2)
        #
        # update = False
        #
        # for itemId in items:
        #     if itemId in self.runsGraphCanvas.items:
        #
        #         item = self.runsGraphCanvas.items[itemId]
        #         if not item.node.isRoot():
        #             item.setSelected(True)
        #             self._selection.append(itemId)
        #             update = True
        #
        # if update is not None: self._updateSelection()

    def _openProtocolForm(self, prot):
        """Open the Protocol GUI Form given a Protocol instance"""

        w = FormWindow(Message.TITLE_NAME_RUN + prot.getClassName(),
                       prot, self._executeSaveProtocol, self.windows,
                       hostList=self.project.getHostNames(),
                       updateProtocolCallback=self._updateProtocol)
        w.adjustSize()
        w.show(center=True)

    def _browseSteps(self):
        """ Open a new window with the steps list. """
        window = StepsWindow(Message.TITLE_BROWSE_DATA, self.windows,
                             self.getSelectedProtocol())
        window.show()

    def _browseRunData(self):
        provider = ProtocolTreeProvider(self.getSelectedProtocol())
        window = pwgui.browser.BrowserWindow(Message.TITLE_BROWSE_DATA,
                                             self.windows)
        window.setBrowser(pwgui.browser.ObjectBrowser(window.root, provider))
        window.itemConfig(self.getSelectedProtocol(), open=True)
        window.show()

    def _browseRunDirectory(self):
        """ Open a file browser to inspect the files generated by the run. """
        protocol = self.getSelectedProtocol()
        workingDir = protocol.getWorkingDir()
        if os.path.exists(workingDir):

            window = pwgui.browser.FileBrowserWindow("Browsing: " + workingDir,
                                                     master=self.windows,
                                                     path=workingDir)
            window.show()
        else:
            self.windows.showInfo("Protocol working dir does not exists: \n %s"
                                  % workingDir)

    def _iterSelectedProtocols(self):
        for protId in sorted(self._selection):
            prot = self.project.getRunsGraph(refresh=False).getNode(str(protId)).run
            if prot:
                yield prot

    def _getSelectedProtocols(self):
        return [prot for prot in self._iterSelectedProtocols()]

    def _iterSelectedNodes(self):

        for protId in sorted(self._selection):
            node = self.settings.getNodeById(protId)

            yield node

    def _getSelectedNodes(self):
        return [node for node in self._iterSelectedNodes()]

    def getSelectedProtocol(self):
        if self._selection:
            return self.project.getProtocol(self._selection[0])
        return None

    def _showHideAnalyzeResult(self):

        if self._selection:
            self.btnAnalyze.grid()
        else:
            self.btnAnalyze.grid_remove()

    def _fillSummary(self):
        self.summaryText.setReadOnly(False)
        self.summaryText.clear()
        self.infoTree.clear()
        n = len(self._selection)

        if n == 1:
            prot = self.getSelectedProtocol()

            if prot:
                provider = RunIOTreeProvider(self, prot, self.project.mapper)
                self.infoTree.setProvider(provider)
                self.infoTree.grid(row=0, column=0, sticky='news')
                self.infoTree.update_idletasks()
                # Update summary
                self.summaryText.addText(prot.summary())
            else:
                self.infoTree.clear()

        elif n > 1:
            self.infoTree.clear()
            for prot in self._iterSelectedProtocols():
                self.summaryText.addLine('> _%s_' % prot.getRunName())
                for line in prot.summary():
                    self.summaryText.addLine(line)
                self.summaryText.addLine('')
        self.summaryText.setReadOnly(True)

    def _fillMethod(self):

        try:
            self.methodText.setReadOnly(False)
            self.methodText.clear()
            self.methodText.addLine("*METHODS:*")
            cites = OrderedDict()

            for prot in self._iterSelectedProtocols():
                self.methodText.addLine('> _%s_' % prot.getRunName())
                for line in prot.getParsedMethods():
                    self.methodText.addLine(line)
                cites.update(prot.getCitations())
                cites.update(prot.getPackageCitations())
                self.methodText.addLine('')

            if cites:
                self.methodText.addLine('*REFERENCES:*   '
                                        ' [[sci-bib:][<<< Open as bibtex >>>]]')
                for cite in cites.values():
                    self.methodText.addLine(cite)

            self.methodText.setReadOnly(True)
        except Exception as e:
            self.methodText.addLine('Could not load all methods:' + str(e))

    def _fillLogs(self):
        try:
            prot = self.getSelectedProtocol()

<<<<<<< HEAD
        if not self._isSingleSelection() or not prot:
            self.outputViewer.clear()
            self._lastStatus = None
        elif prot.getObjId() != self._lastSelectedProtId:
            self._lastStatus = prot.getStatus()
            i = self.outputViewer.getIndex()
            self.outputViewer.clear()
            # Right now skip the err tab since we are redirecting
            # stderr to stdout
            out, err, schedule = prot.getLogPaths()
            self.outputViewer.addFile(out)
            self.outputViewer.addFile(err)
            if os.path.exists(schedule):
                self.outputViewer.addFile(schedule)
            self.outputViewer.setIndex(i)  # Preserve the last selected tab
            self.outputViewer.selectedText().goEnd()
            # when there are not logs, force re-load next time
            if (not os.path.exists(out) or
                    not os.path.exists(err)):
=======
            if not self._isSingleSelection() or not prot:
                self.outputViewer.clear()
>>>>>>> 24d9414a
                self._lastStatus = None
            elif prot.getObjId() != self._lastSelectedProtId:
                self._lastStatus = prot.getStatus()
                i = self.outputViewer.getIndex()
                self.outputViewer.clear()
                # Right now skip the err tab since we are redirecting
                # stderr to stdout
                out, _, log, schedule = prot.getLogPaths()
                self.outputViewer.addFile(out)
                self.outputViewer.addFile(log)
                if os.path.exists(schedule):
                    self.outputViewer.addFile(schedule)
                self.outputViewer.setIndex(i)  # Preserve the last selected tab
                self.outputViewer.selectedText().goEnd()
                # when there are not logs, force re-load next time
                if (not os.path.exists(out) or
                        not os.path.exists(log)):
                    self._lastStatus = None

            elif prot.isActive() or prot.getStatus() != self._lastStatus:
                doClear = self._lastStatus is None
                self._lastStatus = prot.getStatus()
                self.outputViewer.refreshAll(clear=doClear, goEnd=doClear)
        except Exception as e:
            self.info("Something went wrong filling %s's logs: %s. Check terminal for details" % (prot, e))
            import traceback
            traceback.print_exc()

    def _scheduleRunsUpdate(self, secs=1):
        # self.runsTree.after(secs*1000, self.refreshRuns)
        self.windows.enqueue(self.refreshRuns)

    def executeProtocol(self, prot):
        """ Function to execute a protocol called not
        directly from the Form "Execute" button.
        """
        # We need to equeue the execute action
        # to be executed in the same thread
        self.windows.enqueue(lambda: self._executeSaveProtocol(prot))

    def _executeSaveProtocol(self, prot, onlySave=False, doSchedule=False):
        if onlySave:
            self.project.saveProtocol(prot)
            msg = Message.LABEL_SAVED_FORM
            # msg = "Protocol successfully saved."

        else:
            if doSchedule:
                self.project.scheduleProtocol(prot)
            else:
                self.project.launchProtocol(prot)
            # Select the launched protocol to display its summary, methods..etc
            self._selection.clear()
            self._selection.append(prot.getObjId())
            self._updateSelection()
            self._lastStatus = None  # clear lastStatus to force re-load the logs
            msg = ""

        # Update runs list display, even in save we
        # need to get the updated copy of the protocol
        self._scheduleRunsUpdate()
        self._selectItemProtocol(prot)

        return msg

    def _updateProtocol(self, prot):
        """ Callback to notify about the change of a protocol
        label or comment. 
        """
        self._scheduleRunsUpdate()

    def _continueProtocol(self, prot):
        self.project.continueProtocol(prot)
        self._scheduleRunsUpdate()

    def _onDelPressed(self):
        # This function will be connected to the key 'Del' press event
        # We need to check if the canvas have the focus and then
        # proceed with the delete action

        # get the widget with the focus
        widget = self.focus_get()

        # Call the delete action only if the widget is the canvas
        if str(widget).endswith(ProtocolsView.RUNS_CANVAS_NAME):
            self._deleteProtocol()

    def _deleteProtocol(self):
        protocols = self._getSelectedProtocols()

        if len(protocols) == 0:
            return

        protStr = '\n  - '.join(['*%s*' % p.getRunName() for p in protocols])

        if pwgui.dialog.askYesNo(Message.TITLE_DELETE_FORM,
                                 Message.LABEL_DELETE_FORM % protStr,
                                 self.root):
            self.project.deleteProtocol(*protocols)
            self._selection.clear()
            self._updateSelection()
            self._scheduleRunsUpdate()

    def _copyProtocols(self):
        protocols = self._getSelectedProtocols()
        if len(protocols) == 1:
            newProt = self.project.copyProtocol(protocols[0])
            if newProt is None:
                self.windows.showError("Error copying protocol.!!!")
            else:
                self._openProtocolForm(newProt)
        else:
            self.project.copyProtocol(protocols)
            self.refreshRuns()

    def _stopWorkFlow(self, action):

        protocols = self._getSelectedProtocols()
        errorList = []
        if pwgui.dialog.askYesNo(Message.TITLE_STOP_WORKFLOW_FORM,
                                 Message.TITLE_STOP_WORKFLOW, self.root):
            self.info('Stopping the workflow...')
            errorList = self.project.stopWorkFlow(protocols[0])
            self.cleanInfo()
            self.refreshRuns()
        if errorList:
            msg = ''
            for errorProt in errorList:
                error = ("The protocol: %s  is active\n" %
                         (self.project.getProtocol(errorProt).getRunName()))
                msg += str(error)
            pwgui.dialog.MessageDialog(
                self, Message.TITLE_STOPPED_WORKFLOW_FAILED,
                Message.TITLE_STOPPED_WORKFLOW_FAILED + msg,
                'fa-times-circle_alert.gif')

    def _resetWorkFlow(self, action):

        protocols = self._getSelectedProtocols()
        errorList = []
        if pwgui.dialog.askYesNo(Message.TITLE_RESET_WORKFLOW_FORM,
                                 Message.TITLE_RESET_WORKFLOW, self.root):
            self.info('Resetting the workflow...')
            errorsList, workflowProtocolList = self.project._checkWorkflowErrors(protocols[0],
                                                                                 False)
            errorList = self.project.resetWorkFlow(workflowProtocolList)
            self.cleanInfo()
            self.refreshRuns()
        if errorList:
            msg = ''
            for errorProt in errorList:
                error = ("The protocol: %s  is active\n" %
                         (self.project.getProtocol(errorProt).getRunName()))
                msg += str(error)
            pwgui.dialog.MessageDialog(
                self, Message.TITLE_RESETED_WORKFLOW_FAILED,
                Message.TITLE_RESETED_WORKFLOW_FAILED + msg,
                'fa-times-circle_alert.gif')

    def _launchWorkFlow(self, action):
        """
        This function can launch a workflow from a selected protocol in two
        modes depending on the 'action' value (RESTART, CONTINUE)
        """
        protocols = self._getSelectedProtocols()
        errorList = []
        defaultMode = pwprot.MODE_CONTINUE

        if action == ACTION_RESTART_WORKFLOW:
            if pwgui.dialog.askYesNo(Message.TITLE_RESTART_WORKFLOW_FORM,
                                     Message.TITLE_RESTART_WORKFLOW, self.root):
                defaultMode = pwprot.MODE_RESTART
                self.info('Checking the workflow to restart...')
                errorList = self.project.launchWorkflow(protocols[0],
                                                        defaultMode)
                self.cleanInfo()
        elif action == ACTION_CONTINUE_WORKFLOW:
            self.info('Checking the workflow to continue...')
            errorList = self.project.launchWorkflow(protocols[0],
                                                    defaultMode)
            self.cleanInfo()

        if errorList:
            msg = ''
            for errorProt in errorList:
                msg += str(errorProt) + '\n'
            pwgui.dialog.MessageDialog(
                self, Message.TITLE_LAUNCHED_WORKFLOW_FAILED_FORM,
                Message.TITLE_LAUNCHED_WORKFLOW_FAILED + "\n" + msg,
                'fa-times-circle_alert.gif')

    def _selectLabels(self):
        selectedNodes = self._getSelectedNodes()

        if selectedNodes:
            dlg = self.windows.manageLabels()

            if dlg.resultYes():
                for node in selectedNodes:
                    node.setLabels([label.getName() for label in dlg.values])

                # self.updateRunsGraph()
                self.drawRunsGraph()

    def _selectAncestors(self, childRun=None):

        children = []
        # If parent param not passed...
        if childRun is None:
            # ..use selection, must be first call
            for protId in self._selection:
                run = self.runsGraph.getNode(str(protId))
                children.append(run)
        else:
            name = childRun.getName()

            if not name.isdigit():
                return
            else:
                name = int(name)

            # If already selected (may be this should be centralized)
            if name not in self._selection:
                children = (childRun,)
                self._selection.append(name)
        # Go up .
        for run in children:
            # Select himself plus ancestors
            for parent in run.getParents():
                self._selectAncestors(parent)
        # Only update selection at the end, avoid recursion
        if childRun is None:
            self._lastSelectedProtId = None
            self._updateSelection()
            self.drawRunsGraph()

    def _exportProtocols(self, defaultPath=None, defaultBasename=None):
        protocols = self._getSelectedProtocols()

        def _export(obj):
            filename = os.path.join(browser.getCurrentDir(),
                                    browser.getEntryValue())
            try:
                if (not os.path.exists(filename) or
                    self.windows.askYesNo("File already exists",
                                          "*%s* already exists, do you want "
                                          "to overwrite it?" % filename)):
                    self.project.exportProtocols(protocols, filename)
                    self.windows.showInfo("Workflow successfully saved to '%s' "
                                          % filename)
                else:  # try again
                    self._exportProtocols(defaultPath=browser.getCurrentDir(),
                                          defaultBasename=browser.getEntryValue())
            except Exception as ex:
                import traceback
                traceback.print_exc()
                self.windows.showError(str(ex))

        browser = pwgui.browser.FileBrowserWindow(
            "Choose .json file to save workflow",
            master=self.windows,
            path=defaultPath or self.project.getPath(''),
            onSelect=_export,
            entryLabel='File  ', entryValue=defaultBasename or 'workflow.json')
        browser.show()

    def _exportUploadProtocols(self):
        try:
            jsonFn = os.path.join(tempfile.mkdtemp(), 'workflow.json')
            self.project.exportProtocols(self._getSelectedProtocols(), jsonFn)
            WorkflowRepository().upload(jsonFn)
            pwutils.cleanPath(jsonFn)
        except Exception as ex:
            self.windows.showError("Error connecting to workflow repository:\n"
                                   + str(ex))

    def _stopProtocol(self, prot):
        if pwgui.dialog.askYesNo(Message.TITLE_STOP_FORM,
                                 Message.LABEL_STOP_FORM, self.root):
            self.project.stopProtocol(prot)
            self._lastStatus = None  # force logs to re-load
            self._scheduleRunsUpdate()

    def _analyzeResults(self, prot):
        viewers = self.domain.findViewers(prot.getClassName(), DESKTOP_TKINTER)
        if len(viewers):
            # Instantiate the first available viewer
            # TODO: If there are more than one viewer we should display
            # TODO: a selection menu
            firstViewer = viewers[0](project=self.project, protocol=prot,
                                     parent=self.windows)

            if isinstance(firstViewer, ProtocolViewer):
                firstViewer.visualize(prot, windows=self.windows)
            else:
                firstViewer.visualize(prot)
        else:
            for _, output in prot.iterOutputAttributes():
                viewers = self.domain.findViewers(output.getClassName(), DESKTOP_TKINTER)
                if len(viewers):
                    # Instantiate the first available viewer
                    # TODO: If there are more than one viewer we should display
                    # TODO: a selection menu
                    viewerclass = viewers[0]
                    firstViewer = viewerclass(project=self.project,
                                              protocol=prot,
                                              parent=self.windows)
                    # FIXME:Probably o longer needed protocol on args, already provided on init
                    firstViewer.visualize(output, windows=self.windows,
                                          protocol=prot)

    def _analyzeResultsClicked(self, e=None):
        """ Function called when button "Analyze results" is called. """
        prot = self.getSelectedProtocol()

        # Nothing selected
        if prot is None:
            return

        if os.path.exists(prot._getPath()):
            self._analyzeResults(prot)
        else:
            self.windows.showInfo("Selected protocol hasn't been run yet.")

    def _bibExportClicked(self, e=None):
        try:
            bibTexCites = OrderedDict()
            for prot in self._iterSelectedProtocols():
                bibTexCites.update(prot.getCitations(bibTexOutput=True))
                bibTexCites.update(prot.getPackageCitations(bibTexOutput=True))

            if bibTexCites:
                with tempfile.NamedTemporaryFile(suffix='.bib') as bibFile:
                    for refId, refDict in bibTexCites.items():
                        # getCitations does not always return a dictionary
                        # if the citation is not found in the bibtex file it adds just
                        # the refId: like "Ramirez-Aportela-2019"
                        # we need to exclude this
                        if isinstance(refDict, dict):
                            refType = refDict['ENTRYTYPE']
                            # remove 'type' and 'id' keys
                            refDict = {k: v for k, v in refDict.items()
                                       if k not in ['ENTRYTYPE', 'ID']}
                            jsonStr = json.dumps(refDict, indent=4,
                                                 ensure_ascii=False)[1:]
                            jsonStr = jsonStr.replace('": "', '"= "')
                            jsonStr = re.sub('(?<!= )"(\S*?)"', '\\1', jsonStr)
                            jsonStr = jsonStr.replace('= "', ' = "')
                            refStr = '@%s{%s,%s\n\n' % (refType, refId, jsonStr)
                            bibFile.write(refStr.encode('utf-8'))
                        else:
                            print("WARNING: reference %s not properly defined or unpublished." % refId)
                    # flush so we can see content when opening
                    bibFile.flush()
                    pwgui.text.openTextFileEditor(bibFile.name)

        except Exception as ex:
            self.windows.showError(str(ex))

        return

    def _renameProtocol(self, prot):
        """ Open the EditObject dialog to edit the protocol name. """
        kwargs = {}
        if self._lastRightClickPos:
            kwargs['position'] = self._lastRightClickPos

        dlg = pwgui.dialog.EditObjectDialog(self.runsGraphCanvas, Message.TITLE_EDIT_OBJECT,
                                            prot, self.project.mapper, **kwargs)
        if dlg.resultYes():
            self._updateProtocol(prot)

    def _runActionClicked(self, action):
        prot = self.getSelectedProtocol()
        if prot:
            try:
                if action == ACTION_DEFAULT:
                    pass
                elif action == ACTION_EDIT:
                    self._openProtocolForm(prot)
                elif action == ACTION_RENAME:
                    self._renameProtocol(prot)
                elif action == ACTION_COPY:
                    self._copyProtocols()
                elif action == ACTION_DELETE:
                    self._deleteProtocol()
                elif action == ACTION_STEPS:
                    self._browseSteps()
                elif action == ACTION_BROWSE:
                    self._browseRunDirectory()
                elif action == ACTION_DB:
                    self._browseRunData()
                elif action == ACTION_STOP:
                    self._stopProtocol(prot)
                elif action == ACTION_CONTINUE:
                    self._continueProtocol(prot)
                elif action == ACTION_RESULTS:
                    self._analyzeResults(prot)
                elif action == ACTION_EXPORT:
                    self._exportProtocols(defaultPath=pwutils.getHomePath())
                elif action == ACTION_EXPORT_UPLOAD:
                    self._exportUploadProtocols()
                elif action == ACTION_COLLAPSE:
                    nodeInfo = self.settings.getNodeById(prot.getObjId())
                    nodeInfo.setExpanded(False)
                    self.updateRunsGraph(True, reorganize=True)
                    self._updateActionToolbar()
                elif action == ACTION_EXPAND:
                    nodeInfo = self.settings.getNodeById(prot.getObjId())
                    nodeInfo.setExpanded(True)
                    self.updateRunsGraph(True, reorganize=True)
                    self._updateActionToolbar()
                elif action == ACTION_LABELS:
                    self._selectLabels()
                elif action == ACTION_SELECT_TO:
                    self._selectAncestors()
                elif action == ACTION_RESTART_WORKFLOW:
                    self._launchWorkFlow(action)
                elif action == ACTION_CONTINUE_WORKFLOW:
                    self._launchWorkFlow(action)
                elif action == ACTION_STOP_WORKFLOW:
                    self._stopWorkFlow(action)
                elif action == ACTION_RESET_WORKFLOW:
                    self._resetWorkFlow(action)

            except Exception as ex:
                self.windows.showError(str(ex))
                if Config.debugOn():
                    import traceback
                    traceback.print_exc()

        # Following actions do not need a select run
        if action == ACTION_TREE:
            self.drawRunsGraph(reorganize=True)
        elif action == ACTION_REFRESH:
            self.refreshRuns(checkPids=True)

        elif action == ACTION_SWITCH_VIEW:
            self.switchRunsView()


class RunBox(pwgui.TextBox):
    """ Just override TextBox move method to keep track of 
    position changes in the graph.
    """

    def __init__(self, nodeInfo, canvas, text, x, y, bgColor, textColor):
        pwgui.TextBox.__init__(self, canvas, text, x, y, bgColor, textColor)
        self.nodeInfo = nodeInfo
        canvas.addItem(self)

    def move(self, dx, dy):
        pwgui.TextBox.move(self, dx, dy)
        self.nodeInfo.setPosition(self.x, self.y)

    def moveTo(self, x, y):
        pwgui.TextBox.moveTo(self, x, y)
        self.nodeInfo.setPosition(self.x, self.y)


def inspectObj(obj, filename, prefix='', maxDeep=5, inspectDetail=2, memoryDict=None):
    """ Creates a .CSV file in the filename path with
        all its members and recursively with a certain maxDeep,
        if maxDeep=0 means no maxDeep (until all members are inspected).
        
        inspectDetail can be:
         - 1: All attributes are shown
         - 2: All attributes are shown and iterable values are also inspected

        prefix and memoryDict will be updated in the recursive entries:
         - prefix is a compound of the two first columns (DEEP and Tree)
         - memoryDict is a dictionary with the memory address and an identifier
    """
    END_LINE = '\n'  # end of line char
    COL_DELIM = '\t'  # column delimiter
    INDENT_COUNTER = '/'  # character append in each indention (it's not written)

    NEW_CHILD = '  |------>  '  # new item indention
    BAR_CHILD = '  | ' + INDENT_COUNTER  # bar indention
    END_CHILD = ('       -- '+COL_DELIM)*4 + END_LINE  # Child ending
    column1 = '    - Name - ' + COL_DELIM
    column2 = '    - Type - ' + COL_DELIM
    column3 = '    - Value - ' + COL_DELIM
    column4 = '  - Memory Address -'

    #  Constants to distinguish the first, last and middle rows
    IS_FIRST = 1
    IS_LAST = -1
    IS_MIDDLE = 0

    memoryDict = memoryDict or {}

    def writeRow(name, value, prefix, posList=False):
        """ Writes a row item. """
        # we will avoid to recursively print the items wrote before 
        #  (ie. with the same memory address), thus we store a dict with the
        #  addresses and the flag isNew is properly set
        if str(hex(id(value))) in memoryDict:
            memorySTR = memoryDict[str(hex(id(value)))]
            isNew = False
        else:
            # if the item is new, we save its memory address in the memoryDict
            #   and we pass the name and the line on the file as a reference.
            memorySTR = str(hex(id(value)))
            file = open(filename, 'r')
            lineNum = str(len(file.readlines())+1)
            file.close()
            nameDict = str(name)[0:15]+' ...' if len(str(name)) > 25 else str(name)
            memoryDict[str(hex(id(value)))] = '>>> '+nameDict + ' - L:'+lineNum
            isNew = True
        
        if posList:
            # if we have a List, the third column is 'pos/lenght'
            thirdCol = posList
        else:
            # else, we print the value avoiding the EndOfLine char (// instead)
            thirdCol = str(value).replace(END_LINE, ' // ')

        # we will print the indentation deep number in the first row
        indentionDeep = prefix.count(INDENT_COUNTER)
        deepStr = str(indentionDeep) + COL_DELIM

        # the prefix without the indentCounters is 
        #   the tree to be printed in the 2nd row
        prefixToWrite = prefix.replace(INDENT_COUNTER, '')
        
        file = open(filename, 'a')   
        file.write(deepStr + prefixToWrite + COL_DELIM +
                   str(name) + COL_DELIM +
                   str(type(value)) + COL_DELIM +
                   thirdCol + COL_DELIM +
                   memorySTR + END_LINE)
        file.close()

        return isNew

    def recursivePrint(value, prefix, isFirstOrLast):
        """ We print the childs items of tuples, lists, dicts and classes. """ 

        # if it's the last item, its childs has not the bar indention
        if isFirstOrLast == IS_LAST:  # void indention when no more items
            prefixList = prefix.split(INDENT_COUNTER)
            prefixList[-2] = prefixList[-2].replace('|', ' ')
            prefix = INDENT_COUNTER.join(prefixList)

        # recursive step with the new prefix and memory dict.
        inspectObj(value, filename, prefix+BAR_CHILD, maxDeep, inspectDetail, 
                   memoryDict)
        
        if isFirstOrLast == IS_FIRST:
            deepStr = str(indentionDeep) + COL_DELIM
        else:
            # When it was not the first item, the deep is increased
            #   to improve the readability when filter 
            deepStr = str(indentionDeep+1) + COL_DELIM

        prefix = prefix.replace(INDENT_COUNTER, '') + COL_DELIM

        # We introduce the end of the child and 
        #   also the next header while it is not the last
        file = open(filename, 'a')
        file.write(deepStr + prefix + END_CHILD)
        if isFirstOrLast != IS_LAST:
            # header
            file.write(deepStr + prefix + 
                       column1 + column2 + column3 + column4 + END_LINE)
        file.close()

    def isIterable(obj):
        """ Returns true if obj is a tuple, list, dict or calls. """
        isTupleListDict = (isinstance(obj, tuple) or
                           isinstance(obj, dict) or
                           isinstance(obj, list)) and len(value) > 1

        # FIX ME: I don't know how to assert if is a class or not... 
        isClass = str(type(obj))[1] == 'c'

        return isClass or (isTupleListDict and inspectDetail < 2)

    indentionDeep = prefix.count(INDENT_COUNTER)
    if indentionDeep == 0:
        prefix = ' - Root - '

        # dict with name and value pairs of the members
        if len(obj) == 1:
            # if only one obj is passed in the input list,
            #   we directly inspect that obj.
            obj_dict = obj[0].__dict__
            obj = obj[0]

        #  setting the header row
        treeHeader = ' - Print on ' + str(dt.datetime.now())
        prefixHeader = '-DEEP-' + COL_DELIM + treeHeader + COL_DELIM
        col1 = '    - Name - (value for Lists and Tuples)' + COL_DELIM
        col3 = '    - Value - (Pos./Len for Lists and Tuples) ' + COL_DELIM

        #  writing the header row
        file = open(filename, 'w')
        file.write(prefixHeader + col1 + column2 + col3 + column4 + END_LINE)
        file.close()

        #  writing the root object
        writeRow(obj.__class__.__name__, obj, prefix)
        #  adding the child bar to the prefix
        prefix = '  ' + BAR_CHILD
    else:
        # firsts settings depending on the type of the obj
        if str(type(obj))[1] == 'c':
            obj_dict = obj.__dict__
        elif (isinstance(obj, tuple) or
              isinstance(obj, list)):
            column1 = '    - Value - ' + COL_DELIM
            column3 = '  - Pos./Len. - ' + COL_DELIM
        elif isinstance(obj, dict):
            column1 = '    - Key - ' + COL_DELIM
            obj_dict = obj
        else:  # if is not of the type above it not make sense to continue
            return

    indentionDeep = prefix.count(INDENT_COUNTER)
    deepStr = str(indentionDeep) + COL_DELIM
    isBelowMaxDeep = indentionDeep < maxDeep if maxDeep > 0 else True 

    prefixToWrite = prefix.replace(INDENT_COUNTER, '') + COL_DELIM
    file = open(filename, 'a')
    file.write(deepStr + prefixToWrite + 
               column1 + column2 + column3 + column4 + END_LINE)
    file.close()

    #  we update the prefix to put the NEW_CHILD string  ( |----> )
    prefixList = prefix.split(INDENT_COUNTER)
    prefixList[-2] = NEW_CHILD
    #  we return to the string structure
    #    with a certain indention if it's the root
    prefixToWrite = '  ' + INDENT_COUNTER.join(prefixList) if indentionDeep == 1 \
        else INDENT_COUNTER.join(prefixList)

    isNew = True
    if str(type(obj))[1] == 'c' or isinstance(obj, dict):
        counter = 0
        for key, value in obj_dict.items():
            counter += 1
            # write the variable
            isNew = writeRow(key, value, prefixToWrite)

            # managing the extremes of the loop
            if counter == 1:
                isFirstOrLast = IS_FIRST
            elif counter == len(obj_dict):
                isFirstOrLast = IS_LAST
            else:
                isFirstOrLast = IS_MIDDLE

            # show attributes for objects and items for lists and tuples 
            if isBelowMaxDeep and isNew and isIterable(value):
                recursivePrint(value, prefix, isFirstOrLast)
    else:
        for i in range(0, len(obj)):
            # write the variable
            isNew = writeRow(obj[i], obj[i], prefixToWrite, 
                             str(i+1)+'/'+str(len(obj)))

            # managing the extremes of the loop
            if i == 0:
                isFirstOrLast = IS_FIRST
            elif len(obj) == i+1:
                isFirstOrLast = IS_LAST
            else:
                isFirstOrLast = IS_MIDDLE

            # show attributes for objects and items for lists and tuples 
            if isBelowMaxDeep and isNew and isIterable(obj[i]):
                recursivePrint(obj[i], prefix, isFirstOrLast)


class ProtocolTreeConfig:
    """ Handler class that groups functions and constants
    related to the protocols tree configuration.
    """
    ALL_PROTOCOLS = "All"
    TAG_PROTOCOL_DISABLED = 'protocol-disabled'
    TAG_PROTOCOL = 'protocol'
    TAG_SECTION = 'section'
    TAG_PROTOCOL_GROUP = 'protocol_group'
    TAG_PROTOCOL_BETA = 'protocol_beta'
    TAG_PROTOCOL_NEW = 'protocol_new'
    PLUGIN_CONFIG_PROTOCOLS = 'protocols.conf'

    @classmethod
    def getProtocolTag(cls, isInstalled, isBeta=False, isNew=False):
        """ Return the proper tag depending if the protocol is installed or not.
        """
        if isInstalled:
            if isBeta:
                return cls.TAG_PROTOCOL_BETA
            elif isNew:
                return cls.TAG_PROTOCOL_NEW
            return cls.TAG_PROTOCOL
        else:
            return cls.TAG_PROTOCOL_DISABLED

    @classmethod
    def isAFinalProtocol(cls, v, k):
        if (issubclass(v, ProtocolViewer) or
                v.isBase() or v.isDisabled()):
            return False

        return v.__name__ == k

    @classmethod
    def __addToTree(cls, menu, item, checkFunction=None):
        """ Helper function to recursively add items to a menu.
        Add item (a dictionary that can contain more dictionaries) to menu
        If check function is added will use it to check if the value must be added.
        """
        children = item.pop('children', [])

        if checkFunction is not None:
            add = checkFunction(item)
            if not add:
                return
        subMenu = menu.addSubMenu(**item)  # we expect item={'text': ...}
        for child in children:
            cls.__addToTree(subMenu, child, checkFunction)  # add recursively to sub-menu

        return subMenu

    @classmethod
    def __inSubMenu(cls, child, subMenu):
        """
        Return True if child belongs to subMenu
        """
        for ch in subMenu:
            if child['tag'] == cls.TAG_PROTOCOL:
                if ch.value is not None and ch.value == child['value']:
                    return ch
            elif ch.text == child['text']:
                return ch
        return None

    @classmethod
    def _orderSubMenu(cls, session):
        """
        Order all children of a given session:
        The protocols first, then the sessions(the 'more' session at the end)
        """
        lengthSession = len(session.childs)
        if lengthSession > 1:
            childs = session.childs
            lastChildPos = lengthSession - 1
            if childs[lastChildPos].tag == cls.TAG_PROTOCOL:
                for i in range(lastChildPos - 1, -1, -1):
                    if childs[i].tag == cls.TAG_PROTOCOL:
                        break
                    else:
                        tmp = childs[i + 1]
                        childs[i + 1] = childs[i]
                        childs[i] = tmp
            else:
                for i in range(lastChildPos - 1, -1, -1):
                    if childs[i].tag == cls.TAG_PROTOCOL:
                        break
                    elif 'more' in str(childs[i].text).lower():
                        tmp = childs[i + 1]
                        childs[i + 1] = childs[i]
                        childs[i] = tmp

    @classmethod
    def __findTreeLocation(cls, subMenu, children, parent):
        """
        Locate the protocol position in the given view
        """
        for child in children:
            sm = cls.__inSubMenu(child, subMenu)
            if sm is None:
                cls.__addToTree(parent, child, cls.__checkItem)
                cls._orderSubMenu(parent)
            elif child['tag'] == cls.TAG_PROTOCOL_GROUP or child['tag'] == cls.TAG_SECTION:
                cls.__findTreeLocation(sm.childs, child['children'], sm)

    @classmethod
    def __checkItem(cls, item):
        """ Function to check if the protocol has to be added or not.
        Params:
            item: {"tag": "protocol", "value": "ProtImportMovies",
                   "text": "import movies"}
        """
        if item["tag"] != cls.TAG_PROTOCOL:
            return True

        # It is a protocol as this point, get the class name and
        # check if it is disabled
        protClassName = item["value"]
        protClass = Config.getDomain().getProtocols().get(protClassName)
        icon = 'python_file.gif'
        if protClass is not None:
            if protClass.isBeta():
                icon = "beta.gif"
            elif protClass.isNew():
                icon = "new.gif"
        item['icon'] = icon
        return False if protClass is None else not protClass.isDisabled()

    @classmethod
    def __addAllProtocols(cls, domain, protocols):
        # Add all protocols
        allProts = domain.getProtocols()

        # Sort the dictionary
        allProtsSorted = OrderedDict(sorted(allProts.items(),
                                            key=lambda e: e[1].getClassLabel()))
        allProtMenu = ProtocolConfig(cls.ALL_PROTOCOLS)
        packages = {}

        # Group protocols by package name
        for k, v in allProtsSorted.items():
            if cls.isAFinalProtocol(v, k):
                packageName = v.getClassPackageName()
                # Get the package submenu
                packageMenu = packages.get(packageName)

                # If no package menu available
                if packageMenu is None:
                    # Add it to the menu ...
                    packageLine = {"tag": "package", "value": packageName,
                                   "text": packageName}
                    packageMenu = cls.__addToTree(allProtMenu, packageLine)

                    # Store it in the dict
                    packages[packageName] = packageMenu

                # Add the protocol
                tag = cls.getProtocolTag(v.isInstalled(), v.isBeta(), v.isNew())

                protLine = {"tag": tag, "value": k,
                            "text": v.getClassLabel(prependPackageName=False)}

                cls.__addToTree(packageMenu, protLine)

        protocols[cls.ALL_PROTOCOLS] = allProtMenu

    @classmethod
    def __addProtocolsFromConf(cls, protocols, protocolsConfPath):
        """
        Load the protocols in the tree from a given protocols.conf file,
        either the global one in Scipion or defined in a plugin.
        """
        # Populate the protocols menu from the plugin config file.
        if os.path.exists(protocolsConfPath):
            cp = ConfigParser()
            cp.optionxform = str  # keep case
            cp.read(protocolsConfPath)
            #  Ensure that the protocols section exists
            if cp.has_section('PROTOCOLS'):
                for menuName in cp.options('PROTOCOLS'):
                    if menuName not in protocols:  # The view has not been inserted
                        menu = ProtocolConfig(menuName)
                        children = json.loads(cp.get('PROTOCOLS', menuName))
                        for child in children:
                            cls.__addToTree(menu, child, cls.__checkItem)
                        protocols[menuName] = menu
                    else:  # The view has been inserted
                        menu = protocols.get(menuName)
                        children = json.loads(cp.get('PROTOCOLS',
                                                     menuName))
                        cls.__findTreeLocation(menu.childs, children, menu)

    @classmethod
    def load(cls, domain, protocolsConf):
        """ Read the protocol configuration from a .conf file similar to the
        one in scipion/config/protocols.conf,
        which is the default one when no file is passed.
        """
        protocols = OrderedDict()
        # Read the protocols.conf from Scipion (base) and create an initial
        # tree view
        cls.__addProtocolsFromConf(protocols, protocolsConf)

        # Read the protocols.conf of any installed plugin
        pluginDict = domain.getPlugins()
        pluginList = pluginDict.keys()
        for pluginName in pluginList:
            try:

                # if the plugin has a path
                if pwutils.isModuleAFolder(pluginName):
                    # Locate the plugin protocols.conf file
                    protocolsConfPath = os.path.join(
                        pluginDict[pluginName].__path__[0],
                        cls.PLUGIN_CONFIG_PROTOCOLS)
                    cls.__addProtocolsFromConf(protocols, protocolsConfPath)

            except Exception as e:
                print('Failed to read settings. The reported error was:\n  %s\n'
                      'To solve it, fix %s and run again.' % (
                          e, os.path.abspath(protocolsConfPath)))

            # Add all protocols to All view
        cls.__addAllProtocols(domain, protocols)

        return protocols


class ProtocolConfig(MenuConfig):
    """Store protocols configuration """

    def __init__(self, text=None, value=None, **args):
        MenuConfig.__init__(self, text, value, **args)
        if 'openItem' not in args:
            self.openItem = self.tag != 'protocol_base'

    def addSubMenu(self, text, value=None, shortCut=None, **args):
        if 'icon' not in args:
            tag = args.get('tag', None)
            if tag == 'protocol_base':
                args['icon'] = 'class_obj.gif'

        args['shortCut'] = shortCut
        return MenuConfig.addSubMenu(self, text, value, **args)
<|MERGE_RESOLUTION|>--- conflicted
+++ resolved
@@ -1889,30 +1889,8 @@
         try:
             prot = self.getSelectedProtocol()
 
-<<<<<<< HEAD
-        if not self._isSingleSelection() or not prot:
-            self.outputViewer.clear()
-            self._lastStatus = None
-        elif prot.getObjId() != self._lastSelectedProtId:
-            self._lastStatus = prot.getStatus()
-            i = self.outputViewer.getIndex()
-            self.outputViewer.clear()
-            # Right now skip the err tab since we are redirecting
-            # stderr to stdout
-            out, err, schedule = prot.getLogPaths()
-            self.outputViewer.addFile(out)
-            self.outputViewer.addFile(err)
-            if os.path.exists(schedule):
-                self.outputViewer.addFile(schedule)
-            self.outputViewer.setIndex(i)  # Preserve the last selected tab
-            self.outputViewer.selectedText().goEnd()
-            # when there are not logs, force re-load next time
-            if (not os.path.exists(out) or
-                    not os.path.exists(err)):
-=======
             if not self._isSingleSelection() or not prot:
                 self.outputViewer.clear()
->>>>>>> 24d9414a
                 self._lastStatus = None
             elif prot.getObjId() != self._lastSelectedProtId:
                 self._lastStatus = prot.getStatus()
@@ -1920,16 +1898,16 @@
                 self.outputViewer.clear()
                 # Right now skip the err tab since we are redirecting
                 # stderr to stdout
-                out, _, log, schedule = prot.getLogPaths()
+                out, err, schedule = prot.getLogPaths()
                 self.outputViewer.addFile(out)
-                self.outputViewer.addFile(log)
+                self.outputViewer.addFile(err)
                 if os.path.exists(schedule):
                     self.outputViewer.addFile(schedule)
                 self.outputViewer.setIndex(i)  # Preserve the last selected tab
                 self.outputViewer.selectedText().goEnd()
                 # when there are not logs, force re-load next time
                 if (not os.path.exists(out) or
-                        not os.path.exists(log)):
+                        not os.path.exists(err)):
                     self._lastStatus = None
 
             elif prot.isActive() or prot.getStatus() != self._lastStatus:
