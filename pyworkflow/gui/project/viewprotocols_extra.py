--- conflicted
+++ resolved
@@ -396,23 +396,14 @@
         # check if it is disabled
         protClassName = item["value"]
         protClass = Config.getDomain().getProtocols().get(protClassName)
-<<<<<<< HEAD
-        icon = Icon.PYTHON_FILE
+        icon = Icon.PRODUCTION
         if protClass is not None:
             if protClass.isBeta():
                 icon = Icon.BETA
             elif protClass.isNew():
                 icon = Icon.NEW
-=======
-        icon = 'productionTag.png'
-        if protClass is not None:
-            if protClass.isBeta():
-                icon = "betaTag.png"
-            elif protClass.isNew():
-                icon = "newTag.png"
             elif protClass.isUpdated():
-                icon = "updatedTag.png"
->>>>>>> f504ed2c
+                icon = Icon.UPDATED
         item['icon'] = icon
         return False if protClass is None else not protClass.isDisabled()
 
