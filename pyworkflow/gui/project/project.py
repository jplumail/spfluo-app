#!/usr/bin/env python
# **************************************************************************
# *
# * Authors:     J.M. De la Rosa Trevin (delarosatrevin@scilifelab.se) [1]
# *
# * [1] SciLifeLab, Stockholm University
# *
# * This program is free software: you can redistribute it and/or modify
# * it under the terms of the GNU General Public License as published by
# * the Free Software Foundation, either version 3 of the License, or
# * (at your option) any later version.
# *
# * This program is distributed in the hope that it will be useful,
# * but WITHOUT ANY WARRANTY; without even the implied warranty of
# * MERCHANTABILITY or FITNESS FOR A PARTICULAR PURPOSE.  See the
# * GNU General Public License for more details.
# *
# * You should have received a copy of the GNU General Public License
# * along with this program.  If not, see <https://www.gnu.org/licenses/>.
# *
# *  All comments concerning this program package may be sent to the
# *  e-mail address 'scipion@cnb.csic.es'
# *
# **************************************************************************
"""
Main Project window implementation.
It is composed by three panels:
1. Left: protocol tree.
2. Right upper: VIEWS (Data/Protocols)
3. Summary/Details
"""


import os
import threading
import shlex
import subprocess
import socketserver
import tempfile

import pyworkflow as pw
import pyworkflow.utils as pwutils
from pyworkflow.gui.project.utils import OS
from pyworkflow.project import MenuConfig, ProjectSettings
from pyworkflow.gui import Message, Icon
from pyworkflow.gui.browser import FileBrowserWindow
# Usage commented.
# from pyworkflow.em.viewers import EmPlotter
# Moved to Scipion-app
# from pyworkflow.gui.plugin_manager import PluginManager
from pyworkflow.gui.plotter import Plotter
from pyworkflow.gui.text import _open_cmd, openTextFileEditor
from pyworkflow.webservices import ProjectWorkflowNotifier, WorkflowRepository

from .labels import LabelsDialog
# Import possible Object commands to be handled
from .base import ProjectBaseWindow, VIEW_PROTOCOLS, VIEW_PROJECTS


class ProjectWindow(ProjectBaseWindow):
    """ Main window for working in a Project. """
    _OBJECT_COMMANDS = {}

    def __init__(self, path, master=None):
        # Load global configuration
        self.projName = os.path.basename(path)
        try:
            projTitle = '%s (%s on %s)' % (self.projName,
                                           pwutils.getLocalUserName(),
                                           pwutils.getLocalHostName())
        except Exception:
            projTitle = self.projName 

        self.projPath = path
        self.project = self.loadProject()

        # TODO: put the menu part more nicely. From here:
        menu = MenuConfig()

        projMenu = menu.addSubMenu('Project')
        projMenu.addSubMenu('Browse files', 'browse',
                            icon='fa-folder-open.gif')
        projMenu.addSubMenu('Remove temporary files', 'delete',
                            icon='fa-trash-o.gif')
        projMenu.addSubMenu('Manage project labels', 'labels',
                            icon=Icon.TAGS)
        projMenu.addSubMenu('Toggle color mode', 'color_mode',
                            shortCut="Ctrl+t", icon=Icon.ACTION_VISUALIZE)
        projMenu.addSubMenu('Select all protocols', 'select all',
<<<<<<< HEAD
                            shortCut="Ctrl+a")
        projMenu.addSubMenu('Locate a protocol', 'locate protocol',
                            shortCut="Ctrl+l")
        projMenu.addSubMenu('Add a protocol', 'find protocol',
                            shortCut="Ctrl+f")
=======
                            shortCut="Ctrl+a", icon='workflow.gif')
        projMenu.addSubMenu('Find protocol to add', 'find protocol',
                            shortCut="Ctrl+f", icon='binoculares.gif')
        projMenu.addSubMenu('Scipion log', 'scipion log',
                            shortCut="Ctrl+l",
                            icon='fa-file-o.gif')
>>>>>>> 402b78a6
        projMenu.addSubMenu('', '')  # add separator
        projMenu.addSubMenu('Import workflow', 'load_workflow',
                            icon='fa-download.gif')
        projMenu.addSubMenu('Search workflow', 'search_workflow',
                            icon='fa-search.gif')
        if pw.Config.debugOn():
            projMenu.addSubMenu('Export tree graph', 'export_tree')
        projMenu.addSubMenu('', '')  # add separator
        projMenu.addSubMenu('Debug Mode', 'debug mode',
                            shortCut="Ctrl+d", icon='debug.gif')
        projMenu.addSubMenu('', '')  # add separator
        projMenu.addSubMenu('Notes', 'notes', icon='fa-pencil.gif')
        projMenu.addSubMenu('', '')  # add separator
        projMenu.addSubMenu('Exit', 'exit', icon='fa-sign-out.gif')

        helpMenu = menu.addSubMenu('Help')
        helpMenu.addSubMenu('Online help', 'online_help',
                            icon='fa-external-link.gif')
        helpMenu.addSubMenu('About', 'about',
                            icon='fa-question-circle.gif')
        helpMenu.addSubMenu('Contact support', 'contact_us',
                            icon='fa-question-circle.gif')

        self.menuCfg = menu

        if self.project.openedAsReadOnly():
            self.projName += "<READ ONLY>"

        # Notify about the workflow in this project
        self.selectedProtocol = None
        self.showGraph = False
        Plotter.setBackend('TkAgg')
        ProjectBaseWindow.__init__(self, projTitle, master,
                                   minsize=(90, 50), icon=Icon.SCIPION_ICON_PROJ)

        OS.handler().maximizeWindow(self.root)

        self.switchView(VIEW_PROTOCOLS)

        self.initProjectTCPServer()  # Socket thread to communicate with clients

        ProjectWorkflowNotifier(self.project).notifyWorkflow()

    def createHeaderFrame(self, parent):
        """Create the header and add the view selection frame at the right."""
        header = ProjectBaseWindow.createHeaderFrame(self, parent)
        self.addViewList(header)
        return header

    def getSettings(self):
        return self.settings
    
    def saveSettings(self):
        self.settings.write()
        
    def _onClosing(self):
        try:
            if not self.project.openedAsReadOnly():
                self.saveSettings()
        except Exception as ex:
            print("%s %s" % (Message.NO_SAVE_SETTINGS, str(ex)))
        ProjectBaseWindow._onClosing(self)
     
    def loadProject(self):
        proj = pw.project.Project(pw.Config.getDomain(), self.projPath)
        proj.load()

        # Check if we have settings.sqlite, generate if not
        settingsPath = os.path.join(proj.path, proj.settingsPath)
        if os.path.exists(settingsPath):
            self.settings = proj.getSettings()
        else:
            print('Warning: settings.sqlite not found! '
                  'Creating default settings..')
            self.settings = proj.createSettings()

        self.generalCfg = self.settings.getConfig()

        return proj

    # The next functions are callbacks from the menu options.
    # See how it is done in pyworkflow/gui/gui.py:Window._addMenuChilds()
    #
    def onBrowseFiles(self):
        # Project -> Browse files
        FileBrowserWindow("Browse Project files",
                          self, self.project.getPath(''), 
                          selectButton=None  # we will select nothing
                          ).show()

    def onDebugMode(self):
        pw.Config.toggleDebug()

    def onNotes(self):
        notes_program = pw.Config.SCIPION_NOTES_PROGRAM
        notes_args = pw.Config.SCIPION_NOTES_ARGS
        args = []
        notes_file = self.project.getPath('Logs', pw.Config.SCIPION_NOTES_FILE)

        # If notesFile does not exist, it is created and an explanation/documentation comment is added at the top.
        if not os.path.exists(notes_file):
            f = open(notes_file, 'a')
            f.write(pw.genNotesHeading())
            f.close()

        # Then, it will be opened as specified in the conf
        if notes_program:
            args.append(notes_program)
            # Custom arguments
            if notes_args:
                args.append(notes_args)
            args.append(notes_file)
            subprocess.Popen(args)  # nonblocking
        else:
            # if no program has been selected
            # xdg-open will try to guess but
            # if the file does not exist it
            # will return an error so If the file does
            # not exist I will create an empty one
            # 'a' will avoid accidental truncation
            openTextFileEditor(notes_file)

    def onRemoveTemporaryFiles(self):
        # Project -> Remove temporary files
        tmpPath = os.path.join(self.project.path, self.project.tmpPath)
        n = 0
        try:
            for fname in os.listdir(tmpPath):
                fpath = "%s/%s" % (tmpPath, fname)
                if os.path.isfile(fpath):
                    os.remove(fpath)
                    n += 1
                # TODO: think what to do with directories. Delete? Report?
            self.showInfo("Deleted content of %s -- %d file(s)." % (tmpPath, n))
        except Exception as e:
            self.showError(str(e))
        
    def _loadWorkflow(self, obj):
        try:
            self.getViewWidget().info('Importing the workflow...')
            self.project.loadProtocols(obj.getPath())
            self.getViewWidget().updateRunsGraph(True, reorganize=False)
            self.getViewWidget().cleanInfo()
        except Exception as ex:
            self.showError(str(ex), exception=ex)
            
    def onImportWorkflow(self):
        FileBrowserWindow("Select workflow .json file",
                          self, self.project.getPath(''),
                          onSelect=self._loadWorkflow,
                          selectButton='Import'
                          ).show()

    def onSearchWorkflow(self):
        WorkflowRepository().search()

    def onExportTreeGraph(self):
        runsGraph = self.project.getRunsGraph()
        useId = not pwutils.envVarOn('SCIPION_TREE_NAME')
        dotStr = runsGraph.printDot(useId=useId)
        with tempfile.NamedTemporaryFile(suffix='.gv', mode="w") as dotFile:
            dotFile.write(dotStr)
            dotFile.flush()
            openTextFileEditor(dotFile.name)

        if useId:
            print("\nexport SCIPION_TREE_NAME=1 # to use names instead of ids")
        else:
            print("\nexport SCIPION_TREE_NAME=0 # to use ids instead of names")

    def onManageProjectLabels(self):
        self.manageLabels()

    def onToggleColorMode(self):
        self.getViewWidget()._toggleColorScheme(None)

    def onSelectAllProtocols(self):
        self.getViewWidget()._selectAllProtocols(None)

    def onAddAProtocol(self):
        self.getViewWidget()._findProtocol(None)

<<<<<<< HEAD
    def onLocateAProtocol(self):
        self.getViewWidget()._locateProtocol(None)
=======
    def onScipionLog(self):
        self.getViewWidget()._scipionLog(None)
>>>>>>> 402b78a6

    def manageLabels(self):
        return LabelsDialog(self.root,
                            self.project.settings.getLabels(),
                            allowSelect=True)

    def initProjectTCPServer(self):
        server = ProjectTCPServer((self.project.address, self.project.port),
                                  ProjectTCPRequestHandler)
        server.project = self.project
        server.window = self
        server_thread = threading.Thread(name="projectTCPserver", target=server.serve_forever)
        # Exit the server thread when the main thread terminates
        server_thread.daemon = True
        server_thread.start()

    # Seems it is not used and should be in scipion-em
    # Not within scipion but used from ShowJ
    def schedulePlot(self, path, *args):
        # FIXME: This import should not be here
        from pwem.viewers import EmPlotter
        self.enqueue(lambda: EmPlotter.createFromFile(path, *args).show())

    @classmethod
    def registerObjectCommand(cls, cmd, func):
        """ Register an object command to be handled when receiving the
        action from showj. """
        cls._OBJECT_COMMANDS[cmd] = func

    def runObjectCommand(self, cmd, inputStrId, objStrId):
        try:
            objId = int(objStrId)
            project = self.project

            if os.path.isfile(inputStrId) and os.path.exists(inputStrId):
                from pwem.utils import loadSetFromDb
                inputObj = loadSetFromDb(inputStrId)
            else:
                inputId = int(inputStrId)
                inputObj = project.mapper.selectById(inputId)

            func = self._OBJECT_COMMANDS.get(cmd, None)

            if func is None:
                print("Error, command '%s' not found. " % cmd)
            else:
                def myfunc():
                    func(inputObj, objId)
                    inputObj.close()
                self.enqueue(myfunc)

        except Exception as ex:
            print("There was an error executing object command !!!:")
            print(ex)
    
    def recalculateCTF(self, inputObjId, sqliteFile):
        """ Load the project and launch the protocol to
        create the subset.
        """
        # Retrieve project, input protocol and object from db
        project = self.project
        inputObj = project.mapper.selectById(int(inputObjId))
        parentProtId = inputObj.getObjParentId()
        parentProt = project.mapper.selectById(parentProtId)
        protDep = project._getProtocolsDependencies([parentProt])
        if protDep:
            prot = project.copyProtocol(parentProt)
            prot.continueRun.set(parentProt)
        else:
            prot = parentProt
            prot.isFirstTime.set(True)
        
        # Define the input params of the new protocol
        prot.recalculate.set(True)
        prot.sqliteFile.set(sqliteFile)
        # Launch the protocol
        self.getViewWidget().executeProtocol(prot)


class ProjectManagerWindow(ProjectBaseWindow):
    """ Windows to manage all projects. """
    # To allow plugins to add their own menus
    _pluginMenus = dict()

    def __init__(self, **kwargs):
        # Load global configuration
        settings = ProjectSettings()

        # TODO: put the menu part more nicely. From here:
        menu = MenuConfig()

        fileMenu = menu.addSubMenu('File')
        fileMenu.addSubMenu('Browse files', 'browse', icon='fa-folder-open.gif')
        fileMenu.addSubMenu('Exit', 'exit', icon='fa-sign-out.gif')

        confMenu = menu.addSubMenu('Configuration')
        if os.path.exists(pw.Config.SCIPION_CONFIG):
            confMenu.addSubMenu('General', 'general')
        confMenu.addSubMenu('Hosts', 'hosts')
        confMenu.addSubMenu('Protocols', 'protocols')
        if os.path.exists(pw.Config.SCIPION_LOCAL_CONFIG):
            confMenu.addSubMenu('User', 'user')

        helpMenu = menu.addSubMenu('Help')
        helpMenu.addSubMenu('Online help', 'online_help', icon='fa-external-link.gif')
        helpMenu.addSubMenu('About', 'about', icon='fa-question-circle.gif')

        self.menuCfg = menu
        self.generalCfg = settings.getConfig()

        try:
            title = '%s (%s on %s)' % (Message.LABEL_PROJECTS, 
                                       pwutils.getLocalUserName(),
                                       pwutils.getLocalHostName())
        except Exception:
            title = Message.LABEL_PROJECTS
        
        ProjectBaseWindow.__init__(self, title, minsize=(750, 500),
                                   icon=Icon.SCIPION_ICON_PROJS, **kwargs)
        self.manager = pw.project.Manager()
        self.switchView(VIEW_PROJECTS)

    #
    # The next functions are callbacks from the menu options.
    # See how it is done in pyworkflow/gui/gui.py:Window._addMenuChilds()
    #
    def onBrowseFiles(self):
        # File -> Browse files
        FileBrowserWindow("Browse files", self,
                          pw.Config.SCIPION_USER_DATA,
                          selectButton=None).show()

    def onGeneral(self):
        # Config -> General
        self._openConfigFile(pw.Config.SCIPION_CONFIG)

    @staticmethod
    def _openConfigFile(configFile):
        """ Open an Scipion configuration file, if the user have one defined,
        also open that one with the defined text editor.
        """
        _open_cmd(configFile)

    @staticmethod
    def onHosts():
        # Config -> Hosts
        ProjectManagerWindow._openConfigFile(pw.Config.SCIPION_HOSTS)

    @staticmethod
    def onProtocols():
        ProjectManagerWindow._openConfigFile(pw.Config.SCIPION_PROTOCOLS)

    @staticmethod
    def onUser():
        ProjectManagerWindow._openConfigFile(pw.Config.SCIPION_LOCAL_CONFIG)

    # Moved to scipion-app
    # def onPlugins(self):
    #     # Config -> Plugins
    #     PluginManager("Plugin Manager", self, pw.Config.SCIPION_USER_DATA,
    #                   selectButton=None).show()


class ProjectTCPServer(socketserver.ThreadingMixIn, socketserver.TCPServer):
    pass


class ProjectTCPRequestHandler(socketserver.BaseRequestHandler):

    def handle(self):
        try:
            project = self.server.project
            window = self.server.window
            msg = self.request.recv(1024)
            msg = msg.decode()
            tokens = shlex.split(msg)
            if msg.startswith('run protocol'):
                protocolName = tokens[2]
                protocolClass = pw.Config.getDomain().getProtocols()[protocolName]
                # Create the new protocol instance and set the input values
                protocol = project.newProtocol(protocolClass)

                for token in tokens[3:]:
                    param, value = token.split('=')
                    attr = getattr(protocol, param, None)
                    if param == 'label':
                        protocol.setObjLabel(value)
                    elif attr.isPointer():
                        obj = project.getObject(int(value))
                        attr.set(obj)
                    elif value:
                        attr.set(value)
                # project.launchProtocol(protocol)
                # We need to enqueue the action of execute a new protocol
                # to be run in the same GUI thread and avoid concurrent
                # access to the project sqlite database
                window.getViewWidget().executeProtocol(protocol)
            elif msg.startswith('run function'):
                functionName = tokens[2]
                functionPointer = getattr(window, functionName)
                functionPointer(*tokens[3:])
            else:
                answer = b'no answer available\n'
                self.request.sendall(answer)
        except Exception as e:
            print(e)
            import traceback
            traceback.print_stack()<|MERGE_RESOLUTION|>--- conflicted
+++ resolved
@@ -87,20 +87,15 @@
         projMenu.addSubMenu('Toggle color mode', 'color_mode',
                             shortCut="Ctrl+t", icon=Icon.ACTION_VISUALIZE)
         projMenu.addSubMenu('Select all protocols', 'select all',
-<<<<<<< HEAD
-                            shortCut="Ctrl+a")
+                            shortCut="Ctrl+a", icon='workflow.gif')
+        projMenu.addSubMenu('Find protocol to add', 'find protocol',
+                            shortCut="Ctrl+f", icon='binoculares.gif')
+        projMenu.addSubMenu('Scipion log', 'scipion log',
+                            icon='fa-file-o.gif')
         projMenu.addSubMenu('Locate a protocol', 'locate protocol',
                             shortCut="Ctrl+l")
         projMenu.addSubMenu('Add a protocol', 'find protocol',
                             shortCut="Ctrl+f")
-=======
-                            shortCut="Ctrl+a", icon='workflow.gif')
-        projMenu.addSubMenu('Find protocol to add', 'find protocol',
-                            shortCut="Ctrl+f", icon='binoculares.gif')
-        projMenu.addSubMenu('Scipion log', 'scipion log',
-                            shortCut="Ctrl+l",
-                            icon='fa-file-o.gif')
->>>>>>> 402b78a6
         projMenu.addSubMenu('', '')  # add separator
         projMenu.addSubMenu('Import workflow', 'load_workflow',
                             icon='fa-download.gif')
@@ -283,13 +278,11 @@
     def onAddAProtocol(self):
         self.getViewWidget()._findProtocol(None)
 
-<<<<<<< HEAD
     def onLocateAProtocol(self):
         self.getViewWidget()._locateProtocol(None)
-=======
+
     def onScipionLog(self):
         self.getViewWidget()._scipionLog(None)
->>>>>>> 402b78a6
 
     def manageLabels(self):
         return LabelsDialog(self.root,
