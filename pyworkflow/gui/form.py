# **************************************************************************
# *
# * Authors:     J.M. De la Rosa Trevin (jmdelarosa@cnb.csic.es)
# *              Jose Gutierrez (jose.gutierrez@cnb.csic.es)
# *
# * Unidad de  Bioinformatica of Centro Nacional de Biotecnologia , CSIC
# *
# * This program is free software; you can redistribute it and/or modify
# * it under the terms of the GNU General Public License as published by
# * the Free Software Foundation; either version 2 of the License, or
# * (at your option) any later version.
# *
# * This program is distributed in the hope that it will be useful,
# * but WITHOUT ANY WARRANTY; without even the implied warranty of
# * MERCHANTABILITY or FITNESS FOR A PARTICULAR PURPOSE.  See the
# * GNU General Public License for more details.
# *
# * You should have received a copy of the GNU General Public License
# * along with this program; if not, write to the Free Software
# * Foundation, Inc., 59 Temple Place, Suite 330, Boston, MA
# * 02111-1307  USA
# *
# *  All comments concerning this program package may be sent to the
# *  e-mail address 'scipion@cnb.csic.es'
# *
# **************************************************************************
"""
This modules implements the automatic
creation of protocol form GUI from its
params definition.
"""
import os
import Tkinter as tk
import ttk
from collections import OrderedDict
from itertools import izip
from datetime import datetime

import pyworkflow.object as pwobj
from pyworkflow.mapper import Mapper
from pyworkflow.utils import startDebugger
from pyworkflow.utils.path import getHomePath
from pyworkflow.utils.properties import Message, Icon, Color
from pyworkflow.viewer import DESKTOP_TKINTER
import pyworkflow.protocol.params as params
from pyworkflow.protocol import Protocol, LegacyProtocol
import gui
from gui import configureWeigths, Window
from browser import FileBrowserWindow
from widgets import Button, HotButton, IconButton
from dialog import showInfo, EditObjectDialog, ListDialog, askYesNo, Dialog
from canvas import Canvas
from tree import TreeProvider, BoundTree
#from pyworkflow.em import findViewers

THREADS = 'Threads'
MPI = 'MPI'

#-------------------- Variables wrappers around more complex objects -----------------------------

class BoolVar():
    """Wrapper around tk.IntVar"""
    def __init__(self, value=None):
        self.tkVar = tk.IntVar()
        self.set(value)
        self.trace = self.tkVar.trace
        
    def set(self, value):
        if value is None:
            self.tkVar.set(-1)
        elif value:
            self.tkVar.set(1)
        else:
            self.tkVar.set(0)    
            
    def get(self):
        if self.tkVar.get() == -1:
            return None

        return self.tkVar.get() == 1    
    
    
class PointerVar():
    """ Wrapper around tk.StringVar to hold object pointers. """
    def __init__(self, protocol):
        self.tkVar = tk.StringVar()
        self._pointer = pwobj.Pointer()
        self.trace = self.tkVar.trace
        self._protocol = protocol
        
    def set(self, value):
        if value is None:
            value = pwobj.Pointer(None)
        if not isinstance(value, pwobj.Pointer):
            raise Exception('Pointer var should be used with pointers!!!\n'
                            ' Passing: %s, type: %s' % (value, type(value)))
        self._pointer.copy(value)
            
        label, _ = getPointerLabelAndInfo(self._pointer,
                                          self._protocol.getMapper())
        self.tkVar.set(label)   
     
    def get(self):
        return self._pointer
    
    def getPointer(self):
        return self._pointer
    
    def remove(self):
        self.set(None)
    
    
class MultiPointerVar():
    """
    Wrapper around tk.StringVar to hold object pointers.
    This class is related with MultiPointerTreeProvider, which
    stores the list of pointed objects and have the logic to
    add and remove from the list.
    """
    def __init__(self, provider, tree):
        self.provider = provider # keep a reference to tree provider to add or remove objects
        self.tree = tree
        self.tkVar = tk.StringVar()
        self.trace = self.tkVar.trace
        
    def _updateObjectsList(self):
        self.tkVar.set(str(datetime.now())) # cause a trace to notify changes
        self.tree.update() # Update the tkinter tree gui
        
    def set(self, value):
        
        if isinstance(value, pwobj.Object) or isinstance(value, list):
            self.provider.addObject(value)
            self._updateObjectsList()
          
    def remove(self):
        """ Remove first element selected. """
        values = self.getSelectedObjects()
        for v in values:
            self.provider.removeObject(v)
        self._updateObjectsList()
        
    def getSelectedObjects(self):
        return self.tree.getSelectedObjects()
        
    def get(self):
        return self.provider.getObjects()
    
    
class MultiPointerTreeProvider(TreeProvider):
    """
    Store several pointers to objects to be used in a BoundTree and as
    storage from MultiPointerVar. 
    """
    def __init__(self, mapper):
        TreeProvider.__init__(self)
        self._objectDict = OrderedDict()
        self._mapper = mapper
        
    def _getObjKey(self, obj):
        """ 
        This method will create an unique key to 
        identify the pointed object. The objId is not
        enough because of pointers and extended values
        to items inside a set or properties.
        """
        strId = None
        
        if isinstance(obj, pwobj.Pointer):
            
            if obj.hasValue():
                strId = obj.getObjValue().strId()
            
                if obj.hasExtended():
                    strId += obj.getExtended()
                
        else:
            strId = obj.strId()
            
        if strId is None:
            raise Exception('ERROR: strId is None for MultiPointerTreeProvider!!!')
        
        return strId
        
    def _getObjPointer(self, obj):
        """ If obj is a pointer return obj. If not
        create a pointer and return it.
        """
        if isinstance(obj, pwobj.Pointer):
            ptr = obj
        else:
            ptr = pwobj.Pointer(value=obj)
            
        return ptr

    def _addObject(self, obj):
        strId = self._getObjKey(obj)
        ptr = self._getObjPointer(obj)
        ptr._strId = strId
        
        self._objectDict[strId] = ptr
           
    def addObject(self, obj):
        if isinstance(obj, list):
            for o in obj:
                self._addObject(o)
        else:
            self._addObject(obj) 
        
    def removeObject(self, obj):
        strId = self._getObjKey(obj)
        if strId in self._objectDict:
            del self._objectDict[strId]
     
    def getObjects(self):
        return self._objectDict.values()
        
    def getColumns(self):
        return [('Object', 250), ('Info', 150)]
    
    def getObjectInfo(self, obj):
        label, info = getPointerLabelAndInfo(obj, self._mapper)
        
        return {'key': obj._strId, 'text': label, 'values': ('  ' + info,)}  
   
   
class ComboVar():
    """ Create a variable that display strings (for combobox)
    but the values are integers (for the underlying EnumParam).
    """
    def __init__(self, enum):
        self.tkVar = tk.StringVar()
        self.enum = enum
        self.value = None
        self.trace = self.tkVar.trace
        
    def set(self, value):
        self.value = value
        if isinstance(value, int):
            self.tkVar.set(self.enum.choices[value])
        else:
            self.tkVar.set(value) # also support string values
                    
    def get(self):
        v = self.tkVar.get()
        self.value = None
        for i, c in enumerate(self.enum.choices):
            if c == v:
                self.value = i
            
        return self.value         
        

#---------------- Some used providers for the TREES -------------------------------

class ProtocolClassTreeProvider(TreeProvider):
    """Will implement the methods to provide the object info
    of subclasses objects(of className) found by mapper"""
    def __init__(self, protocolClassName):
        TreeProvider.__init__(self)
        self.protocolClassName = protocolClassName
     
    def getObjects(self):
        from pyworkflow.em import findSubClasses, getProtocols
        return [pwobj.String(s) for s in findSubClasses(getProtocols(), self.protocolClassName).keys()]
        
    def getColumns(self):
        return [('Protocol', 250)]
    
    def getObjectInfo(self, obj):
        return {'key': obj.get(),
                'values': (obj.get(),)}


def getPointerLabelAndInfo(pobj, mapper):
    """ 
    Return a string to represent selected objects
    that are stored by pointers.
    This function will be used from PointerVar and MultiPointerVar.
    """
    label = getObjectLabel(pobj, mapper)
    obj = pobj.get()
    info = str(obj) if obj is not None else ''
    
    return label, info
    
    
def getObjectLabel(pobj, mapper):
    """ We will try to show in the list the string representation
    that is more readable for the user to pick the desired object.
    """
    #FIXME, maybe we can remove this function
    obj = pobj.get()
    prot = pobj.getObjValue()
        
    if prot is None:
        label = ''
    elif obj is None:
        label = '%s.%s' % (prot.getRunName(), pobj.getExtended())
    else:
        # This is for backward compatibility
        # Now always the pobj.getObjValue() should
        # be the protocol
        extended = pobj.getExtended() if isinstance(prot, Protocol) else ''
        while not isinstance(prot, Protocol):
            extended = '%s.%s' % (prot.getLastName(), extended)
            prot = mapper.getParent(prot)
        label = obj.getObjLabel().strip()
        if not len(label):
            label = '%s.%s' % (prot.getRunName(), extended)

    return label

    
class SubclassesTreeProvider(TreeProvider):
    """Will implement the methods to provide the object info
    of subclasses objects(of className) found by mapper"""
    CREATION_COLUMN = 'Creation'
    INFO_COLUMN = 'Info'

    def __init__(self, protocol, pointerParam, selected=None):

        TreeProvider.__init__(self, sortingColumnName=self.CREATION_COLUMN,
                              sortingAscending=False)

        self.param = pointerParam
        self.selected = selected # FIXME
        self.selectedDict = {}
        self.protocol = protocol
        self.mapper = protocol.mapper
        self.maxNum = 200

    def getObjects(self):
        import pyworkflow.em as em 
        # Retrieve all objects of type className
        project = self.protocol.getProject()
        className = self.param.pointerClass.get()
        condition = self.param.pointerCondition.get()
        # Get the classes that are valid as input object
        classes = [em.findClass(c.strip()) for c in className.split(",")]
        objects = []

        # Do no refresh again and take the runs that are loaded
        # already in the project. We will prefer to save time
        # here than have the 'very last' version of the runs and objects
        runs = project.getRuns(refresh=False)
        
        for prot in runs:
            # Make sure we don't include previous output of the same 
            # protocol, it will cause a recursive loop
            if prot.getObjId() != self.protocol.getObjId():
                # Check if the protocol itself is one of the desired classes
                if any(issubclass(prot.getClass(), c) for c in classes):
                    p = pwobj.Pointer(prot)
                    objects.append(p)
                
                for paramName, attr in prot.iterOutputEM():
                    def _checkParam(paramName, attr):
                        # If attr is a sub-classes of any desired one, add it to the list
                        # we should also check if there is a condition, the object 
                        # must comply with the condition
                        p = None
                        if (any(isinstance(attr, c) for c in classes) and
                            (not condition or 
                             attr.evalCondition(condition))):
                            p = pwobj.Pointer(prot, extended=paramName)
                            p._allowsSelection = True
                            objects.append(p)

                        # JMRT: Adding the inner items cause a significant
                        # performance penalty, anyway, subsets can be selected
                        # from showj GUI and used as inputs.
                        # If attr is a set, then we should consider its elements
<<<<<<< HEAD
                        # if isinstance(attr, em.EMSet):
                        #     # If the ITEM type match any of the desired classes
                        #     # we will add some elements from the set
                        #     if (attr.ITEM_TYPE is not None and
                        #         any(issubclass(attr.ITEM_TYPE, c) for c in classes)):
                        #         if p is None: # This means the set have not be added
                        #             p = pwobj.Pointer(prot, extended=paramName)
                        #             p._allowsSelection = False
                        #             objects.append(p)
                        #         # Add each item on the set to the list of objects
                        #         try:
                        #             for i, item in enumerate(attr):
                        #                 if i == self.maxNum: # Only load up to NUM particles
                        #                     break
                        #                 pi = pwobj.Pointer(prot, extended=paramName)
                        #                 pi.addExtended(item.getObjId())
                        #                 pi._parentObject = p
                        #                 objects.append(pi)
                        #         except Exception, ex:
                        #             print "Error loading items from:"
                        #             print "  protocol: %s, attribute: %s" % (prot.getRunName(), paramName)
                        #             print "  dbfile: ", os.path.join(project.getPath(), attr.getFileName())
                        #             print ex
=======
                        # JMRT: The inclusion of subitems as possible inputs
                        # is causing a performance penalty. So for the moment
                        # we will restrict that to SetOfVolumes only
                        if isinstance(attr, em.SetOfVolumes):
                            # If the ITEM type match any of the desired classes
                            # we will add some elements from the set
                            if (attr.ITEM_TYPE is not None and
                                any(issubclass(attr.ITEM_TYPE, c) for c in classes)):
                                if p is None: # This means the set have not be added
                                    p = pwobj.Pointer(prot, extended=paramName)
                                    p._allowsSelection = False
                                    objects.append(p)
                                # Add each item on the set to the list of objects
                                try:
                                    for i, item in enumerate(attr):
                                        if i == self.maxNum: # Only load up to NUM particles
                                            break
                                        pi = pwobj.Pointer(prot, extended=paramName)
                                        pi.addExtended(item.getObjId())
                                        pi._parentObject = p
                                        objects.append(pi)
                                except Exception, ex:
                                    print "Error loading items from:"
                                    print "  protocol: %s, attribute: %s" % (prot.getRunName(), paramName)
                                    print "  dbfile: ", os.path.join(project.getPath(), attr.getFileName())
                                    print ex
>>>>>>> de713946
                    _checkParam(paramName, attr)
                    # The following is a dirty fix for the RCT case where there
                    # are inner output, maybe we should consider extend this for 
                    # in a more general manner
                    for subParam in ['_untilted', '_tilted']:
                        if hasattr(attr, subParam):
                            _checkParam('%s.%s' % (paramName, subParam), 
                                        getattr(attr, subParam))

        # Sort objects before returning them
        self._sortObjects(objects)

        return objects

    def _sortObjects(self, objects):
        objects.sort(key=self.objectKey, reverse=not self.isSortingAscending())

    def objectKey(self, pobj):

        obj = self._getParentObject(pobj,pobj)

        if self._sortingColumnName == SubclassesTreeProvider.CREATION_COLUMN:
            return self._getObjectCreation(obj.get())
        elif self._sortingColumnName == SubclassesTreeProvider.INFO_COLUMN:
            return self._getObjectInfoValue(obj.get())
        else:
            return self._getPointerLabel(obj)

    def getColumns(self):
        return [('Object', 300), (SubclassesTreeProvider.INFO_COLUMN, 250),
                (SubclassesTreeProvider.CREATION_COLUMN, 150)]
    
    def isSelected(self, obj):
        """ Check if an object is selected or not. """
        if self.selected:
            for s in self.selected:
                if s and s.getObjId() == obj.getObjId():
                    return True
        return False

    @staticmethod
    def _getParentObject(pobj, default=None):
        return getattr(pobj, '_parentObject', default)

    def getObjectInfo(self, pobj):
        parent = self._getParentObject(pobj)

        # Get the label
        label = self._getPointerLabel(pobj, parent)
            
        obj = pobj.get()
        objId = pobj.getUniqueId()
        
        isSelected = objId in self.selectedDict
        self.selectedDict[objId] = True
            
        return {'key': objId, 'text': label,
                'values': (self._getObjectInfoValue(obj),
                           self._getObjectCreation(obj)),
                'selected': isSelected, 'parent': parent}

    @staticmethod
    def _getObjectCreation(obj):

        return obj.getObjCreation()

    @staticmethod
    def _getObjectInfoValue(obj):

        return str(obj).replace(obj.getClassName(), '')

    def _getPointerLabel(self, pobj, parent=None):

        # If parent is not provided, try to get it, it might have none.
        if parent is None: parent = self._getParentObject(pobj)

        # If there is no parent
        if parent is None:
            return getObjectLabel(pobj, self.mapper)
        else:  # This is an item coming from a set
            # If the object has label include the label
            if pobj.get().getObjLabel():
                return 'item %s - %s' % (pobj.get().strId(), pobj.get().getObjLabel())
            else:
                return 'item %s' % pobj.get().strId()

    def getObjectActions(self, pobj):
        obj = pobj.get()
        actions = []    
        from pyworkflow.em import findViewers
        viewers = findViewers(obj.getClassName(), DESKTOP_TKINTER)
        for v in viewers:
            actions.append(('Open with %s' % v.__name__, 
                            lambda : v(project=self.protocol.getProject()).visualize(obj)))
            
        return actions
    
    
#TODO: check if need to inherit from SubclassesTreeProvider
class RelationsTreeProvider(SubclassesTreeProvider):
    """Will implement the methods to provide the object info
    of subclasses objects(of className) found by mapper"""
    def __init__(self, protocol, relationParam, selected=None):
        SubclassesTreeProvider.__init__(self, protocol, relationParam, selected)
        self.item = protocol.getAttributeValue(relationParam.getAttributeName())
        self.direction = relationParam.getDirection()
        self.relationParam = relationParam
        
    def getObjects(self):
        objects = []
        if self.item is not None:
            project = self.protocol.getProject()
            for pobj in project.getRelatedObjects(self.relationParam.getName(), 
                                                 self.item, self.direction):
                objects.append(pobj.clone())

        # Sort objects
        self._sortObjects(objects)

        return objects
    
#---------------------- Other widgets ----------------------------------------
# http://tkinter.unpythonic.net/wiki/VerticalScrolledFrame

class VerticalScrolledFrame(tk.Frame):
    """A pure Tkinter scrollable frame that actually works!
    * Use the 'interior' attribute to place widgets inside the scrollable frame
    * Construct and pack/place/grid normally
    * This frame only allows vertical scrolling

    """
    def __init__(self, parent, *args, **kw):
        tk.Frame.__init__(self, parent, *args, **kw)            

        # create a canvas object and a vertical scrollbar for scrolling it
        vscrollbar = tk.Scrollbar(self, orient=tk.VERTICAL)
        vscrollbar.pack(fill=tk.Y, side=tk.RIGHT, expand=tk.FALSE)
        canvas = Canvas(self, bd=0, highlightthickness=0,
                        yscrollcommand=vscrollbar.set)
        canvas.pack(side=tk.LEFT, fill=tk.BOTH, expand=tk.TRUE)
        vscrollbar.config(command=canvas.yview)

        # reset the view
        canvas.xview_moveto(0)
        canvas.yview_moveto(0)

        # create a frame inside the canvas which will be scrolled with it
        self.interior = interior = tk.Frame(canvas)
        interior_id = canvas.create_window(0, 0, window=interior,
                                           anchor=tk.NW)

        # track changes to the canvas and frame width and sync them,
        # also updating the scrollbar
        def _configure_interior(event):
            # update the scrollbars to match the size of the inner frame
            size = (interior.winfo_reqwidth(), interior.winfo_reqheight())
            canvas.config(scrollregion="0 0 %s %s" % size)
            if interior.winfo_reqwidth() != canvas.winfo_width():
                # update the canvas's width to fit the inner frame
                canvas.config(width=interior.winfo_reqwidth())
        interior.bind('<Configure>', _configure_interior)

        def _configure_canvas(event):
            if interior.winfo_reqwidth() != canvas.winfo_width():
                # update the inner frame's width to fill the canvas
                canvas.itemconfigure(interior_id, width=canvas.winfo_width())
        canvas.bind('<Configure>', _configure_canvas)


class SectionFrame(tk.Frame):
    """This class will be used to create a frame for the Section
    That will have a header with red color and a content frame
    with white background
    """
    def __init__(self, master, label, callback=None, height=15, **args):
        headerBgColor = args.get('headerBgColor', gui.cfgButtonBgColor)
        if 'headerBgColor' in args:
            del args['headerBgColor']
        self.height = height
        tk.Frame.__init__(self, master, bg='white', **args)
        self._createHeader(label, headerBgColor)
        self._createContent()
        
    def _createHeader(self, label, bgColor):
        self.headerFrame = tk.Frame(self, bd=2, relief=tk.RAISED, bg=bgColor)
        self.headerFrame.grid(row=0, column=0, sticky='new')
        configureWeigths(self.headerFrame)
        self.headerFrame.columnconfigure(1, weight=1)
        #self.headerFrame.columnconfigure(2, weight=1)
        self.headerLabel = tk.Label(self.headerFrame, text=label, fg='white',
                                    bg=bgColor)
        self.headerLabel.grid(row=0, column=0, sticky='nw')
        
    def _createContent(self):
        canvasFrame = tk.Frame(self, bg='white')
        configureWeigths(self, row=1)
        configureWeigths(canvasFrame)
        self.canvas = Canvas(canvasFrame, width=625, height=self.height,
                             bg='white')
        self.canvas.grid(row=0, column=0, sticky='news')
        canvasFrame.grid(row=1, column=0, sticky='news')
        
        configureWeigths(self.canvas)
                
        self.contentFrame = tk.Frame(self.canvas, bg='white', bd=0)
        self.contentId = self.canvas.create_window(0, 0, anchor=tk.NW,
                                                   window=self.contentFrame)
        
        self.contentFrame.bind('<Configure>', self._configure_interior)
        self.canvas.bind('<Configure>', self._configure_canvas)
        
        self.contentFrame.columnconfigure(0, weight=1)
        #configureWeigths(self.contentFrame)
        self.columnconfigure(0, weight=1)
        
        
    def _getReqSize(self, widget):
        return widget.winfo_reqwidth(), widget.winfo_reqheight()
    
    def _getSize(self, widget):
        return widget.winfo_width(), widget.winfo_height()
    # track changes to the canvas and frame width and sync them,
    # also updating the scrollbar
    def _configure_interior(self, event=None):
        # update the scrollbars to match the size of the inner frame
        fsize = self._getReqSize(self.contentFrame)
        csize = self._getSize(self.canvas)
        #if fsize[0] != self.canvas.winfo_width():
        if fsize != csize:
            # update the canvas's width to fit the inner frame
            self.canvas.config(width=fsize[0], height=fsize[1])
            self.canvas.config(scrollregion="0 0 %s %s" % fsize)

    def _configure_canvas(self, event=None):
        fsize = self._getReqSize(self.contentFrame)
        csize = self._getSize(self.canvas)
        #if self.contentFrame.winfo_reqwidth() != self.canvas.winfo_width():
        if fsize != csize:
            # update the inner frame's width to fill the canvas
            self.canvas.itemconfigure(self.contentId, width=csize[0])
            if csize[1] > fsize[1]:
                self.canvas.itemconfigure(self.contentId, height=csize[1])
                self.canvas.config(scrollregion="0 0 %s %s" % csize)
                
    def adjustContent(self):
        self._configure_interior()
        self.update_idletasks()
        self._configure_canvas()
        
                    
class SectionWidget(SectionFrame):
    """This class will be used to create a section in FormWindow"""
    def __init__(self, form, master, section, height, callback=None, **args):
        self.form = form
        self.section = section
        self.callback = callback
        SectionFrame.__init__(self, master, self.section.label.get(),
                              height=height, **args)
        
    def _createHeader(self, label, bgColor):
        SectionFrame._createHeader(self, label, bgColor)        
        
        if self.section.hasQuestion():
            question = self.section.getQuestion() 
            self.paramName = self.section.getQuestionName()            
            self.var = BoolVar()
            self.var.set(question.get())
            self.var.trace('w', self._onVarChanged)
            
            self.chbLabel = tk.Label(self.headerFrame, text=question.label.get(),
                                     fg='white', bg=bgColor)
            self.chbLabel.grid(row=0, column=1, sticky='e', padx=2)
            
            self.chb = tk.Checkbutton(self.headerFrame, variable=self.var.tkVar, 
                                      bg=bgColor,
                                      activebackground=gui.cfgButtonActiveBgColor)
            self.chb.grid(row=0, column=2, sticky='e')
        
    def show(self):
        self.contentFrame.grid(row=1, column=0, sticky='news', padx=5, pady=5)
        
    def hide(self):
        self.contentFrame.grid_remove()
        
    def _onVarChanged(self, *args):
        if self.get():
            self.show()
        else:
            self.hide()
            
        if self.callback is not None:
            self.callback(self.paramName) 
            
    def get(self):
        """Return boolean value if is selected"""
        return self.var.get()
    
    def set(self, value):
        self.var.set(value)
    
               
class ParamWidget():
    """For each one in the Protocol parameters, there will be
    one of this in the Form GUI.
    It is mainly composed by:
    A Label: put in the left column
    A Frame(content): in the middle column and container
      of the specific components for this parameter
    A Frame(buttons): a container for available actions buttons
    It will also have a Variable that should be set when creating 
      the specific components"""
    def __init__(self, row, paramName, param, window, parent, value, 
                 callback=None, visualizeCallback=None, column=0,
                 showButtons=True):
        self.window = window
        self._protocol = self.window.protocol
        if self._protocol.getProject() is None:
            print(">>> ERROR: Project is None for protocol: %s, "
                  "start winpdb to debug it" % self._protocol)
            startDebugger()
        self.row = row
        self.column = column
        self.paramName = paramName
        self.param = param
        self.parent = parent
        self.visualizeCallback = visualizeCallback
        self.var = None
        
        self._btnCol = 0
        self._labelFont = self.window.font

        self._initialize(showButtons)
        self._createLabel() # self.label should be set after this 
        self._createContent() # self.content and self.var should be set after this
        
        if self.var: # Groups have not self.var
            self.set(value)
            self.callback = callback
            self.var.trace('w', self._onVarChanged)
        
    def _initialize(self, showButtons):
        # Show buttons = False means the widget is inside a Line group
        # then, some of the properties change accordingly
        if showButtons: 
            self._labelSticky = 'ne'
            self._padx, self._pady = 2, 2
            self._entryWidth = 10
            if self.param.isImportant():
                self._labelFont = self.window.fontBold
            self.parent.columnconfigure(0, minsize=250)
            self.parent.columnconfigure(1, minsize=250)
            self.btnFrame = tk.Frame(self.parent, bg='white')
        else:
            self.btnFrame = None
            self._labelSticky = 'nw'
            self._padx, self._pady = 2, 0
            self._labelFont = self.window.fontItalic
            self._entryWidth = 8
        self._onlyLabel = False
        
    def _getParamLabel(self):
        return self.param.label.get()
        
    def _createLabel(self):
        bgColor = 'white'
        
        if self.param.isExpert():
            bgColor = 'grey'
        
        self.label = tk.Label(self.parent, text=self._getParamLabel(), 
                              bg=bgColor, font=self._labelFont, wraplength=500)
               
    def _createContent(self):
        self.content = tk.Frame(self.parent, bg='white')
        gui.configureWeigths(self.content)
        # self.var should be set after this
        self._createContentWidgets(self.param, self.content)
        
    def _addButton(self, text, imgPath, cmd):
        if self.btnFrame:
            btn = IconButton(self.btnFrame, text, imgPath,
                             highlightthickness=0, command=cmd)
            btn.grid(row=0, column=self._btnCol, sticky='e', padx=2, pady=2)
            self.btnFrame.columnconfigure(self._btnCol, weight=1)
            self._btnCol += 1
        
    def _showHelpMessage(self, e=None):
        showInfo("Help", self.param.help.get(), self.parent)
        
    def _showInfo(self, msg):
        showInfo("Info", msg, self.parent)
        
    def _showWizard(self, e=None):
        wizClass = self.window.wizards[self.wizParamName]
        wizard = wizClass()
        wizard.show(self.window)
        
    def _findParamWizard(self):
        """ Search if there are registered wizards for this param
        or any of its subparams (for the case of Line groups)
        """
        if self.paramName in self.window.wizards:
            self.wizParamName = self.paramName
            return True
        
        if isinstance(self.param, params.Line):
            for name, _ in self.param.iterParams():
                if name in self.window.wizards:
                    self.wizParamName = name
                    return True
        # Search in sub-params
        return False
               
    @staticmethod
    def createBoolWidget(parent, **args):
        """ Return a BoolVar associated with a yes/no selection. 
        **args: extra arguments passed to tk.Radiobutton and tk.Frame
            constructors.
        """
        var = BoolVar()
        frameArgs = dict(args)
        if 'font' in frameArgs:
            del frameArgs['font']
        frame = tk.Frame(parent, **frameArgs)
        rb1 = tk.Radiobutton(frame, text='Yes', variable=var.tkVar,
                             highlightthickness=0, value=1, **args)
        rb1.grid(row=0, column=0, padx=2, sticky='w')
        rb2 = tk.Radiobutton(frame, text='No', variable=var.tkVar,
                             highlightthickness=0, value=0, **args)
        rb2.grid(row=0, column=1, padx=2, sticky='w') 
        
        return (var, frame)
    
    def _createContentWidgets(self, param, content):
        """Create the specific widgets inside the content frame"""
        # Create widgets for each type of param
        t = type(param)
        entryWidth = 30

        if t is params.HiddenBooleanParam:
            var = 0
        
        elif t is params.BooleanParam:
            var, frame = ParamWidget.createBoolWidget(content, bg='white', 
                                                      font=self.window.font)
            frame.grid(row=0, column=0, sticky='w')
        
        elif t is params.EnumParam:
            var = ComboVar(param)
            if param.display == params.EnumParam.DISPLAY_COMBO:
                combo = ttk.Combobox(content, textvariable=var.tkVar, 
                                     state='readonly', font=self.window.font)
                combo['values'] = param.choices
                combo.grid(row=0, column=0, sticky='w')
            elif param.display == params.EnumParam.DISPLAY_LIST:
                for i, opt in enumerate(param.choices):
                    rb = tk.Radiobutton(content, text=opt, variable=var.tkVar, 
                                        value=opt, font=self.window.font,
                                        bg='white', highlightthickness=0)
                    rb.grid(row=i, column=0, sticky='w')
            elif param.display == params.EnumParam.DISPLAY_HLIST:
                rbFrame = tk.Frame(content, bg='white')
                rbFrame.grid(row=0, column=0, sticky='w')
                for i, opt in enumerate(param.choices):                    
                    rb = tk.Radiobutton(rbFrame, text=opt, variable=var.tkVar, 
                                        value=opt, font=self.window.font,
                                        bg='white')
                    rb.grid(row=0, column=i, sticky='w', padx=(0, 5))                
            else:
                raise Exception("Invalid display value '%s' for EnumParam"
                                % str(param.display))
        
        elif t is params.MultiPointerParam:
            tp = MultiPointerTreeProvider(self._protocol.mapper)
            tree = BoundTree(content, tp, height=5)
            var = MultiPointerVar(tp, tree)
            tree.grid(row=0, column=0, sticky='w')
            self._addButton("Select", Icon.ACTION_SEARCH, self._browseObject)
            self._addButton("Remove", Icon.ACTION_DELETE, self._removeObject)
            self._selectmode = 'extended' # allows multiple object selection
            self.visualizeCallback = self._visualizeMultiPointerParam
        
        elif t is params.PointerParam or t is params.RelationParam:
            var = PointerVar(self._protocol)
            var.trace('w', self.window._onPointerChanged)
            entry = tk.Entry(content, width=entryWidth, textvariable=var.tkVar, 
                             state="readonly", font=self.window.font)
            entry.grid(row=0, column=0, sticky='w')
            
            if t is params.RelationParam:
                btnFunc = self._browseRelation
                removeFunc = self._removeRelation
            else:
                btnFunc = self._browseObject
                removeFunc = self._removeObject
                
                self.visualizeCallback = self._visualizePointerParam
            self._selectmode = 'browse' # single object selection
                
            self._addButton("Select", Icon.ACTION_SEARCH, btnFunc)
            self._addButton("Remove", Icon.ACTION_DELETE, removeFunc)
        
        elif t is params.ProtocolClassParam:
            var = tk.StringVar()
            entry = tk.Entry(content, width=entryWidth, textvariable=var, 
                             state="readonly", font=self.window.font)
            entry.grid(row=0, column=0, sticky='w')

            protClassName = self.param.protocolClassName.get()
            
            if self.param.allowSubclasses:
                from pyworkflow.em import findSubClasses, getProtocols
                classes = findSubClasses(getProtocols(), protClassName).keys()
            else:
                classes = [protClassName]
            
            if len(classes) > 1:
                self._addButton("Select", Icon.ACTION_SEARCH,
                                self._browseProtocolClass)
            else:
                var.set(classes[0])
            
            self._addButton("Edit", Icon.ACTION_EDIT, self._openProtocolForm)
            #btn = Button(content, "Edit", command=self._openProtocolForm)
            #btn.grid(row=1, column=0)
        elif t is params.Line:
            var = None
            
        elif t is params.LabelParam:
            var = None
            self._onlyLabel = True
        else:
            #v = self.setVarValue(paramName)
            var = tk.StringVar()
            if issubclass(t, params.FloatParam) or issubclass(t, params.IntParam):
                # Reduce the entry width for numbers entries
                entryWidth = self._entryWidth
            entry = tk.Entry(content, width=entryWidth, textvariable=var, 
                             font=self.window.font)
            entry.grid(row=0, column=0, sticky='w')
            
            if issubclass(t, params.PathParam):
                self._entryPath = entry
                self._addButton('Browse', Icon.ACTION_BROWSE, self._browsePath)

        if self.visualizeCallback is not None:
            self._addButton(Message.LABEL_BUTTON_VIS, Icon.ACTION_VISUALIZE,
                            self._visualizeVar)
        
        if self._findParamWizard():
            self._addButton(Message.LABEL_BUTTON_WIZ, Icon.ACTION_WIZ,
                            self._showWizard)
        
        if param.help.hasValue():
            self._addButton(Message.LABEL_BUTTON_HELP, Icon.ACTION_HELP,
                            self._showHelpMessage)
        
        self.var = var

    def _visualizeVar(self, e=None):
        """ Visualize specific variable. """
        self.visualizeCallback(self.paramName)
        
    def _visualizePointer(self, pointer):
        obj = pointer.get()
        
        if obj is None:
            label, _ = getPointerLabelAndInfo(pointer, self._protocol.getMapper())
            self._showInfo('*%s* points to *None*' % label)
        else:
            from pyworkflow.em import findViewers
            viewers = findViewers(obj.getClassName(), DESKTOP_TKINTER)
            if len(viewers):
                ViewerClass = viewers[0] # Use the first viewer registered
                # Instantiate the viewer and visualize object
                viewer = ViewerClass(project=self._protocol.getProject(),
                                     protocol=self._protocol,
                                     parent=self.window)
                viewer.visualize(obj)
            else:
                self._showInfo("There is not viewer registered for "
                               "*%s* object class." % obj.getClassName())
    
    def _visualizePointerParam(self, paramName):
        pointer = self.var.get()
        if pointer.hasValue():
            self._visualizePointer(pointer)
        else:
            self._showInfo("Select input first.")
    
    def _visualizeMultiPointerParam(self, paramName):
        selection = self.var.getSelectedObjects()
        for pointer in selection:
            self._visualizePointer(pointer)
        
    def _browseObject(self, e=None):
        """Select an object from DB
        This function is suppose to be used only for PointerParam"""
        value = self.get()
        selected = []
        if isinstance(value, list):
            selected = value
        elif selected is not None:
            selected = [value]
        tp = SubclassesTreeProvider(self._protocol, self.param,
                                    selected=selected)
        
        def validateSelected(selectedItems):
            for item in selectedItems:
                if not getattr(item, '_allowsSelection', True):
                    return "Please select object of types: %s" % self.param.pointerClass.get()

        title = "Select object of types: %s" % self.param.pointerClass.get()
        pointerCond = self.param.pointerCondition.get()
        if pointerCond:
            title += " (condition: %s)" % pointerCond
                                            
        dlg = ListDialog(self.parent, title,
                         tp, "Double click an item to preview the object",
                         validateSelectionCallback=validateSelected,
                         selectmode=self._selectmode)
        
        if dlg.values:
            if isinstance(self.param, params.MultiPointerParam):
                self.set(dlg.values)
            elif isinstance(self.param, params.PointerParam):
                self.set(dlg.values[0])
            else:
                raise Exception('Invalid param class: %s' % type(self.param))
        
    def _removeObject(self, e=None):
        """ Remove an object from a MultiPointer param. """
        self.var.remove()
                        
    def _browseRelation(self, e=None):
        """Select a relation from DB
        This function is suppose to be used only for RelationParam. """
        tp = RelationsTreeProvider(self._protocol, self.param,
                                   selected=self.get())
        dlg = ListDialog(self.parent, "Select object", tp,
                         selectmoded=self._selectmode)
        if dlg.values:
            self.set(dlg.values[0])
            
    def _removeRelation(self, e=None):
        self.var.remove()
            
    def _browseProtocolClass(self, e=None):
        tp = ProtocolClassTreeProvider(self.param.protocolClassName.get())
        dlg = ListDialog(self.parent, "Select protocol", tp,
                         selectmode=self._selectmode)
        if dlg.value is not None:
            self.set(dlg.value)
            self._openProtocolForm()
            
    def _browsePath(self, e=None):
        def onSelect(obj):
            self.set(obj.getPath())
        v = self.get().strip()
        path = None
        if v:
            v = os.path.dirname(v)
            if os.path.exists(v):
                path = v        
        if not path:
            path = getHomePath()
        browser = FileBrowserWindow("Browsing", self.window, path=path,
                                    onSelect=onSelect)
        browser.show()
            
    def _openProtocolForm(self, e=None):
        className = self.get().strip()
        if len(className):
            instanceName = self.paramName + "Instance"
            protocol = self._protocol
            #TODO check if is present and is selected a different
            # class, so we need to delete that and create a new instance
            if not hasattr(protocol, instanceName):
                from pyworkflow.em import findClass
                cls = findClass(className)
                protocol._insertChild(instanceName, cls())
            
            prot = getattr(protocol, instanceName)
                
            prot.allowHeader.set(False)
            f = FormWindow("Sub-Protocol: " + instanceName, prot,
                           self._protocolFormCallback, self.window,
                           childMode=True)
            f.show()
        else:
            self._showInfo("Select the protocol class first")
        
    def _protocolFormCallback(self, e=None):
        pass
    
    def _onVarChanged(self, *args):
        if self.callback is not None:
            self.callback(self.paramName)        
        
    def show(self):
        """Grid the label and content in the specified row"""
        c = self.column
        if self._onlyLabel:
            # Use two columns for this case since we are only displaying a label
            self.label.grid(row=self.row, column=c, sticky=self._labelSticky, 
                            padx=self._padx, pady=self._pady, columnspan=2)
        else:
            self.label.grid(row=self.row, column=c, sticky=self._labelSticky,
                            padx=self._padx, pady=self._pady)
            self.content.grid(row=self.row, column=c+1, sticky='news', 
                              padx=self._padx, pady=self._pady)
        if self.btnFrame:
            self.btnFrame.grid(row=self.row, column=c+2, padx=self._padx,
                               sticky='new')
        
    def hide(self):
        self.label.grid_remove()
        self.content.grid_remove()
        if self.btnFrame:
            self.btnFrame.grid_remove()
            
    def display(self, condition):
        """ show or hide depending on the condition. """
        if condition:
            self.show()
        else:
            self.hide()
        
    def set(self, value):
        if value is not None:
            self.var.set(value)
            
        if hasattr(self, '_entryPath'):
            self._entryPath.xview_moveto(1)
        
    def get(self):
        return self.var.get()


class LineWidget(ParamWidget):
    def __init__(self, row, paramName, param, window, parent, value, 
                 callback=None, visualizeCallback=None, column=0,
                 showButtons=True):
        ParamWidget.__init__(self, row, paramName, param, window, parent, None)
        self.show()
        
    def show(self):
        self.label.grid(row=self.row, column=0, sticky=self._labelSticky)
        self.content.grid(row=self.row, column=1, sticky='nw', columnspan=6,
                          padx=5)
        if self.btnFrame:
            self.btnFrame.grid(row=self.row, column=2, padx=2, sticky='new')
       

class GroupWidget(ParamWidget):
    def __init__(self, row, paramName, param, window, parent):
        ParamWidget.__init__(self, row, paramName, param, window, parent, None)
        
    def _initialize(self, showButtons):
        pass
        
    def _createLabel(self):
        pass
               
    def _createContent(self):
        self.content = tk.LabelFrame(self.parent, text=self.param.getLabel(),
                                     bg='white')
        gui.configureWeigths(self.content) 
        
    def show(self):
        self.content.grid(row=self.row, column=0, sticky='news', columnspan=6,
                          padx=5, pady=5)
        
    def hide(self):
        self.content.grid_remove()  
            
            
class Binding():
    def __init__(self, paramName, var, protocol, *callbacks):
        self.paramName = paramName
        self.var = var
        self.var.set(protocol.getAttributeValue(paramName, ''))
        self.var.trace('w', self._onVarChanged)
        self.callbacks = callbacks
        
    def _onVarChanged(self, *args):
        for cb in self.callbacks:
            cb(self.paramName)
            
    
class FormWindow(Window):
    """ This class will create the Protocol params GUI to fill in the parameters.
    The creation of input parameters will be based on the Protocol Form definition.
    This class will serve as a connection between the GUI variables (tk vars) and 
    the Protocol variables.
    
    Layout:
        There are 4 main blocks that goes each one in a different row1.
        1. Header: will contains the logo, title and some link buttons.
        2. Common: common execution parameters of each run.
        3. Params: the expert level and tabs with the Protocol parameters.
        4. Buttons: buttons at bottom for close, save and execute.
    """
    def __init__(self, title, protocol, callback, master=None, hostList=['localhost'], **kwargs):
        """ Constructor of the Form window. 
        Params:
         title: title string of the windows.
         protocol: protocol from which the form will be generated.
         callback: callback function to call when Save or Execute are press.
        """
        Window.__init__(self, title, master, icon='scipion_bn.xbm', 
                        weight=False, minsize=(600, 450), **kwargs)

        # Some initialization
        self.callback = callback
        self.widgetDict = {} # Store tkVars associated with params
        self.visualizeDict = kwargs.get('visualizeDict', {})
        self.bindings = []
        self.hostList = hostList
        self.protocol = protocol
        # This control when to close or not after execute
        self.visualizeMode = kwargs.get('visualizeMode', False)
        self.headerBgColor = Color.RED_COLOR
        if self.visualizeMode:
            self.headerBgColor = Color.DARK_GREY_COLOR
        # Allow to open child protocols form (for workflows)
        self.childMode = kwargs.get('childMode', False)
        self.updateProtocolCallback = kwargs.get('updateProtocolCallback', None)
        from pyworkflow.em import findWizards
        self.wizards = findWizards(protocol, DESKTOP_TKINTER)
        
        # Call legacy for compatibility on protocol
        protocol.legacyCheck()
        self._createGUI()
        
    def _createGUI(self):
        mainFrame = tk.Frame(self.root)
        configureWeigths(mainFrame, row=2)
        self.root.rowconfigure(0, weight=1)
        
        headerFrame = self._createHeader(mainFrame)
        headerFrame.grid(row=0, column=0, sticky='new')
        
        if self.protocol.allowHeader:
            commonFrame = self._createCommon(mainFrame)
            commonFrame.grid(row=1, column=0, sticky='nw')

        if self._isLegacyProtocol():
            paramsFrame = self._createLegacyInfo(mainFrame)
        else:
            paramsFrame = self._createParams(mainFrame)
        paramsFrame.grid(row=2, column=0, sticky='news')
        
        buttonsFrame = self._createButtons(mainFrame)
        buttonsFrame.grid(row=3, column=0, sticky='se')
        
        mainFrame.grid(row=0, column=0, sticky='ns')
        
        
    def _createHeader(self, parent):
        """ Fill the header frame with the logo, title and cite-help buttons."""
        headerFrame = tk.Frame(parent)
        #headerFrame.grid(row=0, column=0, sticky='new')
        headerFrame.columnconfigure(0, weight=1)
        package = self.protocol.getClassPackage()

        # Consider legacy protocols
        if self._isLegacyProtocol():
            t = '  Legacy protocol: %s' % (Mapper.getObjectPersistingClassName(self.protocol))
        else:
            t = '  Protocol: %s' % (self.protocol.getClassLabel())

        logoPath = getattr(package, '_logo', '')
        
        if logoPath:
            headerLabel = tk.Label(headerFrame, text=t, font=self.fontBig, 
                                   image=self.getImage(logoPath, maxheight=40),
                                   compound=tk.LEFT)
        else:
            headerLabel = tk.Label(headerFrame, text=t, font=self.fontBig)
        headerLabel.grid(row=0, column=0, padx=5, pady=(5,0), sticky='nw')
        
        def _addButton(text, icon, command, col):
            btn = tk.Label(headerFrame, text=text, image=self.getImage(icon), 
                       compound=tk.LEFT, cursor='hand2')
            btn.bind('<Button-1>', command)
            btn.grid(row=0, column=col, padx=5, sticky='e')
        
        _addButton(Message.LABEL_CITE, Icon.ACTION_REFERENCES,
                   self._showReferences, 1)
        _addButton(Message.LABEL_HELP ,Icon.ACTION_HELP, self._showHelp, 2)
        
        return headerFrame
        
    def _showReferences(self, e=None):
        """ Show the list of references of the protocol. """
        self.showInfo('\n'.join(self.protocol.citations()), "References")
        
    def _showHelp(self, e=None):
        """ Show the list of references of the protocol. """
        self.showInfo(self.protocol.getDoc(), "Help")
        
        
    def _createCommon(self, parent):
        """ Create the second section with some common parameters. """
        commonFrame = tk.Frame(parent)
        
        ############# Create the run part ###############
        runSection = SectionFrame(commonFrame, label=Message.TITLE_RUN,
                                  height=100, headerBgColor=self.headerBgColor)
        runFrame = tk.Frame(runSection.contentFrame, bg='white')
        runFrame.grid(row=0, column=0, sticky='nw', padx=(0, 15))
        #runFrame.columnconfigure(1, weight=1)
        
        r = 0 # Run name
        self._createHeaderLabel(runFrame, Message.LABEL_RUNNAME, bold=True,
                                sticky='ne')
        self.runNameVar = tk.StringVar()
        entry = tk.Entry(runFrame, font=self.font, width=25,
                         textvariable=self.runNameVar,
                         state='readonly')
        entry.grid(row=r, column=1, padx=(0, 5), pady=5, sticky='new')
        btn = IconButton(runFrame, Message.TITLE_COMMENT, Icon.ACTION_EDIT,
                         highlightthickness=0,command=self._editObjParams)
        btn.grid(row=r, column=2, padx=(10,0), pady=5, sticky='nw')
        
        c = 3 # Comment
        self._createHeaderLabel(runFrame, Message.TITLE_COMMENT, sticky='ne',
                                column=c)
        self.commentVar = tk.StringVar()
        entry = tk.Entry(runFrame, font=self.font, width=25,
                         textvariable=self.commentVar, state='readonly')
        entry.grid(row=r, column=c+1, padx=(0, 5), pady=5, sticky='new')
        btn = IconButton(runFrame, Message.TITLE_COMMENT, Icon.ACTION_EDIT,
                         highlightthickness=0,command=self._editObjParams)
        btn.grid(row=r, column=c+2, padx=(10,0), pady=5, sticky='nw')
        
        self.updateLabelAndCommentVars()
                
        r = 1 # Execution
        self._createHeaderLabel(runFrame, Message.LABEL_EXECUTION, bold=True,
                                sticky='ne', row=r, pady=0)
        modeFrame = tk.Frame(runFrame, bg='white')

        runMode = self._createBoundOptions(modeFrame, Message.VAR_RUN_MODE,
                                           params.MODE_CHOICES,
                                           self.protocol.runMode.get(),
                                           self._onRunModeChanged, 
                                           bg='white', font=self.font)   
        runMode.grid(row=0, column=0, sticky='new', padx=(0, 5), pady=5)
        btnHelp = IconButton(modeFrame, Message.TITLE_COMMENT, Icon.ACTION_HELP,
                             highlightthickness=0,
                             command=self._createHelpCommand(Message.HELP_RUNMODE))
        btnHelp.grid(row=0, column=2, padx=(5, 0), pady=2, sticky='ne')
        #modeFrame.columnconfigure(0, minsize=60)
        modeFrame.columnconfigure(0, weight=1)
        modeFrame.grid(row=r, column=1, sticky='new', columnspan=2)
        
        # ---- Host---- 
        self._createHeaderLabel(runFrame, Message.LABEL_HOST, row=r, column=c,
                                pady=0, padx=(15,5), sticky='ne')
        # Keep track of hostname selection
        self.hostVar = tk.StringVar()
        protHost = self.protocol.getHostName()
        hostName = protHost if protHost in self.hostList else self.hostList[0]
        self.hostVar.trace('w', self._setHostName)
        self.hostCombo = ttk.Combobox(runFrame, textvariable=self.hostVar, 
                                      state='readonly', width=10, font=self.font)
        self.hostCombo['values'] = self.hostList
        self.hostVar.set(hostName)
        self.hostCombo.grid(row=r, column=c+1, pady=5, sticky='nw')
        r = 2

        # ---- Parallel---- 
        # some short notation
        allowThreads = self.protocol.allowThreads # short notation
        allowMpi = self.protocol.allowMpi # short notation
        numberOfMpi = self.protocol.numberOfMpi.get() 
        numberOfThreads = self.protocol.numberOfThreads.get()
        mode = self.protocol.stepsExecutionMode
        
        if allowThreads or allowMpi:
            self._createHeaderLabel(runFrame, Message.LABEL_PARALLEL, bold=True,
                                    sticky='ne', row=r, pady=0)
            procFrame = tk.Frame(runFrame, bg='white')
            r2 = 0
            c2 = 0
            sticky = 'ne'

            # FIXME: JMRT (2015-02-08) We are having problems with MPI and
            # FIXME:    protocols parallelized with steps, for now use only threads
            #if mode == params.STEPS_PARALLEL:
            #    mode = None
            #    allowMpi = False
            #    allowThread = True

            if mode == params.STEPS_PARALLEL:
                self.procTypeVar = tk.StringVar()

                if allowThreads and allowMpi:
                    if numberOfMpi > 1:
                        procs = numberOfMpi
                        self.procTypeVar.set(MPI)
                        self.protocol.numberOfThreads.set(1)
                    else:
                        procs = numberOfThreads
                        self.procTypeVar.set(THREADS)
                        self.protocol.numberOfMpi.set(1)
                        
                    self.procTypeVar.trace('w', self._setThreadsOrMpi)
                    procCombo = tk.Frame(procFrame, bg='white')
                    for i, opt in enumerate([THREADS, MPI]):
                        rb = tk.Radiobutton(procCombo, text=opt, 
                                            variable=self.procTypeVar, 
                                            value=opt, bg='white',
                                            highlightthickness=0)
                        rb.grid(row=0, column=i, sticky='nw', padx=(0, 5))  
                        
                    procCombo.grid(row=0, column=0, sticky='nw', pady=5)
                    procEntry = self._createBoundEntry(procFrame,
                                                       Message.VAR_THREADS,
                                                       func=self._setThreadsOrMpi,
                                                       value=procs)
                    procEntry.grid(row=0, column=1, padx=(0, 5), sticky='nw')
                else:
                    # Show an error message
                    self.showInfo(" If protocol execution is set to STEPS_PARALLEL number of threads and mpi should not be set to zero.")
                    
            else:
                # ---- THREADS---- 
                if allowThreads:
                    self._createHeaderLabel(procFrame, Message.LABEL_THREADS, 
                                            sticky=sticky, row=r2, column=c2, pady=0)
                    entry = self._createBoundEntry(procFrame, Message.VAR_THREADS)
                    entry.grid(row=r2, column=c2+1, padx=(0, 5), sticky='nw')
                    # Modify values to be used in MPI entry
                    c2 += 2
                    sticky = 'nw'
                # ---- MPI ---- 
                if allowMpi:
                    self._createHeaderLabel(procFrame, Message.LABEL_MPI, 
                                            sticky=sticky, row=r2, column=c2, pady=0)
                    entry = self._createBoundEntry(procFrame, Message.VAR_MPI)
                    entry.grid(row=r2, column=c2+1, padx=(0, 5), sticky='nw')
                
            btnHelp = IconButton(procFrame, Message.TITLE_COMMENT, Icon.ACTION_HELP,
                                 highlightthickness=0,
                                 command=self._createHelpCommand(Message.HELP_MPI_THREADS))
            btnHelp.grid(row=0, column=4, padx=(5, 0), pady=2, sticky='ne')
            procFrame.columnconfigure(0, minsize=60)
            procFrame.grid(row=r, column=1, sticky='new', columnspan=2)
        
        # ---- QUEUE ----
        self._createHeaderLabel(runFrame, Message.LABEL_QUEUE, row=r, sticky='ne', 
                                column=c, padx=(15,5), pady=0)
        var, frame = ParamWidget.createBoolWidget(runFrame, bg='white', 
                                                  font=self.font)
        self._addVarBinding(Message.VAR_QUEUE, var)
        frame.grid(row=2, column=c+1, pady=5, sticky='nw')
        # Commented out the button to edit queue since the queue dialog
        #  will be shown after pressing the 'Execute' button
        #btnEditQueue = IconButton(runFrame, 'Edit queue', Icon.ACTION_EDIT, 
        #                          command=self._editQueueParams)
        #btnEditQueue.grid(row=2, column=c+2, padx=(10,0), pady=5, sticky='nw')
        btnHelp = IconButton(runFrame, Message.TITLE_COMMENT, Icon.ACTION_HELP,
                             highlightthickness=0, command=self._createHelpCommand(Message.HELP_USEQUEUE))
        btnHelp.grid(row=2, column=c+3, padx=(5, 0), pady=2, sticky='ne')
        
        # Run Name not editable
        #entry.configure(state='readonly')
        # Run mode
        self.protocol.getParam('')
        #self._createHeaderLabel(runFrame, Message.LABEL_RUNMODE).grid(row=1, column=0, sticky='ne', padx=5, pady=5)
        #runSection.addContent()
        runSection.grid(row=0, column=0, sticky='news', padx=5, pady=5)
        
        return commonFrame 
 
    def _createHelpCommand(self, msg):
        """ Show the help of some value of the header. """
        return lambda: showInfo("Help", msg, self.root)
    
    def _editObjParams(self, e=None):
        """ Show a Text area to edit the protocol label and comment. """
        self.updateProtocolLabel()        
        d = EditObjectDialog(self.root, Message.TITLE_EDIT_OBJECT, 
                             self.protocol, self.protocol.mapper,
                             labelText=Message.LABEL_RUNNAME)
        
        if d.resultYes():
            self.updateLabelAndCommentVars()
            if self.updateProtocolCallback:
                self.updateProtocolCallback(self.protocol)
                
    def _getHostConfig(self):
        """ Retrieve the hostConfig object for the select hostname"""
        return self.protocol.getProject().getHostConfig(self.protocol.getHostName())
        
    def _editQueueParams(self, e=None):
        """ Open the dialog to edit the queue parameters. """
        # Grab the host config from the project, since it 
        # have not been set in the protocol
        hostConfig = self._getHostConfig()
        queues = OrderedDict(sorted(hostConfig.queueSystem.queues.items()))
        # If there is only one Queue and it has not parameters
        # don't bother to showing the QueueDialog
        noQueueChoices = len(queues) == 1 and len(queues.values()[0]) == 0
        if noQueueChoices:
            result = queues.keys()[0], {}
        else:
            dlg = QueueDialog(self, queues)

            if not dlg.resultYes():
                return False
            result = dlg.value
        
        self.protocol.setQueueParams(result)
        return True
        
    def _createParams(self, parent):
        paramsFrame = tk.Frame(parent)
        configureWeigths(paramsFrame, row=1, column=0)
        # Expert level (only if the protocol has some param with expert level)
        if self.protocol.hasExpert():
            expFrame = tk.Frame(paramsFrame)
            expLabel = tk.Label(expFrame, text=Message.LABEL_EXPERT, font=self.fontBold)
            expLabel.grid(row=0, column=0, sticky='nw', padx=5)
            expCombo = self._createBoundOptions(expFrame, Message.VAR_EXPERT, params.LEVEL_CHOICES,
                                                self.protocol.expertLevel.get(),
                                                self._onExpertLevelChanged, font=self.font)
            expCombo.grid(row=0, column=1, sticky='nw', pady=5)
            expFrame.grid(row=0, column=0, sticky='nw')

        contentFrame = self._createSections(paramsFrame)
        contentFrame.grid(row=1, column=0, sticky='news')
        
        return paramsFrame

    def _isLegacyProtocol(self):
        return isinstance(self.protocol, LegacyProtocol)

    def _createLegacyInfo(self, parent):
        frame = tk.Frame(parent)
        t = tk.Label(frame,
                     text="This is a legacy protocol, it means that its class "
                          "is missed. \nThis could be because you are opening "
                          "an old project and some of \nthe executed protocols "
                          "does not exist in the current version.\n\n"
                          "If you are a developer, it could be the case that "
                          "you have changed \nto another branch where the "
                          "protocol does not exist.\n\n"
                          "Anyway, you can still inspect the parameters by "
                          "opening the DB from the toolbar."
                     )
        t.grid(row=0, column=0, padx=5, pady=5)

        return frame

    def _createSections(self, parent):
        """Create section widgets"""
        r = 0
        sectionsFrame = tk.Frame(parent) 
        configureWeigths(sectionsFrame)
        tab = ttk.Notebook(sectionsFrame) 
        tab.grid(row=0, column=0, sticky='news',
                 padx=5, pady=5)
        self._sections = []
        
        for section in self.protocol.iterDefinitionSections():
            label = section.getLabel()
            if label != 'General' and label != 'Parallelization':
                frame = SectionWidget(self, tab, section, height=150,
                                      callback=self._checkChanges,
                                      headerBgColor=self.headerBgColor)
                
                tab.add(frame, text=section.getLabel())
                frame.columnconfigure(0, minsize=400)
                self._fillSection(section, frame)
                self._sections.append(frame)
                r += 1
        self._checkAllChanges()
        
        return sectionsFrame    
        
    def _createButtons(self, parent):
        """ Create the bottom buttons: Close, Save and Execute. """
        btnFrame = tk.Frame(parent)
        
        btnClose = self.createCloseButton(btnFrame)
        btnClose.grid(row=0, column=0, padx=5, pady=5, sticky='se')
        # Save button is not added in VISUALIZE or CHILD modes
        # Neither in the case of a LegacyProtocol

        if (not self.visualizeMode and not self.childMode and
            not self._isLegacyProtocol()):
            self.btnSave = Button(btnFrame, Message.LABEL_BUTTON_RETURN,
                             Icon.ACTION_SAVE, command=self.save)
            self.btnSave.grid(row=0, column=1, padx=5, pady=5, sticky='se')
            self.btnExecute = HotButton(btnFrame, Message.LABEL_BUTTON_EXEC,
                                   Icon.ACTION_EXECUTE, command=self.execute)
            self.btnExecute.grid(row=0, column=2, padx=(5, 28), pady=5, sticky='se')
            self._onPointerChanged()
            
        return btnFrame
        
    def _addVarBinding(self, paramName, var, func=None, *callbacks):
        if func is None:
            func = self.setParamFromVar
        binding = Binding(paramName, var, self.protocol, 
                          func, *callbacks)
        self.widgetDict[paramName] = var
        self.bindings.append(binding)
        
    def _createBoundEntry(self, parent, paramName, width=5, 
                          func=None, value=None, **kwargs):
        var = tk.StringVar()
        setattr(self, paramName + 'Var', var)
        self._addVarBinding(paramName, var, func)
        if value is not None:
            var.set(value)
        return tk.Entry(parent, font=self.font, width=width, 
                        textvariable=var, **kwargs)
    
    def _createEnumBinding(self, paramName, choices, value=None, *callbacks):
        param = params.EnumParam(choices=choices)
        var = ComboVar(param)
        if value is not None:
            var.set(value)
        self._addVarBinding(paramName, var, None, *callbacks)
        return param, var
        
    def _createBoundOptions(self, parent, paramName, choices, value, *callbacks, **kwargs):
        param, var = self._createEnumBinding(paramName, choices, value, *callbacks)
        rbArgs = {}
        frameArgs = dict(kwargs)
        if 'bg' in kwargs:
            rbArgs['bg'] = kwargs['bg']
            
        if 'font' in kwargs:
            rbArgs['font'] = kwargs['font']
            del frameArgs['font']
            
        frame = tk.Frame(parent, **frameArgs)
        for i, opt in enumerate(param.choices):
            rb = tk.Radiobutton(frame, text=opt, variable=var.tkVar, value=opt, highlightthickness=0, **rbArgs)
            rb.grid(row=0, column=i, sticky='nw', padx=(0, 5))  
        
        return frame
        
    def _createHeaderLabel(self, parent, text, bold=False, **gridArgs):
        font = self.font
        if bold:
            font = self.fontBold
        label = tk.Label(parent, text=text, font=font, bg='white')
        if gridArgs:
            gridDefaults = {'row': 0, 'column': 0, 'padx': 5, 'pady': 5}
            gridDefaults.update(gridArgs)
            label.grid(**gridDefaults)
        return label
    
    def resize(self, frame):
        self.root.update_idletasks()
        MaxHeight = 1200
        MaxWidth = 1600
        rh = frame.winfo_reqheight()
        rw = frame.winfo_reqwidth()
        height = min(rh + 100, MaxHeight)
        width = min(rw, MaxWidth)
        x = self.root.winfo_x()
        y = self.root.winfo_y()
        self.root.geometry("%dx%d%+d%+d" % (width, height, x, y))

        return (width, height)
    
    def adjustSize(self):
        self.resize(self.root)        
        
    def save(self, e=None):
        self._close(onlySave=True)

    def schedule(self):
        if self.protocol.useQueue():
            if not self._editQueueParams():
                return

        self._close(doSchedule=True)

    def execute(self, e=None):
        
        if self.protocol.useQueue():
            if not self._editQueueParams():
                return
        else: # use queue = No
            hostConfig = self._getHostConfig()
            cores = self.protocol.numberOfMpi.get(1) * self.protocol.numberOfThreads.get(1)
            mandatory = hostConfig.queueSystem.getMandatory()

            if mandatory and cores >= mandatory:
                self.showWarning("You need to submit the job to queue since you \n"
                                 "are requesting a total of *%d* cores (MPI * threads)\n\n"
                                 "*Note*: Your system is configured with MANDATORY = %d.\n"  
                                 "        This value can be changed in Scipion/config/hosts.conf" % (cores, mandatory))
                return
        
        if (self.protocol.getRunMode() == params.MODE_RESTART and 
            not askYesNo(Message.TITLE_RESTART_FORM, 
                         Message.LABEL_RESTART_FORM % ('*%s*' % self.protocol.getRunName()), 
                         self.root)):
            return
            
        errors = self.protocol.validate()
        
        if errors:
            self.showError(errors)
        else:
            warns = self.protocol.warnings()
            if warns and not self.askYesNo("There are some warnings",
                                           '\n'.join(warns + ['\nDo you want to continue?'])):
                return
            self._close()
        
    def _close(self, onlySave=False, doSchedule=False):
        try:
            # Set the protocol label
            self.updateProtocolLabel()
            
            message = self.callback(self.protocol, onlySave, doSchedule)
            if not self.visualizeMode:
                if len(message):
                    self.showInfo(message, "Protocol action")
                if not onlySave:
                    self.close()
        except Exception, ex:
            import traceback
            traceStr = traceback.format_exc()
            action = "EXECUTE"
            if onlySave:
                action = "SAVE"
            self.showError("Error during %s: %s\n\nTraceback:\n%s" % (action, ex, traceStr))
    
    
    def getWidgetValue(self, protVar, param):
        widgetValue = ""                
        if (isinstance(param, params.PointerParam) or 
            isinstance(param, params.MultiPointerParam) or
            isinstance(param, params.RelationParam)):
            widgetValue = protVar
        else:
            widgetValue = protVar.get(param.default.get())  
        return widgetValue
          
    def _visualize(self, paramName):
        protVar = getattr(self.protocol, paramName)
        if protVar.hasValue():
            from pyworkflow.em import findViewers
            obj = protVar.get() # Get the reference to the object
            viewers = findViewers(obj.getClassName(), DESKTOP_TKINTER)
            if len(viewers):
                ViewerClass = viewers[0] # Use the first viewer registered
                v = ViewerClass(project=self.protocol.getProject(),
                                protocol=self.protocol, parent=self)
                v.visualize(obj) # Instanciate the viewer and visualize object
            else:
                self.showInfo("There is not viewer registered for this object")
        else:
            self.showInfo("Select the object before visualize")
         
    def _fillSection(self, sectionParam, sectionWidget):
        parent = sectionWidget.contentFrame
        r = 0
        for paramName, param in sectionParam.iterParams():
            if isinstance(param, params.Group):
                widget = GroupWidget(r, paramName, param, self, parent)
                self._fillGroup(param, widget)
            elif isinstance (param, params.Line):
                widget = LineWidget(r, paramName, param, self, parent, None)
                self._fillLine(param, widget)
            else:
                protVar = getattr(self.protocol, paramName, None)
                
                if protVar is None:
                    raise Exception("_fillSection: param '%s' not found in protocol" % paramName)
                
                if sectionParam.getQuestionName() == paramName:
                    widget = sectionWidget
                    if not protVar:
                        widget.hide() # Show only if question var is True
                else:
                    if isinstance(param, params.PointerParam):
                        visualizeCallback = self._visualize # Add visualize icon for pointer params
                    else:
                        visualizeCallback = self.visualizeDict.get(paramName, None)
                    
                    widget = ParamWidget(r, paramName, param, self, parent, 
                                                             value=self.getWidgetValue(protVar, param),
                                                             callback=self._checkChanges,
                                                             visualizeCallback=visualizeCallback)
                        
                    widget.show() # Show always, conditions will be checked later
            r += 1         
            self.widgetDict[paramName] = widget
        # Ensure width and height needed
        w, h = parent.winfo_reqwidth(), parent.winfo_reqheight()
        sectionWidget.columnconfigure(0, minsize=w)
        sectionWidget.rowconfigure(0, minsize=h)

    def _fillGroup(self, groupParam, groupWidget):
        parent = groupWidget.content
        r = 0
        for paramName, param in groupParam.iterParams():
            if isinstance (param, params.Line):
                widget = LineWidget(r, paramName, param, self, parent, None)
                self._fillLine(param, widget)
            else:
                protVar = getattr(self.protocol, paramName, None)
                
                if protVar is None:
                    raise Exception("_fillSection: param '%s' not found in protocol" % paramName)
                
                if isinstance(param, params.PointerParam):
                    visualizeCallback = self._visualize # Add visualize icon for pointer params
                else:
                    visualizeCallback = self.visualizeDict.get(paramName, None)
                
                widget = ParamWidget(r, paramName, param, self, parent, 
                                                         value=self.getWidgetValue(protVar, param),
                                                         callback=self._checkChanges,
                                                         visualizeCallback=visualizeCallback)
                widget.show() # Show always, conditions will be checked later
            r += 1         
            self.widgetDict[paramName] = widget
 
    def _fillLine(self, groupParam, groupWidget):
        parent = groupWidget.content
        r = 0
        for paramName, param in groupParam.iterParams():
            protVar = getattr(self.protocol, paramName, None)
            
            if protVar is None:
                raise Exception("_fillSection: param '%s' not found in protocol" % paramName)
            
            if isinstance(param, params.PointerParam):
                visualizeCallback = self._visualize # Add visualize icon for pointer params
            else:
                visualizeCallback = self.visualizeDict.get(paramName, None)
            
            widget = ParamWidget(0, paramName, param, self, parent, 
                                 value=self.getWidgetValue(protVar, param),
                                 callback=self._checkChanges, visualizeCallback=visualizeCallback,
                                 column=r, showButtons=False)
            widget.show() # Show always, conditions will be checked later
            r += 2         
            self.widgetDict[paramName] = widget           

        
    def _checkCondition(self, paramName):
        """Check if the condition of a param is statisfied 
        hide or show it depending on the result"""
        widget = self.widgetDict.get(paramName, None)
        
        if isinstance(widget, ParamWidget): # Special vars like MPI, threads or runName are not real widgets
            if isinstance(widget, LineWidget) or isinstance(widget, GroupWidget):
                param = widget.param
            else:
                param = self.protocol.getParam(paramName)
            cond = self.protocol.evalParamCondition(paramName) and self.protocol.evalParamExpertLevel(param)
            widget.display(cond)
            
    def _checkChanges(self, paramName):
        """Check the conditions of all params affected
        by this param"""
        self.setParamFromVar(paramName)
        param = self.protocol.getParam(paramName)
        
        for d in param._dependants:
            self._checkCondition(d)
            
    def _checkAllChanges(self):
        for paramName in self.widgetDict:
            self._checkCondition(paramName)
            
    def _onExpertLevelChanged(self, *args):
        self._checkAllChanges()
        self.root.update_idletasks()
        for s in self._sections:
            s.adjustContent()
            
    def _setThreadsOrMpi(self, *args):
        mode = self.procTypeVar.get()
        try:
            procs = int(self.widgetDict['numberOfThreads'].get())
            if mode == THREADS: # threads mode
                self.protocol.numberOfThreads.set(procs)
                self.protocol.numberOfMpi.set(min(1, self.protocol.numberOfMpi.get())) # 0 or 1
            else:
                self.protocol.numberOfMpi.set(procs)
                self.protocol.numberOfThreads.set(min(1, self.protocol.numberOfThreads.get())) # 0 or 1
        except Exception:
            pass    
        
    def _setHostName(self, *args):
        self.protocol.setHostName(self.hostVar.get())        
        
    def _onRunModeChanged(self, paramName):
        self.setParamFromVar(paramName)
        
    def getVarValue(self, varName):
        """This method should retrieve a value from """
        pass
        
    def setVar(self, paramName, value):
        var = self.widgetDict[paramName]
        var.set(value)
        
    def setVarFromParam(self, paramName):
        var = self.widgetDict[paramName]
        param = getattr(self.protocol, paramName, None)
        if param is not None:
            # Special treatment to pointer params
            if isinstance(param, pwobj.Pointer):
                var.set(param)
            else:
                var.set(param.get(''))
           
    def setParamFromVar(self, paramName):
        param = getattr(self.protocol, paramName, None)
        if param is not None:
            var = self.widgetDict[paramName]
            try:
                # Special treatment to pointer params
                if isinstance(param, pwobj.Pointer):
                    param.copy(var.get())
                elif isinstance(param, pwobj.Object):
                    param.set(var.get())
            except ValueError:
                if len(var.get()):
                    print ">>> ERROR: setting param for: ", paramName, "value: '%s'" % var.get()
                param.set(None)
                
    def updateLabelAndCommentVars(self):
        """ Read the label and comment first line to update
        the entry boxes in the form.
        """
        self.runNameVar.set(self.protocol.getObjLabel())
        # Get only the first comment line
        comment = self.protocol.getObjComment()
        if comment:
            lines = comment.split('\n')
            if lines:
                comment = lines[0]
        self.commentVar.set(comment)
        
    def updateProtocolLabel(self):
        self.protocol.setObjLabel(self.runNameVar.get())
             
    def updateProtocolParams(self):
        """ This method is only used from WEB, since in Tk all params
        are updated when they are changed.
        """
        for paramName, _ in self.protocol.iterDefinitionAttributes():
            self.setParamFromVar(paramName)

    def _onPointerChanged(self, *args):
        btnExecute = getattr(self, 'btnExecute', None)

        # This event can be fired even before the button is created
        if btnExecute is None:
            return

        if self.protocol.hasLinkedInputs():
            btnText = 'Schedule'
            cmd = self.schedule
        else:
            btnText = Message.LABEL_BUTTON_EXEC
            cmd = self.execute

        btnExecute.config(text=btnText, command=cmd)


def editObject(self, title, root, obj, mapper):
    """ Show a Text area to edit the protocol label and comment. """    
    return EditObjectDialog(root, title, obj, mapper)
    

class QueueDialog(Dialog):
    """ Dialog to entry the queue parameters. """
    def __init__(self, window, queueDict):
        self.value = None
        self.widgets = [] # widget list
        self.vars = []
        self.queueDict = queueDict
        self.window = window
        self.queueName, queueParams = window.protocol.getQueueParams()
        # If there is only one queue and not one selected, use the first one
        if not self.queueName and len(queueDict.keys()) == 1:
            self.queueName = queueDict.keys()[0]
            queueParams = {}
        # Store all selected queue parameters to 
        # preserve values when temporarly changed
        # from one queue to another    
        self.allQueueParams = {self.queueName: queueParams}
        
        Dialog.__init__(self, window.root, "Queue parameters")
        
    def body(self, bodyFrame):
        bodyFrame.config(bg='white')
        self.content = tk.Frame(bodyFrame, bg='white')
        self.content.grid(row=0, column=0, padx=20, pady=20)
        
        label = tk.Label(self.content, text='Submit to queue', 
                         font=self.window.fontBold, bg='white')
        label.grid(row=0, column=0, sticky='ne', padx=5, pady=5)
        self.queueVar = tk.StringVar()
        self.queueVar.trace('w', self._onQueueChanged)
        combo = ttk.Combobox(self.content, textvariable=self.queueVar, 
                             state='readonly', width=14)
        combo.grid(row=0, column=1, sticky='nw', padx=5, pady=5)
        queueKeys = self.queueDict.keys()
        combo['values'] = queueKeys
        self.queueVar.set(self.queueName) # This will trigger queue params setup
        self.initial_focus = combo
        
    def _onQueueChanged(self, *args):
        for w in self.widgets:
            w.destroy()
            
        selected = self.queueVar.get()
        
        if selected != self.queueName:
            # Store previous selection 
            _, previousParams = self._getSelectedParams(self.queueName)
            self.allQueueParams[self.queueName] = previousParams
            self.queueName = selected
            
        # Load default params from the queues
        params = self.queueDict.get(selected, {})
        # Load previous selected params
        selectedParams = self.allQueueParams.get(selected, {})
        
        self.widgets = [] # clear the widget list
        self.vars = []
        r = 1 # starting row to place params
        for p in params:
            if len(p) == 3: # No help provided
                name, value, label = p
                helpMsg = None
            elif len(p) == 4:
                name, value, label, helpMsg = p
            else:
                raise Exception('Incorrect number of params for %s, expected 3 or 4' % p[0])
            
            label = tk.Label(self.content, text=label, bg='white')
            label.grid(row=r, column=0, sticky='ne', padx=5, pady=(0,5))
            var = tk.StringVar()
            # Set the value coming in the protocol 
            var.set(selectedParams.get(name, value))
            
            entry = tk.Entry(self.content, textvariable=var, width=15)
            entry.grid(row=r, column=1, sticky='nw', padx=5, pady=(0, 5))
            
            if helpMsg:
                def addHelpButton(name, helpMsg):
                    def showHelp():
                        showInfo("Help", helpMsg, self)
                    
                    btn = IconButton(self.content, Message.LABEL_BUTTON_HELP, 
                                      Icon.ACTION_HELP, 
                                      command=showHelp)
                    btn.grid(row=r, column=2, sticky='ne', padx=5, pady=(0, 5))
                    self.widgets.append(btn)
                addHelpButton(name, helpMsg)
            
            self.vars.append(var)
            self.widgets.append(label)
            self.widgets.append(entry)
            r += 1
        
    def _getSelectedParams(self, selected):
        if selected in self.queueDict:
            paramsDict = {}
            params = self.queueDict[selected]
            for p, v in izip(params, self.vars):
                if len(p) == 3:
                    name, value, label = p
                else: 
                    name, value, label, _ = p 
                paramsDict[name] = v.get() # get the value from the corresponding tk var
            return selected, paramsDict
        return '', {}
            
    def apply(self):
        # Set as value the queue selected and a dictionary 
        # with the values of each parameter
        selected = self.queueVar.get()
        self.value = self._getSelectedParams(selected)
        
    def validate(self):
        return True<|MERGE_RESOLUTION|>--- conflicted
+++ resolved
@@ -371,31 +371,6 @@
                         # performance penalty, anyway, subsets can be selected
                         # from showj GUI and used as inputs.
                         # If attr is a set, then we should consider its elements
-<<<<<<< HEAD
-                        # if isinstance(attr, em.EMSet):
-                        #     # If the ITEM type match any of the desired classes
-                        #     # we will add some elements from the set
-                        #     if (attr.ITEM_TYPE is not None and
-                        #         any(issubclass(attr.ITEM_TYPE, c) for c in classes)):
-                        #         if p is None: # This means the set have not be added
-                        #             p = pwobj.Pointer(prot, extended=paramName)
-                        #             p._allowsSelection = False
-                        #             objects.append(p)
-                        #         # Add each item on the set to the list of objects
-                        #         try:
-                        #             for i, item in enumerate(attr):
-                        #                 if i == self.maxNum: # Only load up to NUM particles
-                        #                     break
-                        #                 pi = pwobj.Pointer(prot, extended=paramName)
-                        #                 pi.addExtended(item.getObjId())
-                        #                 pi._parentObject = p
-                        #                 objects.append(pi)
-                        #         except Exception, ex:
-                        #             print "Error loading items from:"
-                        #             print "  protocol: %s, attribute: %s" % (prot.getRunName(), paramName)
-                        #             print "  dbfile: ", os.path.join(project.getPath(), attr.getFileName())
-                        #             print ex
-=======
                         # JMRT: The inclusion of subitems as possible inputs
                         # is causing a performance penalty. So for the moment
                         # we will restrict that to SetOfVolumes only
@@ -422,7 +397,6 @@
                                     print "  protocol: %s, attribute: %s" % (prot.getRunName(), paramName)
                                     print "  dbfile: ", os.path.join(project.getPath(), attr.getFileName())
                                     print ex
->>>>>>> de713946
                     _checkParam(paramName, attr)
                     # The following is a dirty fix for the RCT case where there
                     # are inner output, maybe we should consider extend this for 
