--- conflicted
+++ resolved
@@ -1171,11 +1171,8 @@
             var = 0
 
         elif t is pwprot.BooleanParam:
-<<<<<<< HEAD
-            var, frame = ParamWidget.createBoolWidget(content, display=param.display, bg='white',
-=======
-            var, frame = ParamWidget.createBoolWidget(content, bg=pw.Config.SCIPION_BG_COLOR,
->>>>>>> 33eadc4c
+            var, frame = ParamWidget.createBoolWidget(content, display=param.display,
+                                                      bg=pw.Config.SCIPION_BG_COLOR,
                                                       font=self.window.font)
             frame.grid(row=0, column=0, sticky='w')
 
