# -*- coding: utf-8 -*-
# **************************************************************************
# *
# * Authors:     Scipion team
# *
# * Unidad de  Bioinformatica of Centro Nacional de Biotecnologia , CSIC
# *
# * This program is free software; you can redistribute it and/or modify
# * it under the terms of the GNU General Public License as published by
# * the Free Software Foundation; either version 3 of the License, or
# * (at your option) any later version.
# *
# * This program is distributed in the hope that it will be useful,
# * but WITHOUT ANY WARRANTY; without even the implied warranty of
# * MERCHANTABILITY or FITNESS FOR A PARTICULAR PURPOSE.  See the
# * GNU General Public License for more details.
# *
# * You should have received a copy of the GNU General Public License
# * along with this program; if not, write to the Free Software
# * Foundation, Inc., 59 Temple Place, Suite 330, Boston, MA
# * 02111-1307  USA
# *
# *  All comments concerning this program package may be sent to the
# *  e-mail address 'scipion@cnb.csic.es'
# *
# **************************************************************************
"""
This modules contains constants related to Pyworkflow
"""
# This variable is useful to determinate the plugins compatibility with the
# current Scipion core release.
# This version does not need to change with future scipion releases
# if plugins are still compatible, so future hot fixes releases or even micros
# or minor release should not change this CORE_VERSION. Only, when a new release
# will break existing plugins, this number needs to be incremented.
CORE_VERSION = '3.0.0'

# Versions
VERSION_1 = '1.0.0'
VERSION_1_1 = '1.1.0'
VERSION_1_2 = '1.2.0'
VERSION_2_0 = '2.0.0'
<<<<<<< HEAD
VERSION_3_0 = '3.0.31'
=======
VERSION_3_0 = '3.1.0'
>>>>>>> 435b22cd

# For a new release, define a new constant and assign it to LAST_VERSION
# The existing one has to be added to OLD_VERSIONS list.
LAST_VERSION = VERSION_3_0
OLD_VERSIONS = (VERSION_1, VERSION_1_1, VERSION_1_2, VERSION_2_0)

# STATUS
PROD = 0
BETA = 1
NEW = 2
UPDATED = 3

# Dir names
APPS = 'apps'
DATA_TAG = 'data'

# Scripts
PW_SYNC_DATA = 'pw_sync_data.py'
PW_SCHEDULE_RUN = 'pw_schedule_run.py'
PW_PROTOCOL_MPIRUN = 'pw_protocol_mpirun.py'
PW_RUN_TESTS = 'pw_run_tests.py'
PW_VIEWER = 'pw_viewer.py'

# PW Config
SCIPION_PYTHON = 'SCIPION_PYTHON'
SCIPION_PYTHON_DEFAULT = 'python3'
SCIPION_HOME_VAR = 'SCIPION_HOME'
SCIPION_TESTS = 'SCIPION_TESTS'
SCIPION_SCRATCH = 'SCIPION_SCRATCH'

# FONT
SCIPION_DEFAULT_FONT_SIZE = 10

# NOTES CONSTANTS
SCIPION_NOTES_FILE = 'SCIPION_NOTES_FILE'
SCIPION_NOTES_FILE_DEFAULT = 'notes.txt'
SCIPION_NOTES_PROGRAM = 'SCIPION_NOTES_PROGRAM'
SCIPION_NOTES_ARGS = 'SCIPION_NOTES_ARGS'
SCIPION_NOTES_HEADING_MSG = \
    '############################################  SCIPION NOTES  ##############################################' \
    '\n\nThis document can be used to store your notes within your project from Scipion framework.\n\n' \
    'Scipion notes behaviour can be managed in the Scipion config file by creating or editing, if they\n' \
    'already exist, the following variables:\n\n' \
    '\t-%s is used to store the file name (default is %s)\n' \
    '\t-%s is used to select the program which will be used to open the notes file. If \n' \
    '\t empty, it will use the default program used by your OS to open that type of file.\n' \
    '\t-%s is used to add input arguments that will be used in the calling of the program\n' \
    '\t specified in %s.\n\n' \
    'These lines can be removed if desired.\n\n' \
    '###########################################################################################################' \
    '\n\nPROJECT NOTES:' % (SCIPION_NOTES_FILE, SCIPION_NOTES_FILE_DEFAULT,
                            SCIPION_NOTES_PROGRAM, SCIPION_NOTES_ARGS,
                            SCIPION_NOTES_PROGRAM)

SCIPION_DOMAIN = 'SCIPION_DOMAIN'

# Debug constants
SCIPION_DEBUG = 'SCIPION_DEBUG'
SCIPION_JSON_TEMPLATES = '.json.template'
SCIPION_DEBUG_NOCLEAN = 'SCIPION_DEBUG_NOCLEAN'
SCIPION_DEBUG_SQLITE = 'SCIPION_DEBUG_SQLITE'
SCIPION_LOG_LEVEL = 'SCIPION_LOG_LEVEL'

# Color and appearance constants
TK_GRAY_DEFAULT = '#d9d9d9'

# Other
SCIPION_TESTS_CMD = 'SCIPION_TESTS_CMD'
CONDA_ACTIVATION_CMD_VAR = 'CONDA_ACTIVATION_CMD'
VIEWERS = 'VIEWERS'

# Results when updating a protocol
NOT_UPDATED_READ_ONLY = 0
NOT_UPDATED_UNNECESSARY = 1
NOT_UPDATED_ERROR = 2
PROTOCOL_UPDATED = 3

# Db names
PROJECT_DBNAME = 'project.sqlite'
PROJECT_SETTINGS = 'settings.sqlite'

# GUI colors
class Color:
    RED_COLOR = 'Firebrick'  # REMOVE when not used. Red color for background label  = #B22222

    # Color agnostic constants
    MAIN_COLOR = RED_COLOR
    ALT_COLOR = '#EAEBEC'  # Light grey for background color in form, protocol, table header and west container
    ALT_COLOR_2 = '#F2F2F2'  # Very light grey for odd rows, input background, etc
    ALT_COLOR_DARK= '#6E6E6E'  # Very dark grey for project title, tubes, etc

    STATUS_SAVED = '#D9F1FA',
    STATUS_LAUNCHED = '#D9F1FA',
    STATUS_RUNNING = '#FCCE62',
    STATUS_FINISHED = '#D2F5CB',
    STATUS_FAILED = '#F5CCCB',
    STATUS_INTERACTIVE = '#F3F5CB',
    STATUS_ABORTED = '#F5CCCB',


class DOCSITEURLS:
    """Documentation site URL useful when exceptions happens and you want to point to some pages"""
    HOME = 'https://scipion-em.github.io/docs/release-3.0.0/'
    DOCS = HOME + 'docs/'
    CONFIG = DOCS + 'scipion-modes/scipion-configuration.html'
    CONFIG_SECTION = CONFIG + '#%s'
    CONTACTUS = 'http://scipion.i2pc.es/contact'
    USER = DOCS + 'user/'
    GUI = USER + 'scipion-gui.html'
    WAIT_FOR = GUI + '#waiting-for-other-protocols'
    PLUGIN_MANAGER = USER + 'plugin-manager.html'
    HOST_CONFIG = DOCS + "scipion-modes/host-configuration.html"


# tkinter bind constants
class TK:
    LEFT_CLICK = '<Button-1>'
    RETURN = '<Return>'
    ENTER = '<KP_Enter>'
    LEFT_DOUBLE_CLICK = '<Double-1>'
    TREEVIEW_OPEN = '<<TreeviewOpen>>'
    TREEVIEW_CLOSE = '<<TreeviewClose>>'<|MERGE_RESOLUTION|>--- conflicted
+++ resolved
@@ -40,11 +40,7 @@
 VERSION_1_1 = '1.1.0'
 VERSION_1_2 = '1.2.0'
 VERSION_2_0 = '2.0.0'
-<<<<<<< HEAD
-VERSION_3_0 = '3.0.31'
-=======
 VERSION_3_0 = '3.1.0'
->>>>>>> 435b22cd
 
 # For a new release, define a new constant and assign it to LAST_VERSION
 # The existing one has to be added to OLD_VERSIONS list.
