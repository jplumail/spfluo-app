--- conflicted
+++ resolved
@@ -40,15 +40,8 @@
 import pyworkflow.object as pwobj
 import pyworkflow.utils as pwutils
 from pyworkflow.mapper import SqliteMapper
-<<<<<<< HEAD
-from pyworkflow.utils import makeFilePath
 from pyworkflow.utils.graph import Graph
-from pyworkflow.hosts import HostMapper, HostConfig
-import pyworkflow.protocol.launch as jobs
-from pyworkflow.em.constants import RELATION_TRANSFORM, RELATION_SOURCE
 from pyworkflow.utils import getFreePort
-=======
->>>>>>> a0dc98e0
 
 PROJECT_DBNAME = 'project.sqlite'
 PROJECT_LOGS = 'Logs'
@@ -87,16 +80,12 @@
         self._runsGraph = None
         self._transformGraph = None
         self._sourceGraph = None
-<<<<<<< HEAD
         self.address = ''
         self.port = getFreePort()
-
-=======
         # Host configuration
         self._hosts = None
         self._protocolViews = None
->>>>>>> a0dc98e0
-        
+
     def getObjId(self):
         """ Return the unique id assigned to this project. """
         return os.path.basename(self.path)
