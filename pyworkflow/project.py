--- conflicted
+++ resolved
@@ -174,11 +174,8 @@
         """
         classesDict = pwobj.Dict(default=pwprot.LegacyProtocol)
         classesDict.update(pwobj.__dict__)
-<<<<<<< HEAD
-=======
         classesDict.update(pwconfig.__dict__)
         classesDict.update(pwhosts.__dict__)
->>>>>>> 083dc809
         classesDict.update(em.getProtocols())
         classesDict.update(em.getObjects())
         return SqliteMapper(sqliteFn, classesDict)
@@ -1002,11 +999,6 @@
                       "is None: ", pid)
             else:
                 cObj = self.getObject(rel['object_child_id'])
-<<<<<<< HEAD
-                if cObj:
-                    cExt = rel['object_child_extended']
-                    cp = pwobj.Pointer(cObj, extended=cExt)
-=======
                 cExt = rel['object_child_extended']
 
                 if cObj is not None:
@@ -1016,7 +1008,6 @@
                             cp.setExtended(cExt)
                     else:
                         cp = pwobj.Pointer(cObj, extended=cExt)
->>>>>>> 083dc809
                     child = g.getNode(cp.getUniqueId())
 
                     if not child:
