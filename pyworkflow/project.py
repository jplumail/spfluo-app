# **************************************************************************
# *
# * Authors:     J.M. De la Rosa Trevin (jmdelarosa@cnb.csic.es)
# *
# * Unidad de  Bioinformatica of Centro Nacional de Biotecnologia , CSIC
# *
# * This program is free software; you can redistribute it and/or modify
# * it under the terms of the GNU General Public License as published by
# * the Free Software Foundation; either version 2 of the License, or
# * (at your option) any later version.
# *
# * This program is distributed in the hope that it will be useful,
# * but WITHOUT ANY WARRANTY; without even the implied warranty of
# * MERCHANTABILITY or FITNESS FOR A PARTICULAR PURPOSE.  See the
# * GNU General Public License for more details.
# *
# * You should have received a copy of the GNU General Public License
# * along with this program; if not, write to the Free Software
# * Foundation, Inc., 59 Temple Place, Suite 330, Boston, MA
# * 02111-1307  USA
# *
# *  All comments concerning this program package may be sent to the
# *  e-mail address 'jmdelarosa@cnb.csic.es'
# *
# **************************************************************************
from pyworkflow.utils.utils import startDebugger
"""
This modules handles the Project management
"""

import os
import re
import json
import traceback
import time
from collections import OrderedDict
import datetime as dt

import pyworkflow.em as em
import pyworkflow.config as pwconfig
import pyworkflow.protocol as pwprot
import pyworkflow.object as pwobj
import pyworkflow.utils as pwutils
from pyworkflow.mapper import SqliteMapper
from pyworkflow.utils.graph import Graph
from pyworkflow.utils import getFreePort

PROJECT_DBNAME = 'project.sqlite'
PROJECT_LOGS = 'Logs'
PROJECT_RUNS = 'Runs'
PROJECT_TMP = 'Tmp'
PROJECT_UPLOAD = 'Uploads'
PROJECT_SETTINGS = 'settings.sqlite'
PROJECT_CONFIG = '.config'
PROJECT_CONFIG_HOSTS = 'hosts.conf'
PROJECT_CONFIG_PROTOCOLS = 'protocols.conf'

# Regex to get numbering suffix and automatically propose runName
REGEX_NUMBER_ENDING = re.compile('(?P<prefix>.+\D)(?P<number>\d*)\s*$')


        
class Project(object):
    """This class will handle all information 
    related with a Project"""


    def __init__(self, path):
        """Create a project associated with a given path"""
        # To create a Project, a path is required
        self.name = path
        self.shortName = os.path.basename(path)
        self.path = os.path.abspath(path)
        self.pathList = [] # Store all related paths
        self.dbPath = self.__addPath(PROJECT_DBNAME)
        self.logsPath = self.__addPath(PROJECT_LOGS)
        self.runsPath = self.__addPath(PROJECT_RUNS)
        self.tmpPath = self.__addPath(PROJECT_TMP)
        self.uploadPath = self.__addPath(PROJECT_UPLOAD)
        self.settingsPath = self.__addPath(PROJECT_SETTINGS)
        self.configPath = self.__addPath(PROJECT_CONFIG)
        self.runs = None
        self._runsGraph = None
        self._transformGraph = None
        self._sourceGraph = None
        self.address = ''
        self.port = getFreePort()
        self.mapper = None
        self.settings = None
        # Host configuration
        self._hosts = None
        self._protocolViews = None

    def getObjId(self):
        """ Return the unique id assigned to this project. """
        return os.path.basename(self.path)
    
    def __addPath(self, *paths):
        """Store a path needed for the project"""
        p = self.getPath(*paths)
        self.pathList.append(p)
        return p
        
    def getPath(self, *paths):
        """Return path from the project root"""
        if paths:
            return os.path.join(*paths)
        else:
            return self.path
    
    def getDbPath(self):
        """ Return the path to the sqlite db. """
        return self.dbPath
    
    def getCreationTime(self):
        """ Return the time when the project was created. """
        # In project.create method, the first object inserted
        # in the mapper should be the creation time
        return self.settings.getCreationTime()
    
    def getElapsedTime(self):
        """ Return the time since the project was created. """
        return dt.datetime.now() - self.getCreationTime()
    
    def getLeftTime(self):
        lifeTime = self.settings.getLifeTime()
        
        if lifeTime:
            td = dt.timedelta(days=lifeTime)
            return td - self.getElapsedTime()
        else:
            return None
    
    def setDbPath(self, dbPath):
        """ Set the project db path.
        This function is used when running a protocol where
        a project is loaded but using the protocol own sqlite file.
        """
        # First remove from pathList the old dbPath
        self.pathList.remove(self.dbPath)
        self.dbPath = os.path.abspath(dbPath)
        self.pathList.append(self.dbPath)
    
    def getName(self):
        return self.name
    
    #TODO: maybe it has more sense to use this behaviour
    # for just getName function...
    def getShortName(self):
        return self.shortName
    
    def getTmpPath(self, *paths):
        return self.getPath(PROJECT_TMP, *paths)
    
    def getSettings(self):
        return self.settings
    
    def saveSettings(self):
        # Read only mode
        if not self.isReadOnly():
            self.settings.write()
            
    def createMapper(self, sqliteFn):
        """ Create a new SqliteMapper object and pass as classes dict
        all globas and update with data and protocols from em.
        """
        #TODO: REMOVE THE USE OF globals() here
        classesDict = dict(pwobj.__dict__)
        classesDict.update(em.getProtocols())
        classesDict.update(em.getObjects())
        return SqliteMapper(sqliteFn, classesDict)
    
    def load(self, dbPath=None, hostsConf=None, protocolsConf=None, chdir=True, 
             loadAllConfig=True):
        """ Load project data, configuration and settings.
        Params:
            dbPath: the path to the project database.
                If None, use the project.sqlite in the project folder.
            hosts: where to read the host configuration. 
                If None, check if exists in .config/hosts.conf
                or read from ~/.config/scipion/hosts.conf
            settings: where to read the settings.
                If None, use the settings.sqlite in project folder.
            If forProtocol is True, the settings and protocols.conf will not be loaded.
        """
        if not os.path.exists(self.path):
            raise Exception("Cannot load project, path doesn't exist: %s" % self.path)
        
        if chdir:
            os.chdir(self.path) #Before doing nothing go to project dir
        
        self._loadDb(dbPath)
        
        self._loadHosts(hostsConf)
        
        if loadAllConfig:
            self._loadProtocols(protocolsConf)
            
            #FIXME: Handle settings argument here
            
            # It is possible that settings does not exists if 
            # we are loading a project after a Project.setDbName,
            # used when running protocols
            settingsPath = os.path.join(self.path, self.settingsPath) 
            if os.path.exists(settingsPath):
                self.settings = pwconfig.loadSettings(settingsPath)
            else:
                self.settings = None
            
    #---- Helper functions to load different pieces of a project
    def _loadDb(self, dbPath):
        """ Load the mapper from the sqlite file in dbPath. """
        if dbPath is not None:
            self.setDbPath(dbPath)
        
        absDbPath = os.path.join(self.path, self.dbPath)
        if not os.path.exists(absDbPath):
            raise Exception("Project database not found in '%s'" % absDbPath)
        self.mapper = self.createMapper(absDbPath)
        
    def closeMapper(self):
        if self.mapper is not None:
            self.mapper.close()
            self.mapper = None
        
    def _loadHosts(self, hosts):
        """ Loads hosts configuration from hosts file. """
        # If the host file is not passed as argument...
        projHosts = self.getPath(PROJECT_CONFIG, PROJECT_CONFIG_HOSTS)        
        
        if hosts is None:
            # Try first to read it from the project file .config./hosts.conf
            if os.path.exists(projHosts):
                hostsFile = projHosts
            else:
                localDir = os.path.dirname(os.environ['SCIPION_LOCAL_CONFIG'])
                hostsFile = [os.environ['SCIPION_HOSTS'],
                             os.path.join(localDir, 'hosts.conf')]
        else:
            pwutils.copyFile(hosts, projHosts)
            hostsFile = hosts
            
        self._hosts = pwconfig.loadHostsConf(hostsFile)
        
    def _loadProtocols(self, protocolsConf):
        """ Load protocol configuration from a .conf file. """
        # If the host file is not passed as argument...
        projProtConf = self.getPath(PROJECT_CONFIG, PROJECT_CONFIG_PROTOCOLS)
        
        if protocolsConf is None:
            # Try first to read it from the project file .config/hosts.conf
            if os.path.exists(projProtConf):
                protConf = projProtConf
            else:
                localDir = os.path.dirname(os.environ['SCIPION_LOCAL_CONFIG'])
                protConf = [os.environ['SCIPION_PROTOCOLS'],
                            os.path.join(localDir, 'protocols.conf')]
        else:
            pwutils.copyFile(protocolsConf, projProtConf)
            protConf = protocolsConf
          
        self._protocolViews = pwconfig.loadProtocolsConf(protConf)
        
        
    def getHostNames(self):
        """ Return the list of host name in the project. """
        return self._hosts.keys()
    
    def getHostConfig(self, hostName):
        if hostName in self._hosts:
            hostKey = hostName
        else:
            hostKey = self._hosts.keys()[0]
            print "PROJECT: Warning, protocol host '%s' not found." % hostName
            print "         Using '%s' instead." % hostKey
            
        return self._hosts[hostKey]
    
    def getProtocolViews(self):
        return self._protocolViews.keys()
    
    def getCurrentProtocolView(self):
        """ Select the view that is currently selected.
        Read from the settings the last selected view
        and get the information from the self._protocolViews dict.
        """
        currentView = self.settings.getProtocolView()
        if currentView in self._protocolViews:
            viewKey = currentView
        else:
            viewKey = self._protocolViews.keys()[0]
            self.settings.setProtocolView(viewKey)
            print "PROJECT: Warning, protocol view '%s' not found." % currentView
            print "         Using '%s' instead."  % viewKey
        
        return self._protocolViews[viewKey]          
        
    def create(self, runsView=1, readOnly=False, hostsConf=None, protocolsConf=None):
        """Prepare all required paths and files to create a new project.
        Params:
         hosts: a list of configuration hosts associated to this projects (class ExecutionHostConfig)
        """
        # Create project path if not exists
        pwutils.path.makePath(self.path)
        os.chdir(self.path) #Before doing nothing go to project dir
        self._cleanData()
        print "Creating project at: ", os.path.abspath(self.dbPath)
        # Create db throught the mapper
        self.mapper = self.createMapper(self.dbPath)
        creation = pwobj.String(objName='CreationTime') # Store creation time
        creation.set(dt.datetime.now())
        self.mapper.insert(creation)
        self.mapper.commit()
        # Load settings from .conf files and write .sqlite
        self.settings = pwconfig.ProjectSettings()
        self.settings.setRunsView(runsView)
        self.settings.setReadOnly(readOnly)
        self.settings.write(self.settingsPath)
        # Create other paths inside project
        for p in self.pathList:
            pwutils.path.makePath(p)
                
        self._loadHosts(hostsConf)
        
        self._loadProtocols(protocolsConf)
        
    def _cleanData(self):
        """Clean all project data"""
        pwutils.path.cleanPath(*self.pathList)      
                
    def launchProtocol(self, protocol, wait=False):
        """ In this function the action of launching a protocol
        will be initiated. Actions done here are:
        1. Store the protocol and assign name and working dir
        2. Create the working dir and also the protocol independent db
        3. Call the launch method in protocol.job to handle submition: mpi, thread, queue,
        and also take care if the execution is remotely."""

        if not protocol.isInteractive():
            self._checkModificationAllowed([protocol], 'Cannot RE-LAUNCH protocol')
        protocol.setStatus(pwprot.STATUS_LAUNCHED)
        self._setupProtocol(protocol)
        #protocol.setMapper(self.mapper) # mapper is used in makePathAndClean
        protocol.makePathsAndClean() # Create working dir if necessary
        self.mapper.commit()
        
        # Prepare a separate db for this run
        # NOTE: now we are simply copying the entire project db, this can be changed later
        # to only create a subset of the db need for the run
        pwutils.path.copyFile(self.dbPath, protocol.getDbPath())
        
        # Launch the protocol, the jobId should be set after this call
        pwprot.launch(protocol, wait)
        
        # Commit changes
        if wait: # This is only useful for launching tests...
            self._updateProtocol(protocol)
        else:
            self.mapper.store(protocol)
        self.mapper.commit()
        
    def _updateProtocol(self, protocol, tries=0):
        if not self.isReadOnly():
            try:
                # Backup the values of 'jobId', 'label' and 'comment'
                # to be restored after the .copy
                jobId = protocol.getJobId() 
                label = protocol.getObjLabel()
                comment = protocol.getObjComment()
                
                #TODO: when launching remote protocols, the db should be retrieved 
                # in a different way.

                #join(protocol.getHostConfig().getHostPath(), protocol.getDbPath())
                prot2 = pwprot.getProtocolFromDb(self.path, protocol.getDbPath(), 
                                          protocol.getObjId())

                # Copy is only working for db restored objects
                protocol.setMapper(self.mapper)
                protocol.copy(prot2, copyId=False)
                # Restore backup values
                protocol.setJobId(jobId)
                protocol.setObjLabel(label)
                protocol.setObjComment(comment)
                
                self.mapper.store(protocol)
                
                # Close DB connections
                prot2.getProject().closeMapper()
                prot2.closeMappers()
            
            except Exception, ex:
                print "Error trying to update protocol: %s(jobId=%s)\n ERROR: %s, tries=%d" % (protocol.getObjName(), jobId, ex, tries)
                if tries == 3: # 3 tries have been failed
                    traceback.print_exc()
                    # If any problem happens, the protocol will be marked wih a status fail
                    protocol.setFailed(str(ex))
                    self.mapper.store(protocol)
                else:
                    time.sleep(0.5)
                    self._updateProtocol(protocol, tries+1)
        
    def stopProtocol(self, protocol):
        """ Stop a running protocol """
        try:
            pwprot.stop(protocol)
        except Exception:
            raise
        finally:
            protocol.setAborted()
            self._storeProtocol(protocol)
        
    def continueProtocol(self, protocol):
        """ This function should be called 
        to mark a protocol that have an interactive step
        waiting for approval that can continue
        """
        protocol.continueFromInteractive()
        self.launchProtocol(protocol)
        
    def __protocolInList(self, prot, protocols):
        """ Check if a protocol is in a list comparing the ids. """
        for p in protocols:
            if p.getObjId() == prot.getObjId():
                return True
        return False
    
    def __validDependency(self, prot, child, protocols):
        """ Check if the given child is a true dependency of the protocol
        in order to avoid any modification.
        """
        return (not self.__protocolInList(child, protocols) and
                not child.isSaved()) 
    
    def _getProtocolsDependencies(self, protocols):
        error = ''
        for prot in protocols:
            node = self.getRunsGraph().getNode(prot.strId())
            if node:
                childs = [node.run for node in node.getChilds() if self.__validDependency(prot, node.run, protocols)]
                if childs:
                    deps = [' ' + c.getRunName() for c in childs]
                    error += '\n *%s* is referenced from:\n   - ' % prot.getRunName()
                    error += '\n   - '.join(deps) 
        return error
    
    def _checkProtocolsDependencies(self, protocols, msg):
        """ Check if the protocols have depencies.
        This method is used before delete or save protocols to be sure
        it is not referenced from other runs. (an Exception is raised)
        Params:
             protocols: protocol list to be analyzed.
             msg: String message to be prefixed to Exception error.
        """
        # Check if the protocol have any dependencies
        error = self._getProtocolsDependencies(protocols)
        if error:
            raise Exception(msg + error)
        
    def _checkModificationAllowed(self, protocols, msg):
        """ Check if any modification operation is allowed for
        this group of protocols. 
        """
        if self.isReadOnly():
            raise Exception(msg + " Running in READ-ONLY mode.")
        
        self._checkProtocolsDependencies(protocols, msg)
        
    def deleteProtocol(self, *protocols):
        self._checkModificationAllowed(protocols, 'Cannot DELETE protocols')
        
        for prot in protocols:
            # Delete the relations created by this protocol
            self.mapper.deleteRelations(prot)
            # Delete from protocol from database
            self.mapper.delete(prot) 
            wd = prot.workingDir.get()
            
            if wd.startswith(PROJECT_RUNS):
                pwutils.path.cleanPath(wd)
            else:
                print "Error path: ", wd 
      
        self.mapper.commit()     
        
    def __setProtocolLabel(self, newProt):
        """ Set a readable label to a newly created protocol.
        We will try to find another existing protocol of the 
        same class and set the label from it.
        """
        prevLabel = None # protocol with same class as newProt
        newProtClass = newProt.getClass()
        
        for prot in self.getRuns(iterate=True, refresh=False):
            if newProtClass == prot.getClass():
                prevLabel = prot.getObjLabel().strip()
                
        if prevLabel: 
            numberSuffix = 2
            m = REGEX_NUMBER_ENDING.match(prevLabel)
            if m and m.groupdict()['number']:
                numberSuffix = int(m.groupdict()['number']) + 1
                prevLabel = m.groupdict()['prefix'].strip()
            protLabel =  prevLabel + ' %s' % numberSuffix
        else:
            protLabel = newProt.getClassLabel()
            
        newProt.setObjLabel(protLabel)
        
    def newProtocol(self, protocolClass, **kwargs):
        """ Create a new protocol from a given class. """
        newProt = protocolClass(project=self, **kwargs)
        # Only set a default label to the protocol if is was not
        # set throught the kwargs
        if not newProt.getObjLabel():
            self.__setProtocolLabel(newProt)
        
        newProt.setMapper(self.mapper)
        newProt.setProject(self)
        
        return newProt
                      
    def __getIOMatches(self, node, childNode):
        """ Check if some output of node is used as input in childNode.
        Return the list of attribute names that matches.
        Used from self.copyProtocol
        """
        matches = []
        for iKey, iAttr in childNode.run.iterInputAttributes():
            # As this point iAttr should be always a Pointer that 
            # points to the output of other protocol
            if iAttr.getObjValue() is node.run:
                oKey = iAttr.getExtended()
                matches.append((oKey, iKey))
            else:
                for oKey, oAttr in node.run.iterOutputAttributes(em.EMObject):
                    if oAttr is iAttr.get():
                        matches.append((oKey, iKey))
        
        return matches                    
        
    def __cloneProtocol(self, protocol):
        """ Make a copy of the protocol parameters, not outputs. """
        newProt = self.newProtocol(protocol.getClass())
        newProt.copyDefinitionAttributes(protocol)
        newProt.copyAttributes(protocol, 'hostName', '_useQueue', '_queueParams')
        return newProt
    
    def copyProtocol(self, protocol):
        """ Make a copy of the protocol, return a new one with copied values. """
        result = None
        
        if isinstance(protocol, pwprot.Protocol):
<<<<<<< HEAD
            newProt = self.newProtocol(protocol.getClass())
            newProt.setObjLabel(protocol.getRunName() + ' (copy)')
            newProt.copyDefinitionAttributes(protocol)
            result = newProt
=======
            result = self.__cloneProtocol(protocol)
>>>>>>> 61e58b79
    
        elif isinstance(protocol, list):
            # Handle the copy of a list of protocols
            # for this case we need to update the references of input/outputs
            newDict = {}
                        
            for prot in protocol:
<<<<<<< HEAD
                newProt = self.newProtocol(prot.getClass())
                newProt.setObjLabel(prot.getRunName() + ' (copy)')
                newProt.copyDefinitionAttributes(prot)
=======
                newProt = self.__cloneProtocol(prot)
>>>>>>> 61e58b79
                newDict[prot.getObjId()] = newProt
                self.saveProtocol(newProt)
                         
            g = self.getRunsGraph(refresh=False)
            
            for prot in protocol:
                node = g.getNode(prot.strId())
                newProt = newDict[prot.getObjId()]
                
                for childNode in node.getChilds():
                    newChildProt = newDict.get(childNode.run.getObjId(), None)
                    
                    if newChildProt:
                        # Get the matches between outputs/inputs of node and childNode
                        matches = self.__getIOMatches(node, childNode)
                        # For each match, set the pointer and the extend attribute
                        # to reproduce the dependencies in the new workflow
                        for oKey, iKey in matches:
                            childPointer = getattr(newChildProt, iKey)
                            childPointer.set(newProt)
                            childPointer.setExtended(oKey)
                        self.mapper.store(newChildProt)  

            self.mapper.commit()
        else:
            raise Exception("Project.copyProtocol: invalid input protocol type '%s'." % type(protocol))
    
        return result
    
    def exportProtocols(self, protocols, filename):
        """ Create a text json file with the info
        to import the workflow into another project.
        This methods is very similar to copyProtocol
        Params:
            protocols: a list of protocols to export.
            filename: the filename where to write the workflow.
        
        """
        # Handle the copy of a list of protocols
        # for this case we need to update the references of input/outputs
        newDict = OrderedDict()
                    
        for prot in protocols:
            newDict[prot.getObjId()] = prot.getDefinitionDict()
                     
        g = self.getRunsGraph(refresh=False)
        
        for prot in protocols:
            protId = prot.getObjId()
            node = g.getNode(prot.strId())
            
            for childNode in node.getChilds():
                childId = childNode.run.getObjId()
                if childId in newDict:
                    childDict = newDict[childId]
                    # Get the matches between outputs/inputs of node and childNode
                    matches = self.__getIOMatches(node, childNode)
                    for oKey, iKey in matches:
                        childDict[iKey] = '%s.%s%s' % (protId, pwobj.Pointer.EXTENDED_ATTR, oKey)
                      
        f = open(filename, 'w')  
        
        f.write(json.dumps(list(newDict.values()), 
                           indent=4, separators=(',', ': ')) + '\n')
        f.close()
        
    def loadProtocols(self, filename=None, jsonStr=None):
        """ Load protocols generated in the same format as self.exportProtocols.
        Params:
            filename: the path of the file where to read the workflow.
            jsonStr: read the protocols from a string instead of file.
        Note: either filename or jsonStr should be not None.
        """
        f = open(filename)
        protocolsList = json.load(f)
        
        emProtocols = em.getProtocols()
        newDict = {}
        
        # First iteration: create all protocols and setup parameters
        for protDict in protocolsList:
            protClassName = protDict['object.className']
            protId = protDict['object.id']
            protClass = emProtocols.get(protClassName, None)
            
            if protClass is None:
                print "ERROR: protocol class name '%s' not found" % protClassName
            else:
                prot = self.newProtocol(protClass, 
                                        objLabel=protDict.get('object.label', None),
                                        objComment=protDict.get('object.comment', None))
                newDict[protId] = prot
                for paramName, attr in prot.iterDefinitionAttributes():
                    if not attr.isPointer():
                        if paramName in protDict:
                            attr.set(protDict[paramName])
                self.saveProtocol(prot)
        # Second iteration: update pointers values
        for protDict in protocolsList:
            protId = protDict['object.id']
            
            if protId in newDict:
                prot = newDict[protId]
                for paramName, attr in prot.iterDefinitionAttributes():
                        if attr.isPointer() and paramName in protDict:
                            parts = protDict[paramName].split('.')
                            if parts[0] in newDict:
                                attr.set(newDict[parts[0]]) # set pointer to correct created protocol
                                if len(parts) > 1: # set extended attribute part
                                    attr._extended.set(parts[1])
                            else:
                                attr.set(None)
                self.mapper.store(prot)
            
        f.close()
        self.mapper.commit()
            
    
    def saveProtocol(self, protocol):
        self._checkModificationAllowed([protocol], 'Cannot SAVE protocol')

        if protocol.isRunning() or protocol.isFinished() or protocol.isLaunched():
            raise Exception('Cannot SAVE a protocol that is %s. Copy it instead.' % protocol.getStatus())

        
        protocol.setStatus(pwprot.STATUS_SAVED)
        if protocol.hasObjId():
            self._storeProtocol(protocol)
        else:
            self._setupProtocol(protocol)
                
    def getProtocol(self, protId):
        protocol = self.mapper.selectById(protId)
        
        if not isinstance(protocol, pwprot.Protocol):
            raise Exception('>>> ERROR: Invalid protocol id: %d' % protId)
        
        self._setProtocolMapper(protocol)
        
        return protocol
    
    def getProtocolsByClass(self, className):
        return self.mapper.selectByClass(className)
            
    def getObject(self, objId):
        """ Retrieve an object from the db given its id. """
        return self.mapper.selectById(objId)
        
    def _setHostConfig(self, protocol):
        """ Set the appropiate host config to the protocol
        give its value of 'hostname'
        """
        hostName = protocol.getHostName()
        hostConfig = self.getHostConfig(hostName)
        protocol.setHostConfig(hostConfig)
    
    def _storeProtocol(self, protocol):
        # Read only mode
        if not self.isReadOnly():
            self.mapper.store(protocol)
            self.mapper.commit()
    
    def _setProtocolMapper(self, protocol):
        """ Set the project and mapper to the protocol. """
        protocol.setProject(self)
        protocol.setMapper(self.mapper)
        self._setHostConfig(protocol)
        
    def _setupProtocol(self, protocol):
        """Insert a new protocol instance in the database"""
        
        # Read only mode
        if not self.isReadOnly():
        
            self._storeProtocol(protocol) # Store first to get a proper id
            # Set important properties of the protocol
            workingDir = "%06d_%s" % (protocol.getObjId(), protocol.getClassName())
            self._setProtocolMapper(protocol)

            protocol.setWorkingDir(self.getPath(PROJECT_RUNS, workingDir))
            # Update with changes
            self._storeProtocol(protocol)
            
    def getRuns(self, iterate=False, refresh=True):
        """ Return the existing protocol runs in the project. 
        """
        if self.runs is None or refresh:
            # Close db open connections to db files
            if self.runs is not None:
                for r in self.runs:
                    r.closeMappers()
            
            self.runs = self.mapper.selectByClass("Protocol", iterate=False)
            for r in self.runs:
                self._setProtocolMapper(r)
                # Update nodes that are running and are not invoked by other protocols
                if r.isActive():
                    if not r.isChild():
                        #pwutils.prettyLog("Updating protocol %s, because isActive (%s)" % (pwutils.green(r.getRunName()), 
                        #                                                                   r.getStatus()))
                        
                        self._updateProtocol(r)
            self.mapper.commit()
        
        return self.runs
    
    def iterSubclasses(self, classesName, objectFilter=None):
        """ Retrieve all objects from the project that are instances
            of any of the classes in classesName list.
        Params: 
            classesName: String with commas separated values of classes name. 
            objectFilter: a filter function to discard some of the retrieved objects."""
        for objClass in classesName.split(","):
            for obj in self.mapper.selectByClass(objClass.strip(), iterate=True, objectFilter=objectFilter):
                yield obj
    
    def getRunsGraph(self, refresh=True):
        """ Build a graph taking into account the dependencies between
        different runs, ie. which outputs serves as inputs of other protocols. 
        """
        if refresh or self._runsGraph is None:
            outputDict = {} # Store the output dict
            runs = [r for r in self.getRuns(refresh=refresh) if not r.isChild()]
            g = pwutils.graph.Graph(rootName='PROJECT')
            
            for r in runs:
                n = g.createNode(r.strId())
                n.run = r
                n.setLabel(r.getRunName())
                outputDict[r.getObjId()] = n
                for _, attr in r.iterOutputAttributes(em.EMObject):
                    outputDict[attr.getObjId()] = n # mark this output as produced by r
                
            def _checkInputAttr(node, pointed):
                """ Check if an attr is registered as output"""
                if pointed is not None:
                    pointedId = pointed.getObjId()
                    
                    if pointedId in outputDict:
                        parentNode = outputDict[pointedId]
                        if parentNode is node:
                            print "WARNING: Found a cyclic dependence from node %s to itself, problably a bug. " % pointedId
                        else:
                            parentNode.addChild(node)
                            return True
                return False
                
            for r in runs:
                node = g.getNode(r.strId())
                for _, attr in r.iterInputAttributes():
                    if attr.hasValue():
                        pointed = attr.getObjValue()
                        # Only checking pointed object and its parent, if more levels
                        # we need to go up to get the correct dependencies
                        if not _checkInputAttr(node, pointed):
                            parent = self.mapper.getParent(pointed)
                            _checkInputAttr(node, parent)
            rootNode = g.getRoot()
            rootNode.run = None
            rootNode.label = "PROJECT"
            
            for n in g.getNodes():
                if n.isRoot() and not n is rootNode:
                    rootNode.addChild(n)
            self._runsGraph = g
            
        return self._runsGraph
    
    def _getRelationGraph(self, relation=em.RELATION_SOURCE, refresh=False):
        """ Retrieve objects produced as outputs and
        make a graph taking into account the SOURCE relation. """
        relations = self.mapper.getRelationsByName(relation)
        g = pwutils.graph.Graph(rootName='PROJECT')
        root = g.getRoot()
        root.pointer = None
        runs = self.getRuns(refresh=refresh)
        
        for r in runs:
            for paramName, attr in r.iterOutputAttributes(em.EMObject):
                p = pwobj.Pointer(r, extended=paramName)
                node = g.createNode(p.getUniqueId(), attr.getNameId())
                node.pointer = p   
                # The following alias if for backward compatibility
                p2 = pwobj.Pointer(attr)
                g.aliasNode(node, p2.getUniqueId())        
        
        for rel in relations:
            pObj = self.getObject(rel['object_parent_id'])
            pExt = rel['object_parent_extended']
            pp = pwobj.Pointer(pObj, extended=pExt) 
            pid = pp.getUniqueId()
            parent = g.getNode(pid)
            
            while not parent and pp.hasExtended():
                pp.removeExtended()
                parent = g.getNode(pp.getUniqueId())
            
            if not parent:
                print "project._getRelationGraph: ERROR, parent Node is None: ", pid
            else:
                cObj = self.getObject(rel['object_child_id'])
                if cObj:
                    cExt = rel['object_child_extended']
                    cp = pwobj.Pointer(cObj, extended=cExt)            
                    child = g.getNode(cp.getUniqueId())
                    
                    if not child:
                        print "project._getRelationGraph: ERROR, child Node is None: ", cp.getUniqueId()
                        print "   parent: ", pid 
                    else:
                        parent.addChild(child)
                else:
                    print "project._getRelationGraph: ERROR, child Obj is None, id: ", rel['object_child_id']
                    print "   parent: ", pid 
            
        for n in g.getNodes():
            if n.isRoot() and not n is root:
                root.addChild(n)
            
        return g
    
    def getSourceChilds(self, obj):
        """ Return all the objects have used obj
        as a source.
        """
        return self.mapper.getRelationChilds(em.RELATION_SOURCE, obj)
    
    def getSourceParents(self, obj):
        """ Return all the objects that are SOURCE of this object.
        """
        return self.mapper.getRelationParents(em.RELATION_SOURCE, obj)
    
    def getTransformGraph(self, refresh=False):
        """ Get the graph from the TRASNFORM relation. """
        if refresh or not self._transformGraph:
            self._transformGraph = self._getRelationGraph(em.RELATION_TRANSFORM, refresh)
            
        return self._transformGraph
            
    def getSourceGraph(self, refresh=False):
        """ Get the graph from the SOURCE relation. """
        if refresh or not self._sourceGraph:
            self._sourceGraph = self._getRelationGraph(em.RELATION_SOURCE, refresh)
            
        return self._sourceGraph
                
    def getRelatedObjects(self, relation, obj, direction=em.RELATION_CHILDS):
        """ Get all objects related to obj by a give relation.
        Params:
            relation: the relation name to search for.
            obj: object from which the relation will be search,
                actually not only this, but all other objects connected
                to this one by the RELATION_TRANSFORM.
            direction: this say if search for childs or parents in the relation.
        """
        graph = self.getTransformGraph()
        relations = self.mapper.getRelationsByName(relation)
        connection = self._getConnectedObjects(obj, graph)
        
        objects = []
        objectsDict = {}
        
        for rel in relations:
            pObj = self.getObject(rel['object_parent_id'])
            pExt = rel['object_parent_extended']
            pp = pwobj.Pointer(pObj, extended=pExt) 
            
            if pp.getUniqueId() in connection:                
                cObj = self.getObject(rel['object_child_id'])
                cExt = rel['object_child_extended']
                cp = pwobj.Pointer(cObj, extended=cExt)
                if cp.hasValue() and cp.getUniqueId() not in objectsDict:            
                    objects.append(cp)
                    objectsDict[cp.getUniqueId()] = True
                
        return objects
    
    def _getConnectedObjects(self, obj, graph):
        """ Given a TRANSFORM graph, return the elements that
        are connected to an object, either childs, ancestors or siblings. 
        """
        n = graph.getNode(obj.strId())
        # Get the oldest ancestor of a node, before reaching the root node
        while not n is None and not n.getParent().isRoot():
            n = n.getParent()
            
        connection = {}
        
        if n is not None:
            # Iterate recursively all descendants
            for node in n.iterChilds():
                connection[node.pointer.getUniqueId()] = True
                # Add also 
                connection[node.pointer.get().strId()] = True  
        
        return connection
    
    def isReadOnly(self):
        return self.settings.getReadOnly()
    
    def setReadOnly(self, value):
        self.settings.setReadOnly(value)

        <|MERGE_RESOLUTION|>--- conflicted
+++ resolved
@@ -542,6 +542,7 @@
     def __cloneProtocol(self, protocol):
         """ Make a copy of the protocol parameters, not outputs. """
         newProt = self.newProtocol(protocol.getClass())
+        newProt.setObjLabel(protocol.getRunName() + ' (copy)')
         newProt.copyDefinitionAttributes(protocol)
         newProt.copyAttributes(protocol, 'hostName', '_useQueue', '_queueParams')
         return newProt
@@ -551,14 +552,7 @@
         result = None
         
         if isinstance(protocol, pwprot.Protocol):
-<<<<<<< HEAD
-            newProt = self.newProtocol(protocol.getClass())
-            newProt.setObjLabel(protocol.getRunName() + ' (copy)')
-            newProt.copyDefinitionAttributes(protocol)
-            result = newProt
-=======
             result = self.__cloneProtocol(protocol)
->>>>>>> 61e58b79
     
         elif isinstance(protocol, list):
             # Handle the copy of a list of protocols
@@ -566,13 +560,7 @@
             newDict = {}
                         
             for prot in protocol:
-<<<<<<< HEAD
-                newProt = self.newProtocol(prot.getClass())
-                newProt.setObjLabel(prot.getRunName() + ' (copy)')
-                newProt.copyDefinitionAttributes(prot)
-=======
                 newProt = self.__cloneProtocol(prot)
->>>>>>> 61e58b79
                 newDict[prot.getObjId()] = newProt
                 self.saveProtocol(newProt)
                          
