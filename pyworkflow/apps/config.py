# **************************************************************************
# *
# * Authors:     J.M. De la Rosa Trevin (jmdelarosa@cnb.csic.es)
# *
# * Unidad de  Bioinformatica of Centro Nacional de Biotecnologia , CSIC
# *
# * This program is free software; you can redistribute it and/or modify
# * it under the terms of the GNU General Public License as published by
# * the Free Software Foundation; either version 2 of the License, or
# * (at your option) any later version.
# *
# * This program is distributed in the hope that it will be useful,
# * but WITHOUT ANY WARRANTY; without even the implied warranty of
# * MERCHANTABILITY or FITNESS FOR A PARTICULAR PURPOSE.  See the
# * GNU General Public License for more details.
# *
# * You should have received a copy of the GNU General Public License
# * along with this program; if not, write to the Free Software
# * Foundation, Inc., 59 Temple Place, Suite 330, Boston, MA
# * 02111-1307  USA
# *
# *  All comments concerning this program package may be sent to the
# *  e-mail address 'jmdelarosa@cnb.csic.es'
# *
# **************************************************************************
"""
This modules serve to define some Configuration classes
mainly for project GUI
"""

import os
from os.path import join, exists
from pyworkflow.utils.path import getHomePath
import pyworkflow as pw
from pyworkflow.object import *
from pyworkflow.hosts import *
from pyworkflow.mapper import SqliteMapper, XmlMapper

PATH = os.path.dirname(__file__)
<<<<<<< HEAD
=======

>>>>>>> a3568334
SETTINGS = join(pw.HOME,'..','settings')

def getConfigPath(filename):
    """Return a configuration filename from settings folder"""
    return join(SETTINGS, filename)


class ProjectConfig(OrderedObject):
    """A simple base class to store ordered parameters"""
    def __init__(self, menu=None, protocols=None, **args):
        OrderedObject.__init__(self, **args)
        self.menu = String(menu)
        self.protocols = String(protocols)
        self.icon = String('scipion_bn.xbm')
        self.logo = String('scipion_logo.gif')


class MenuConfig(OrderedObject):
    """Menu configuration in a tree fashion.
    Each menu can contains submenus.
    Leaf elements can contain actions"""
    def __init__(self, text=None, value=None, 
                 icon=None, tag=None, **args):
        """Constructor for the Menu config item.
        Arguments:
          text: text to be displayed
          value: internal value associated with the item.
          icon: display an icon with the item
          tag: put some tags to items
        **args: pass other options to base class.
        """
        OrderedObject.__init__(self, **args)
        #List.__init__(self, **args)
        self.text = String(text)
        self.value = String(value)
        self.icon = String(icon)
        self.tag = String(tag)
        self.childCount = 0
        
    def _getSubMenuName(self):
        self.childCount += 1
        return '_child_%03d' % self.childCount
        
    def addSubMenu(self, text, value=None, **args):
        subMenu = type(self)(text, value, **args)
        name = self._getSubMenuName()
        setattr(self, name, subMenu)
        return subMenu
    
    def __iter__(self):
        for v in self._getChilds():
            yield v        
                
    def __setattr__(self, name, value):
        if len(name) == 0:
            name = self._getSubMenuName()
        OrderedObject.__setattr__(self, name, value)
                
    def _getStr(self, prefix):
        s = prefix + "%s text = %s, icon = %s\n" % (self.getClassName(), self.text.get(), self.icon.get())
        for sub in self:
            s += sub._getStr(prefix + "  ")
        return s
    
    def _getChilds(self):
        return [v for k, v in self.__dict__.iteritems() if k.startswith('_child_')]
    
    def __len__(self):
        return len(self._getChilds())
    
    def isEmpty(self):
        return len(self._getChilds()) == 0
            
    def __str__(self):
        return self._getStr(' ')
    
    
class ProtocolConfig(MenuConfig):
    """Store protocols configuration """
    pass    
    
    
class ConfigMapper(XmlMapper):
    """Sub-class of XmlMapper to store configurations"""
    def __init__(self, filename, dictClasses, **args):
        XmlMapper.__init__(self, filename, dictClasses, **args)
        self.setClassTag('MenuConfig.MenuConfig', 'class_only')
        self.setClassTag('MenuConfig.String', 'attribute')
        self.setClassTag('ProtocolConfig.ProtocolConfig', 'class_only')
        self.setClassTag('ProtocolConfig.String', 'attribute')
        
    def getConfig(self):
        return self.selectAll()[0]


def writeConfig(config, fn, mapperClass=ConfigMapper, clean=True):
    fn = getConfigPath(fn)
    print "config file: ", fn
    if clean and exists(fn):
        os.remove(fn)
    mapper = mapperClass(fn, globals())
    mapper.insert(config)
    mapper.commit()
    
    
def writeMenus():
    """Write default configuration files"""
    # Write menu configuration
    menu = MenuConfig()
    projMenu = menu.addSubMenu('Project')
    projMenu.addSubMenu('Browse files', 'browse', icon='folderopen.gif')
    projMenu.addSubMenu('Remove temporary files', 'delete', icon='delete.gif')
    projMenu.addSubMenu('Clean project', 'clean')
    projMenu.addSubMenu('Exit', 'exit')
    
    helpMenu = menu.addSubMenu('Help')
    helpMenu.addSubMenu('Online help', 'online_help', icon='online_help.gif')
    helpMenu.addSubMenu('About', 'about')
    
    writeConfig(menu, 'menu_default.xml')
    
    # Write another test menu
    menu = MenuConfig()
    m1 = menu.addSubMenu('Test')
    m1.addSubMenu('KK', icon='tree.gif')
    m1.addSubMenu('PP', icon='folderopen.gif')
    writeConfig(menu, 'menu_test.xml')
    
def writeProtocols():
    """ Write protocols configuration. """
    menu = ProtocolConfig()
    m1 = menu.addSubMenu('Micrographs', tag='section')
    
    #m2 = m1.addSubMenu('Micrographs')
    m1.addSubMenu(' Import', value='ProtImportMicrographs', 
                  tag='protocol', icon='bookmark.png')
    m1.addSubMenu('Preprocess', value='ProtPreprocessMicrographs',
                  tag='protocol_base')
    m1.addSubMenu('CTF estimation', value='ProtCTFMicrographs',
                  tag='protocol_base')
    
    m1 = menu.addSubMenu('Particles', tag='section')
    m1.addSubMenu('Import', value='ProtImportParticles', 
                  tag='protocol', icon='bookmark.png')
    m1.addSubMenu('Picking', value='ProtParticlePicking',
                  tag='protocol_base')
    m1.addSubMenu('Extract', value='ProtExtractParticles',
                  tag='protocol_base')    

    m1 = menu.addSubMenu('2D', tag='section')
    
    m1.addSubMenu('Align', value='ProtAlign',
                  tag = 'protocol_base')
    m1.addSubMenu('Classify', value='ProtClassify',
                  tag = 'protocol_base')
    m1.addSubMenu('Align+Classify', value='ProtAlignClassify',
                  tag = 'protocol_base')

    writeConfig(menu, 'protocols_default.xml')
    
SCIPION_PATH = 'Scipion'
PROJECTS_PATH = 'projects'
SETTINGS_PATH = 'settings.sqlite'

def getSettingsPath():
    return getConfigPath(join(getHomePath(), SCIPION_PATH, SETTINGS_PATH) )
  
def writeHosts(dbPath):
    host = HostConfig()
    host.label.set('localhost')
    host.hostName.set('localhost')
    host.hostPath.set(join (getHomePath(), SCIPION_PATH, PROJECTS_PATH))
    host.mpiCommand.set('mpirun -np %(nodes)d -bynode %(command)s')
    
    queueSys = host.queueSystem
    #queueSys = QueueSystemConfig()
    queueSys.name.set('PBS/TORQUE')
    queueSys.mandatory.set(False)
    queueSys.submitCommand.set('qsub %(script)s')
    queueSys.submitTemplate.set("""
#!/bin/bash
### Inherit all current environment variables
#PBS -V
### Job name
#PBS -N %(JOB_NAME)s
### Queue name
###PBS -q %(JOB_QUEUE)s
### Standard output and standard error messages
#PBS -k eo
### Specify the number of nodes and thread (ppn) for your job.
#PBS -l nodes=%(JOB_NODES)d:ppn=%(JOB_THREADS)d
### Tell PBS the anticipated run-time for your job, where walltime=HH:MM:SS
#PBS -l walltime=%(JOB_HOURS)d:00:00
# Use as working dir the path where qsub was launched
WORKDIR=$PBS_O_WORKDIR
#################################
### Set environment varible to know running mode is non interactive
export XMIPP_IN_QUEUE=1
### Switch to the working directory;
cd $WORKDIR
# Make a copy of PBS_NODEFILE 
cp $PBS_NODEFILE %(JOB_NODEFILE)s
# Calculate the number of processors allocated to this run.
NPROCS=`wc -l < $PBS_NODEFILE`
# Calculate the number of nodes allocated.
NNODES=`uniq $PBS_NODEFILE | wc -l`
### Display the job context
echo Running on host `hostName`
echo Time is `date`
echo Working directory is `pwd`
echo Using ${NPROCS} processors across ${NNODES} nodes
echo PBS_NODEFILE:
cat $PBS_NODEFILE
#################################

%(command)s
""")
    queueSys.cancelCommand.set('canceljob %(jobid)d')
    queueSys.checkCommand.set('qstat %(jobid)d')
    
    queue = QueueConfig()
    queue.maxCores.set(4)
    queue.allowMPI.set(True)
    queue.allowThreads.set(True)
    
    queueSys.queues.append(queue)
    
    writeConfig(host, dbPath, mapperClass=HostMapper, clean=True)
    
    host = HostConfig()
    host.label.set('glassfishdev')
    host.hostName.set('glassfishdev.cnb.csic.es')
    host.userName.set('apoza')
    host.password.set('BF6fYiFYiYD')
    host.hostPath.set(join ('/home/apoza', SCIPION_PATH, PROJECTS_PATH))
    
    writeConfig(host, dbPath, mapperClass=HostMapper, clean=False)
    
    host = HostConfig()
    host.label.set('crunchy')
    host.hostName.set('crunchy.cnb.csic.es')
    host.userName.set('apoza')
    host.password.set('nerfyeb4f1v')
    host.hostPath.set(join ('/gpfs/fs1/home/bioinfo/apoza', SCIPION_PATH, PROJECTS_PATH))
    
    writeConfig(host, dbPath, mapperClass=HostMapper, clean=False)
    
    
def writeDefaults():
    writeMenus()
    writeProtocols()
    writeHosts(join(getHomePath(), SCIPION_PATH, SETTINGS_PATH) ) 
    # Write global configuration
    config = ProjectConfig(menu='menu_default.xml',
                           protocols='protocols_default.xml')
    writeConfig(config, 'configuration.xml')
    
    
    
if __name__ == '__main__':
    #Write default configurations
    writeDefaults()
    fn = getSettingsPath()
    mapper = HostMapper(fn, globals())
    l = mapper.selectAll()[0]
    print l.queueSystem.submitTemplate.get()
    <|MERGE_RESOLUTION|>--- conflicted
+++ resolved
@@ -37,10 +37,7 @@
 from pyworkflow.mapper import SqliteMapper, XmlMapper
 
 PATH = os.path.dirname(__file__)
-<<<<<<< HEAD
-=======
-
->>>>>>> a3568334
+
 SETTINGS = join(pw.HOME,'..','settings')
 
 def getConfigPath(filename):
