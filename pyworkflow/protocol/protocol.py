# **************************************************************************
# *
# * Authors:     J.M. De la Rosa Trevin (jmdelarosa@cnb.csic.es)
# *
# * Unidad de  Bioinformatica of Centro Nacional de Biotecnologia , CSIC
# *
# * This program is free software; you can redistribute it and/or modify
# * it under the terms of the GNU General Public License as published by
# * the Free Software Foundation; either version 2 of the License, or
# * (at your option) any later version.
# *
# * This program is distributed in the hope that it will be useful,
# * but WITHOUT ANY WARRANTY; without even the implied warranty of
# * MERCHANTABILITY or FITNESS FOR A PARTICULAR PURPOSE.  See the
# * GNU General Public License for more details.
# *
# * You should have received a copy of the GNU General Public License
# * along with this program; if not, write to the Free Software
# * Foundation, Inc., 59 Temple Place, Suite 330, Boston, MA
# * 02111-1307  USA
# *
# *  All comments concerning this program package may be sent to the
# *  e-mail address 'scipion@cnb.csic.es'
# *
# **************************************************************************
from __future__ import print_function

"""
This modules contains classes required for the workflow
execution and tracking like: Step and Protocol
"""

import os
import sys
import datetime as dt
import pickle
import json
from collections import OrderedDict
import traceback
import time

import pyworkflow as pw
from pyworkflow.object import *
<<<<<<< HEAD
from pyworkflow.utils import redStr, greenStr, magentaStr, envVarOn, runJob, formatExceptionInfo
=======
from pyworkflow.utils import redStr, greenStr, magentaStr, envVarOn, runJob, getFileLastModificationDate
>>>>>>> f327ebf0
from pyworkflow.utils.path import (makePath, join, missingPaths, cleanPath, cleanPattern,
                                   getFiles, exists, renderTextFile, copyFile)
from pyworkflow.utils.log import ScipionLogger
from executor import StepExecutor, ThreadStepExecutor, MPIStepExecutor
from constants import *
from params import Form
import scipion



class Step(OrderedObject):
    """ Basic execution unit.
    It should defines its Input, Output
    and define a run method.
    """
    def __init__(self, **kwargs):
        OrderedObject.__init__(self, **kwargs)
        self._prerequisites = CsvList() # which steps needs to be done first
        self.status = String()
        self.initTime = String()
        self.endTime = String()
        self._error = String()
        self.interactive = Boolean(False)
        self._resultFiles = String()
        self._index = None

    def getIndex(self):
        return self._index
    
    def setIndex(self, newIndex):
        self._index = newIndex
        
    def getPrerequisites(self):
        return self._prerequisites
    
    def addPrerequisites(self, *newPrerequisites):
        for p in newPrerequisites:
            self._prerequisites.append(p)

    def _preconditions(self):
        """ Check if the necessary conditions to
        step execution are met""" 
        return self._validate() == []
    
    def _postconditions(self):
        """ Check if the step have done well its task
        and accomplish its results""" 
        return True
    
    def _run(self):
        """ This is the function that will do the real job.
        It should be override by sub-classes.""" 
        pass
    
    def setRunning(self):
        """ The the state as STATE_RUNNING and 
        set the init and end times.
        """
        self.initTime.set(dt.datetime.now())
        self.endTime.set(None)
        self.status.set(STATUS_RUNNING)
        self._error.set(None) # Clean previous error message
        
    def getError(self):
        return self._error
    
    def getErrorMessage(self):
        return self.getError().get('')
        
    def setFailed(self, msg):
        """ Set the run failed and store an error message. """
        self.endTime.set(dt.datetime.now())
        self._error.set(msg)
        self.status.set(STATUS_FAILED)
        
    def setAborted(self):
        """ Set the status to aborted and updated the endTime. """
        self.endTime.set(dt.datetime.now())
        self._error.set("Aborted by user.")
        self.status.set(STATUS_ABORTED)

    def getStatus(self):
        return self.status.get(STATUS_NEW)
    
    def getElapsedTime(self, default=dt.timedelta()):
        """ Return the time that took to run 
        (or the actual running time if still is running )
        """
        elapsed = default

        if self.initTime.hasValue():
            t1 = self.initTime.datetime()

            if self.endTime.hasValue():
                t2 = self.endTime.datetime()
            else:
                t2 = dt.datetime.now()

            elapsed = t2 - t1
        
        return elapsed
    
    def setStatus(self, value):
        return self.status.set(value)
    
    def setInteractive(self, value):
        return self.interactive.set(value)
    
    def isActive(self):
        return self.getStatus() in ACTIVE_STATUS
    
    def isFinished(self):
        return self.getStatus() == STATUS_FINISHED
    
    def isRunning(self):
        return self.getStatus() == STATUS_RUNNING
    
    def isFailed(self):
        return self.getStatus() == STATUS_FAILED
    
    def isSaved(self):
        return self.getStatus() == STATUS_SAVED
    
    def isAborted(self):
        return self.getStatus() == STATUS_ABORTED

    def isLaunched(self):
        return self.getStatus() == STATUS_LAUNCHED

    def isInteractive(self):
        return self.interactive.get()
    
    def isWaiting(self):
        return self.getStatus() == STATUS_WAITING

    def run(self):
        """ Do the job of this step"""
        self.setRunning() 
        try:
            self._run()
            self.endTime.set(dt.datetime.now())
            if self.status.get() == STATUS_RUNNING:
                if self.isInteractive():
                    # If the Step is interactive, after run
                    # it will be waiting for use to mark it as DONE
                    status = STATUS_INTERACTIVE
                else:
                    status = STATUS_FINISHED
                self.status.set(status)
        except Exception, e:
            self.setFailed(str(e))
            import traceback
            traceback.print_exc()            
            #raise #only in development
        # finally:
        #     self.endTime.set(dt.datetime.now())


class FunctionStep(Step):
    """ This is a Step wrapper around a normal function
    This class will ease the insertion of Protocol function steps
    through the function _insertFunctionStep"""
    def __init__(self, func=None, funcName=None, *funcArgs, **kwargs):
        """ 
         Params:
            func: the function that will be executed.
            funcName: the name assigned to that function (will be stored)
            *funcArgs: argument list passed to the function (serialized and stored)
            **kwargs: extra parameters.
        """ 
        Step.__init__(self)
        self._func = func # Function should be set before run
        self._args = funcArgs
        self.funcName = String(funcName)
        self.argsStr = String(pickle.dumps(funcArgs))
        self.setInteractive(kwargs.get('interactive', False))
        if kwargs.get('wait', False):
            self.setStatus(STATUS_WAITING)
        
    def _runFunc(self):
        """ Return the possible result files after running the function. """
        return self._func(*self._args)

    def _run(self):
        """ Run the function and check the result files if any. """
        resultFiles = self._runFunc() 
        if isinstance(resultFiles, basestring):
            resultFiles = [resultFiles]
        if resultFiles and len(resultFiles):
            missingFiles = missingPaths(*resultFiles)
            if len(missingFiles):
                raise Exception('Missing filePaths: ' + ' '.join(missingFiles))
            self._resultFiles.set(pickle.dumps(resultFiles))
    
    def _postconditions(self):
        """ This type of Step, will simply check
        as postconditions that the result filePaths exists""" 
        if not self._resultFiles.hasValue():
            return True
        filePaths = pickle.loads(self._resultFiles.get())

        return len(missingPaths(*filePaths)) == 0
    
    def __eq__(self, other):
        """ Compare with other FunctionStep""" 
        return (self.funcName == other.funcName and
                self.argsStr == other.argsStr)
        
    def __ne__(self, other):
        return not self.__eq__(other)
    
    def __str__(self):
        return self.funcName.get()
        
            
class RunJobStep(FunctionStep):
    """ This Step will wrapper the commonly used function runJob
    for launching specific programs with some parameters.
    The runJob function should be provided by the protocol
    when inserting a new RunJobStep"""
     
    def __init__(self, runJobFunc=None, programName=None, arguments=None, resultFiles=[], **kwargs):
        FunctionStep.__init__(self, runJobFunc, 'runJob', programName, arguments)
        # Number of mpi and threads used to run the program
        self.__runJob = runJobFunc # Store the current function to run the job
        self.mpi = 1
        self.threads = 1
        
    def _runFunc(self):
        """ Wrap around runJob function""" 
        # We know that:
        #  _func: is the runJob function
        #  _args[0]: is the program name
        #  _args[1]: is the argumets to the program
        return self._func(None, self._args[0], self._args[1], 
               numberOfMpi=self.mpi, numberOfThreads=self.threads)
        #TODO: Add the option to return resultFiles
    
    def __str__(self):
        return self._args[0] # return program name         
                
                
class StepSet(Set):
    """ Special type of Set for storing steps. """
    def __init__(self, filename=None, prefix='', 
                 mapperClass=None, **kwargs):
        Set.__init__(self, filename, prefix, mapperClass, classesDict=globals(), **kwargs)
        
                
class Protocol(Step):
    """ The Protocol is a higher type of Step.
    It also have the inputs, outputs and other Steps properties,
    but contains a list of steps that are executed
    """

    # Version where protocol appeared first time
    _version = "v1.0"

    def __init__(self, **kwargs):
        Step.__init__(self, **kwargs)        
        self._steps = [] # List of steps that will be executed
        self.workingDir = String(kwargs.get('workingDir', '.')) # All generated filePaths should be inside workingDir
        self.mapper = kwargs.get('mapper', None)
        self._inputs = []
        self._outputs = CsvList()
        # Expert level
        self.expertLevel = Integer(kwargs.get('expertLevel', LEVEL_NORMAL))#needs to be defined before parsing params 
        self._definition = Form(self)
        self._defineParams(self._definition)
        self._createVarsFromDefinition(**kwargs)
        self.__stdOut = None
        self.__stdErr = None
        self.__fOut = None
        self.__fErr = None
        self._log = None
        self._buffer = ''  # text buffer for reading log files
        # Project to which the protocol belongs
        self.__project = kwargs.get('project', None)
        # Filename templates dict that will be used by _getFileName
        self.__filenamesDict = {}

        # This will be used at project load time to check if
        # we need to update the protocol with the data from run.db
        self.lastUpdateTimeStamp = String()
        
        # For non-parallel protocols mpi=1 and threads=1
        self.allowMpi = hasattr(self, 'numberOfMpi')
        if not self.allowMpi:
            self.numberOfMpi = Integer(1)
        
        self.allowThreads = hasattr(self, 'numberOfThreads')
        
        if not self.allowThreads:
            self.numberOfThreads = Integer(1)
        
        # Check if MPI or threads are passed in **kwargs, mainly used in tests
        if 'numberOfMpi' in kwargs:
            self.numberOfMpi.set(kwargs.get('numberOfMpi'))
        
        if 'numberOfThreads' in kwargs:
            self.numberOfThreads.set(kwargs.get('numberOfThreads'))            
        
        if not hasattr(self, 'hostName'):
            self.hostName = String(kwargs.get('hostName', 'localhost'))
        
        # Maybe this property can be inferred from the 
        # prerequisites of steps, but is easier to keep it
        self.stepsExecutionMode = STEPS_SERIAL
        
        # Run mode
        self.runMode = Integer(kwargs.get('runMode', MODE_RESUME))
        # Use queue system?
        self._useQueue = Boolean(False)
        # Store a json string with queue name
        # and queue parameters (only meanful if _useQueue=True)
        self._queueParams = String()
        
        self._jobId = String() # Store queue job id
        self._pid = Integer()
        self._stepsExecutor = None
        self._stepsDone = Integer(0)
        self._numberOfSteps = Integer(0)
        # For visualization
        self.allowHeader = Boolean(True)    
        # Create an String variable to allow some protocol to precompute
        # the summary message
        self.summaryVar = String()
        self.methodsVar = String()
        # Create a variable to know if the protocol has expert params
        self._hasExpert = None
        
    def _storeAttributes(self, attrList, attrDict):
        """ Store all attributes in attrDict as 
        attributes of self, also store the key in attrList.
        """
        for key, value in attrDict.iteritems():
            if key not in attrList:
                attrList.append(key)
            setattr(self, key, value)
        
    def _defineInputs(self, **kwargs):
        """ This function should be used to define
        those attributes considered as Input.
        """ 
        self._storeAttributes(self._inputs, kwargs)
        
    def _defineOutputs(self, **kwargs):
        """ This function should be used to specify
        expected outputs.
        """ 
        for k, v in kwargs.iteritems():
            if hasattr(self, k):
                self._deleteChild(k, v)
            self._insertChild(k, v)
            
        self._storeAttributes(self._outputs, kwargs)
        
    def _updateOutputSet(self, outputName, outputSet, 
                         state=Set.STREAM_OPEN):
        """ Use this function when updating an Stream output set.
        """
        self.__tryUpdateOuputSet(outputName, outputSet, state)

    def __tryUpdateOuputSet(self, outputName, outputSet,
                         state=Set.STREAM_OPEN, tries=1):
        try:
            # Update the set with the streamState value (either OPEN or CLOSED)
            outputSet.setStreamState(state)

            if self.hasAttribute(outputName):
                outputSet.write() # Write to commit changes
                outputAttr = getattr(self, outputName)
                # Copy the properties to the object contained in the protcol
                outputAttr.copy(outputSet, copyId=False)
                # Persist changes
                self._store(outputAttr)
            else:
                # Here the defineOutputs function will call the write() method
                self._defineOutputs(**{outputName: outputSet})
                self._store(outputSet)
            # Close set databaset to avoid locking it
            outputSet.close()

        except Exception as ex:
            print("Error trying to update output of protocol, tries=%d" % tries)

            if tries > 3:
                raise ex
            else:
                time.sleep(tries)
                self.__tryUpdateOuputSet(outputName, outputSet, state, tries+1)

    def hasExpert(self):
        """ This function checks if the protocol has
        any expert parameter"""
        if self._hasExpert is None:
            self._hasExpert = False
            for paraName, param in self._definition.iterAllParams():
                if param.isExpert():
                    self._hasExpert = True
                    break

        return self._hasExpert

        
    def getProject(self):
        return self.__project
    
    def setProject(self, project):
        self.__project = project
        
    @staticmethod
    def hasDefinition(cls):
        """ Check if the protocol has some definition.
        This can help to detect "abstract" protocol that 
        only serve as base for other, not to be instantiated. 
        """
        return hasattr(cls, '_definition')

    @classmethod
    def getVersion(cls):
        return cls._version

    @classmethod
    def isNew(cls):
        version = cls.getVersion()
        return version not in pw.OLD_VERSIONS

    def getDefinition(self):
        """ Access the protocol definition. """
        return self._definition
    
    def getParam(self, paramName):
        """ Return a _definition param give its name. """
        return self._definition.getParam(paramName)
    
    def getEnumText(self, paramName):
        """ This function will retrieve the text value
        of an enum parameter in the definition, taking the actual value in the protocol.
        Params:
            paramName: the name of the enum param.
        Returns:
            the string value corresponding to the enum choice.
        """
        index = getattr(self, paramName).get() # self.getAttributeValue(paramName)
        return self.getParam(paramName).choices[index]
    
    def evalParamCondition(self, paramName):
        """ Eval if the condition of paramName in _definition
        is satified with the current values of the protocol attributes. 
        """
        return self._definition.evalParamCondition(paramName)
    
    def evalExpertLevel(self, paramName):
        """ Return the expert level evaluation for a param with the given name. """
        return self.evalParamExpertLevel(self.getParam(paramName))
    
    def evalParamExpertLevel(self, param):
        """ Return True if the param has an expert level is less than 
        the one for the whole protocol. 
        """
        return param.expertLevel.get() <= self.expertLevel.get()
    
    def iterDefinitionAttributes(self):
        """ Iterate over all the attributes from definition. """
        for paramName, _ in self._definition.iterParams():
            yield paramName, getattr(self, paramName)
            
    def getDefinitionDict(self):
        """ Similar to getObjDict, but only for those 
        params that are in the form.
        This function is used for export protocols as json text file.
        """
        d = OrderedDict()
        d['object.className'] = self.getClassName()
        d['object.id'] = self.strId()
        d['object.label'] = self.getObjLabel()
        d['object.comment'] = self.getObjComment()
         
        od = self.getObjDict()
        
        for attrName in od:
            if self.getParam(attrName) is not None:
                d[attrName] = od[attrName]
                
        return d
        
    def iterDefinitionSections(self):
        """ Iterate over all the section of the definition. """
        for section in self._definition.iterSections():
            yield section
            
    def iterInputAttributes(self):
        """ Iterate over the main input parameters
        of this protocol. Now the input are assumed to be these attribute
        which are pointers and have no condition.
        """
        for key, attr in self.getAttributes():
            if not isinstance(attr, Object):
                raise Exception('Attribute %s have been overwritten to type %s ' % (key, type(attr)))
            if isinstance(attr, PointerList) and attr.hasValue():
                for item in attr:
                    # the same key is returned for all items inside the
                    # PointerList, this is used in viewprotocols.py
                    # to group them inside the same tree element
                    yield key, item 
            elif attr.isPointer() and attr.hasValue():
                yield key, attr
                
    def iterOutputAttributes(self, outputClass):
        """ Iterate over the outputs produced by this protocol. """
        for key, attr in self.getAttributes():
            if isinstance(attr, outputClass):
                yield key, attr
                
    def iterOutputEM(self):
        """ Iterate over the outputs that are EM objects. """
        from pyworkflow.em.data import EMObject
        for paramName, attr in self.iterOutputAttributes(EMObject):
            yield paramName, attr

    def getOutputsSize(self):
        return sum(1 for _ in self.iterOutputEM())

    def getOutputFiles(self):
        """ Return the output files produced by this protocol.
        This can be used in web to download or in remote 
        executions to copy results back.
        """
        # By default return the output file of each output attribute
        s = set()
        
        for _, attr in self.iterOutputEM():
            s.update(attr.getFiles())
            
        return s
            
    def copyDefinitionAttributes(self, other):
        """ Copy definition attributes to other protocol. """
        for paramName, _ in self.iterDefinitionAttributes():
            self.copyAttributes(other, paramName)
        
    def _createVarsFromDefinition(self, **kwargs):
        """ This function will setup the protocol instance variables
        from the Protocol Class definition, taking into account
        the variable type and default values.
        """
        if hasattr(self, '_definition'):
            for paramName, param in self._definition.iterParams():
                # Create the var with value coming from kwargs or from 
                # the default param definition
                var = param.paramClass(value=kwargs.get(paramName, param.default.get()))
                setattr(self, paramName, var)
        else:
            print("FIXME: Protocol '%s' has not DEFINITION" % self.getClassName())
        
    def _getFileName(self, key, **kwargs):
        """ This function will retrieve filenames given a key and some
        keywords arguments. The __filenamesDict attribute should be 
        updated with templates that accept the given keys.
        """
        return self.__filenamesDict[key] % kwargs
    
    def _updateFilenamesDict(self, fnDict):
        """ Update the dictionary with templates that will be used
        by the _getFileName function.
        """
        self.__filenamesDict.update(fnDict)
    
    def _store(self, *objs):
        """ Stores objects of the protocol using the mapper.
        If not objects are passed, the whole protocol is stored.
        """
        if not self.mapper is None:
            if len(objs) == 0:
                self.mapper.store(self)
            else:
                for obj in objs:
                    self.mapper.store(obj)
            self.mapper.commit()
            
    def _insertChild(self, key, child):
        """ Insert a new child not stored previously.
        If stored previously, _store should be used.
        The child will be set as self.key attribute
        """
        try:
            setattr(self, key, child)
            if self.hasObjId():
                self.mapper.insertChild(self, key, child)
        except Exception as ex:
            print("Error with child '%s', value=%s, type=%s" % (key, child, type(child)))
            raise ex
        
    def _deleteChild(self, key, child):
        """ Delete a child from the mapper. """
        self.mapper.delete(child)
        
    def _insertAllSteps(self):
        """ Define all the steps that will be executed. """
        pass
    
    def _defineParams(self, form):
        """ Define the input parameters that will be used.
        Params:
            form: this is the form to be populated with sections and params.
        """
        pass
    
    def __insertStep(self, step, **kwargs):
        """ Insert a new step in the list. 
        Params:
         **kwargs:
            prerequisites: a list with the steps index that need to be done 
                           previous than the current one."""
        prerequisites = kwargs.get('prerequisites', None)
        
        if prerequisites is None:
            if len(self._steps):
                step.addPrerequisites(len(self._steps)) # By default add the previous step as prerequisite
        else:
            step.addPrerequisites(*prerequisites)
                
        self._steps.append(step)
        # Setup and return step index
        step.setIndex(len(self._steps))
                
        return step.getIndex()
        
    def _getPath(self, *paths):
        """ Return a path inside the workingDir. """
        return join(self.workingDir.get(), *paths)

    def _getExtraPath(self, *paths):
        """ Return a path inside the extra folder. """
        return self._getPath("extra", *paths)
    
    def _getTmpPath(self, *paths):
        """ Return a path inside the tmp folder. """
        return self._getPath("tmp", *paths) 
    
    def _getLogsPath(self, *paths):
        return self._getPath("logs", *paths)   
    
    def _getRelPath(self, *path):
        """ Return a relative path from the workingDir. """
        return os.path.relpath(self._getPath(*path), self.workingDir.get())
    
    def _getRelPathExecutionDir(self, *path):
        """ Return a relative path from the projdir. """
        #TODO  must be a bettis
        return os.path.relpath(
                  self._getPath(*path),
                  os.path.dirname(os.path.dirname(self.workingDir.get()))
                              )   
    
    def _getBasePath(self, path):
        """ Take the basename of the path and get the path
        relative to working dir of the protocol. 
        """
        return self._getPath(os.path.basename(path))
        
    def _insertFunctionStep(self, funcName, *funcArgs, **kwargs):
        """ 
         Params:
           funcName: the string name of the function to be run in the Step.
           *funcArgs: the variable list of arguments to pass to the function.
           **kwargs: see __insertStep
        """
        # Get the function give its name
        func = getattr(self, funcName, None)
        
        # Ensure the protocol instance have it and is callable
        if not func:
            raise Exception("Protocol._insertFunctionStep: '%s' function is not member of the protocol" % funcName)
        if not callable(func):
            raise Exception("Protocol._insertFunctionStep: '%s' is not callable" % funcName)
        step = FunctionStep(func, funcName, *funcArgs, **kwargs)
        
        return self.__insertStep(step, **kwargs)
        
    def _insertRunJobStep(self, progName, progArguments, resultFiles=[], **kwargs):
        """ Insert an Step that will simple call runJob function
        **args: see __insertStep
        """
        return self._insertFunctionStep('runJob', progName, progArguments, **kwargs)
    
    def _insertCopyFileStep(self, sourceFile, targetFile, **kwargs):
        """ Shortcut function to insert an step for copying a file to a destiny. """
        step = FunctionStep(copyFile, 'copyFile', sourceFile, targetFile, **kwargs)
        return self.__insertStep(step, **kwargs)
            
    def _enterDir(self, path):
        """ Enter into a new directory path and store the current path.
        The current path will be used in _leaveDir, but nested _enterDir
        are not allowed since self._currentDir is overriden.
        """
        self._currentDir = os.getcwd()
        os.chdir(path)
        if self._log:
            self._log.info("Entered into dir: cd '%s'" % path)
        
    def _leaveDir(self): 
        """ This method should be called after a call to _enterDir
        to return to the previous location. 
        """
        os.chdir(self._currentDir)  
        if self._log:
            self._log.info("Returned to dir: cd '%s'" % self._currentDir)
                      
    def _enterWorkingDir(self):
        """ Change to the protocol working dir. """
        self._enterDir(self.workingDir.get())
        
    def _leaveWorkingDir(self):
        """ This funcion make sense to use in conjunction 
        with _enterWorkingDir to go back to execution path.
        """
        self._leaveDir()
        
    def continueFromInteractive(self):
        """ TODO: REMOVE this function.
        Check if there is an interactive step and set
        as finished, this is used now mainly in picking,
        but we should remove this since is weird for users.
        """
        if exists(self.getStepsFile()):
            stepsSet = StepSet(filename=self.getStepsFile())
            for step in stepsSet:
                if step.getStatus() == STATUS_INTERACTIVE:
                    step.setStatus(STATUS_FINISHED)
                    stepsSet.update(step)
                    break
            stepsSet.write()
            stepsSet.close() # Close the connection
    
    def loadSteps(self):
        """ Load the Steps stored in the steps.sqlite file.
        """
        prevSteps = []
        
        if exists(self.getStepsFile()):
            stepsSet = StepSet(filename=self.getStepsFile())
            for step in stepsSet:
                prevSteps.append(step.clone())
            stepsSet.close() # Close the connection
        return prevSteps
    
    def _insertPreviousSteps(self):
        """ Insert steps of previous execution. 
        It can be used to track previous steps done for
        protocol that allow some kind of continue (such as ctf estimation).
        """
        for step in self.loadSteps():
            self.__insertStep(step)
        
    def __findStartingStep(self):
        """ From a previous run, compare self._steps and self._prevSteps
        to find which steps we need to start at, skipping successful done 
        and not changed steps. Steps that needs to be done, will be deleted
        from the previous run storage.
        """
        if self.runMode == MODE_RESTART:
            self._prevSteps = []
            return 0
        
        self._prevSteps = self.loadSteps()
        
        n = min(len(self._steps), len(self._prevSteps))
        self.info("len(steps) " + str(len(self._steps)) + " len(prevSteps) " + str(len(self._prevSteps)))
        
        for i in range(n):
            newStep = self._steps[i]
            oldStep = self._prevSteps[i]
#             self.info(">>> i: %s" % i)
#             self.info(" oldStep.status: %s" % str(oldStep.status))
#             self.info(" oldStep!=newStep %s" % (oldStep != newStep))
#             self.info(" not post: %s" % (not oldStep._postconditions()))
            if (not oldStep.isFinished() or
                newStep != oldStep or 
                not oldStep._postconditions()):
#                 self.info(" returning i: %s" % i)
                return i
            newStep.copy(oldStep)
            
        return n
    
    def _storeSteps(self):
        """ Store the new steps list that can be retrieved 
        in further execution of this protocol.
        """
        stepsFn = self.getStepsFile()
           
        self._stepsSet = StepSet(filename=stepsFn)
        self._stepsSet.setStore(False)
        self._stepsSet.clear()
        
        for step in self._steps:
            step.cleanObjId()
            self.setInteractive(self.isInteractive() or step.isInteractive())
            self._stepsSet.append(step)

        self._stepsSet.write()
        
    def __updateStep(self, step):
        """ Store a given step and write changes. """
        self._stepsSet.update(step)
        self._stepsSet.write()
        
    def _stepStarted(self, step):
        """This function will be called whenever an step
        has started running.
        """
        self.info(magentaStr("STARTED") + ": %s, step %d" %
                  (step.funcName.get(), step._index))
        self.info("  %s" % step.initTime.datetime())
        self.__updateStep(step)
        
    def _stepFinished(self, step):
        """This function will be called whenever an step
        has finished its run.
        """
        doContinue = True
        if step.isInteractive():
            doContinue = False
        elif step.isFailed():
            doContinue = False
            errorMsg = redStr("Protocol failed: " + step.getErrorMessage())
            self.setFailed(errorMsg)
            self.error(errorMsg)
        self.lastStatus = step.getStatus()
        
        self.__updateStep(step)
        self._stepsDone.increment()
        self._store(self._stepsDone)
        
        self.info(magentaStr(step.getStatus().upper()) + ": %s, step %d" %
                  (step.funcName.get(), step._index))
        self.info("  %s" % step.endTime.datetime())
        if step.isFailed() and self.stepsExecutionMode == STEPS_PARALLEL:
            # In parallel mode the executor will exit to close
            # all working threads, so we need to close
            self._endRun()
        return doContinue
    
    def _stepsCheck(self):
        pass

    def _runSteps(self, startIndex):
        """ Run all steps defined in self._steps. """
        self._stepsDone.set(startIndex)
        self._numberOfSteps.set(len(self._steps))
        self.setRunning()
        self._originalRunMode = self.runMode.get()  # Keep the original value to set in sub-protocols
        self.runMode.set(MODE_RESUME)  # Always set to resume, even if set to restart
        self._store()
        
        if startIndex == len(self._steps):
            self.lastStatus = STATUS_FINISHED
            self.info("All steps seems to be FINISHED, nothing to be done.")
        else:
            self.lastStatus = self.status.get()
            self._stepsExecutor.runSteps(self._steps, 
                                         self._stepStarted, 
                                         self._stepFinished,
                                         self._stepsCheck)
        self.setStatus(self.lastStatus)
        self._store(self.status)
        
    def __deleteOutputs(self):
        """ This function should only be used from RESTART.
        It will remove output attributes from mapper and object.
        """
        attributes = [a[0] for a in self.iterOutputEM()]
        
        for attrName in attributes:
            attr = getattr(self, attrName)
            self.mapper.delete(attr)
            self.deleteAttribute(attrName)
            
        self._outputs.clear()
        self.mapper.store(self._outputs)
        
    def findAttributeName(self, attr):
        for attrName, attr in self.iterOutputEM():
            if attr.getObjId() == attr.getObjId():
                return attrName
        return None            
        
    def deleteOutput(self, output):
        attrName = self.findAttributeName(output)
        self.mapper.delete(output)
        self.deleteAttribute(attrName)
        if attrName in self._outputs:
            self._outputs.remove(attrName)
        self.mapper.store(self._outputs)
        self.mapper.commit()
        
    def __copyRelations(self, other):
        """ This will copy relations from protocol other to self """
        pass
    
    def copy(self, other, copyId=True):
        copyDict = Object.copy(self, other, copyId)
        self._store()
        self.mapper.deleteRelations(self)

        for r in other.getRelations():
            rName = r['name']
            rCreator = r['parent_id']
            rParent = r['object_parent_id']
            rChild = r['object_child_id']
            rParentExt = r['object_parent_extended']
            rChildExt = r['object_child_extended']

            if rParent in copyDict:
                rParent = copyDict.get(rParent).getObjId()

            if rChild in copyDict:
                rChild = copyDict.get(rChild).getObjId()

            self.mapper.insertRelationData(rName, rCreator, rParent, rChild,
                                           rParentExt, rChildExt)
        
    def getRelations(self):
        """ Return the relations created by this protocol. """
        return self.mapper.getRelationsByCreator(self)  
    
    def _defineRelation(self, relName, parentObj, childObj):
        """ Insert a new relation in the mapper using self as creator. """
        parentExt = None
        childExt = None
        
        if parentObj.isPointer():
            parentExt = parentObj.getExtended()
            parentObj = parentObj.getObjValue()
            
        if childObj.isPointer():
            childExt = childObj.getExtended()
            childObj = childObj.getObjValue()
            
        self.mapper.insertRelation(relName, self, parentObj, childObj,
                                   parentExt, childExt)
        
    def makePathsAndClean(self):
        """ Create the necessary path or clean
        if in RESTART mode. 
        """
        # Clean working path if in RESTART mode
        paths = [self._getPath(), self._getExtraPath(), self._getTmpPath(), self._getLogsPath()]
        
        if self.runMode == MODE_RESTART:
            cleanPath(*paths)
            self.__deleteOutputs()
            # Delete the relations created by this protocol
            # (delete this in both project and protocol db)
            self.mapper.deleteRelations(self)
        # Create workingDir, extra and tmp paths
        makePath(*paths)
        
    def cleanTmp(self):
        """ Delete all files and subdirectories under Tmp folder. """
        cleanPattern(self._getTmpPath('*'))
    
    def _run(self):
        # Check that a proper Steps executor have been set
        if self._stepsExecutor is None:
            raise Exception('Protocol.run: Steps executor should be set before running protocol')
        # Check the parameters are correct
        errors = self.validate()
        if len(errors):
            raise Exception('Protocol.run: Validation errors:\n' + '\n'.join(errors))
        
        #self.__backupSteps() # Prevent from overriden previous stored steps
        self._insertAllSteps() # Define steps for execute later
        #self._makePathsAndClean() This is done now in project
        startIndex = self.__findStartingStep() # Find at which step we need to start
        self.info(" Starting at step: %d" % (startIndex + 1))
        self._storeSteps() 
        self.info(" Running steps ")
        self._runSteps(startIndex)
    
    def _getEnviron(self):
        """ This function should return an environ variable
        that will be used when running new programs.
        By default, the protocol will use the one defined
        in the package that it belongs or None.
        """
        return getattr(self.getClassPackage(), '_environ', None)
        
    def runJob(self, program, arguments, **kwargs):
        if self.stepsExecutionMode == STEPS_SERIAL:
            kwargs['numberOfMpi'] = kwargs.get('numberOfMpi', self.numberOfMpi.get())
            kwargs['numberOfThreads'] = kwargs.get('numberOfThreads', self.numberOfThreads.get())
        else:
            kwargs['numberOfMpi'] = kwargs.get('numberOfMpi', 1)
            kwargs['numberOfThreads'] = kwargs.get('numberOfThreads', 1)
        if 'env' not in kwargs:
            #self._log.info("calling self._getEnviron...")
            kwargs['env'] = self._getEnviron()

        #self._log.info("runJob: cwd = %s" % kwargs.get('cwd', ''))
        #self._log.info("runJob: env = %s " % str(kwargs['env']))

        self._stepsExecutor.runJob(self._log, program, arguments, **kwargs)

    def run(self):
        """ Before calling this method, the working dir for the protocol
        to run should exists. 
        """
        self.__initLogs()
        
        self.info(greenStr('RUNNING PROTOCOL -----------------'))
        self._pid.set(os.getpid())
        self.info('          PID: %s' % self._pid)
        self.info('      Scipion: %s' % os.environ['SCIPION_VERSION'])
        self.info('   currentDir: %s' % os.getcwd())
        self.info('   workingDir: %s' % self.workingDir)
        self.info('      runMode: %s' % MODE_CHOICES[self.runMode.get()])
        try:
            self.info('          MPI: %d' % self.numberOfMpi)
            self.info('      threads: %d' % self.numberOfThreads)
        except Exception as e:
            self.info('  * Cannot get information about MPI/threads (%s)' % e)

        Step.run(self)
        self._endRun()

    def _endRun(self):
        """ Print some ending message and close some files. """   
        #self._store()
        self._store(self.summaryVar)
        self._store(self.methodsVar)
        self._store(self.endTime)

        if envVarOn('SCIPION_DEBUG_NOCLEAN'):
            self.warning('Not cleaning temporarly files since SCIPION_DEBUG_NOCLEAN is set to True.')
        elif not self.isFailed():
            self.info('Cleaning temporarly files....')
            self.cleanTmp()
            
        self.info(greenStr('------------------- PROTOCOL ' +
                           self.getStatusMessage().upper()))
        self.__closeLogs()
        
    def __initLogs(self):
        """ Open the log file overwriting its content if the protocol is going to be execute from zero. 
        Otherwise append the new content to the old one.
        Also open logs files and redirect the systems streams.
        """
        self._log = ScipionLogger(self.getLogPaths()[2]) 
               
        if self.runMode.get() == MODE_RESTART:
            mode = 'w+'
        else:     
            mode = 'a'
        # Backup the the system streams
        self.__stdErr = sys.stderr
        self.__stdOut = sys.stdout
        self.__openLogsFiles(mode)
        # Redirect the system streams to the protocol files
        sys.stdout = self.__fOut
        if envVarOn('SCIPION_SEPARATE_STDERR'):
            sys.stderr = self.__fErr
        else:
            sys.stderr = self.__fOut  # send stderr to wherever stdout appears
            # TODO: maybe do not show separate "run.stdout" and "run.stderr"
            # in the "Output Log" section if we put them together.

    def getLogPaths(self):
        return map(self._getLogsPath, ['run.stdout', 'run.stderr', 'run.log'])

    def getSteps(self):
        """ Return the steps.sqlite file under logs directory. """
        return self._steps
    
    def getStepsFile(self):
        """ Return the steps.sqlite file under logs directory. """
        return self._getLogsPath('steps.sqlite')

    def __openLogsFiles(self, mode):
        self.__fOut = open(self.getLogPaths()[0], mode)
        self.__fErr = open(self.getLogPaths()[1], mode)

    def __closeLogsFiles(self):
        self.__fOut.close()
        self.__fErr.close()
    
    def __closeLogs(self):
        self._log.close()
        # Restore system streams
        sys.stderr = self.__stdErr
        sys.stdout = self.__stdOut
        self.__closeLogsFiles()
        
    def _addChunk(self, txt, fmt=None):
        """
        Add text txt to self._buffer, with format fmt.
        fmt can be a color (like 'red') or a link that looks like 'link:url'.
        """
        # Make the text html-safe first.
        for x,y in [('&', 'amp'), ('<', 'lt'), ('>', 'gt')]:
            txt = txt.replace(x, '&%s;' % y)

        if fmt is None:
            self._buffer += txt
        elif fmt.startswith('link:'):
            url = fmt[len('link:'):]
            # Add the url in the TWiki style
            if url.startswith('http://'):
                self._buffer += '[[%s][%s]]' % (url, txt)
            else:
                from pyworkflow.web.pages import settings as django_settings
                absolute_url = django_settings.ABSOLUTE_URL
                self._buffer += '[[%s/get_log/?path=%s][%s]]' % (absolute_url, url, txt)
        else:
            self._buffer += '<font color="%s">%s</font>' % (fmt, txt)

    def getLogsAsStrings(self):

        outputs = []
        for fname in self.getLogPaths():
            if exists(fname):
                self._buffer = ''
                renderTextFile(fname, self._addChunk)
                outputs.append(self._buffer)
            else:
                outputs.append('File "%s" does not exist' % fname)
        return outputs

    def warning(self, message, redirectStandard=True):
        self._log.warning(message, redirectStandard)
        
    def info(self, message, redirectStandard=True):
        self._log.info(message, redirectStandard)
        
    def error(self, message, redirectStandard=True):
        self._log.error(message, redirectStandard)

    def debug(self, message):
        if envVarOn('SCIPION_DEBUG'):
            self.info(message)

    def getWorkingDir(self):
        return self.workingDir.get()
    
    def setWorkingDir(self, path):
        self.workingDir.set(path)

    def setMapper(self, mapper):
        """ Set a new mapper for the protocol to persist state. """
        self.mapper = mapper
        
    def getMapper(self):
        return self.mapper
        
    def getDbPath(self):
        return self._getLogsPath('run.db')
            
    def setStepsExecutor(self, executor=None):
        if executor is None:
            executor = StepExecutor(self.getHostConfig())
            
        self._stepsExecutor = executor
                
    def getFiles(self):
        resultFiles = set()
        for paramName, _ in self.getDefinition().iterPointerParams():
            attrPointer = getattr(self, paramName) # Get all self attribute that are pointers
            obj = attrPointer.get() # Get object pointer by the attribute
            if hasattr(obj, 'getFiles'):
                resultFiles.update(obj.getFiles()) # Add files if any
        return resultFiles | getFiles(self.workingDir.get())

    def getHostName(self):
        """ Get the execution host name """
        return self.hostName.get()
    
    def setHostName(self, hostName):
        """ Set the execution host name """ 
        self.hostName.set(hostName)
        
    def getHostConfig(self):
        """ Return the configuration host. """
        return self.hostConfig
    
    def setHostConfig(self, config):
        self.hostConfig = config
        # Never store the host config as part of the protocol, it is kept
        # in the configuration information, the hostname is enough
        self.hostConfig.setStore(False)
        
    def getJobId(self):
        """ Return the jobId associated to a running protocol. """
        return self._jobId.get()
    
    def setJobId(self, jobId):
        self._jobId.set(jobId)
        
    def getPid(self):
        return self._pid.get()
        
    def getRunName(self):
        runName = self.getObjLabel().strip()
        if not len(runName):
            runName = self.getDefaultRunName()
        return runName
    
    def getDefaultRunName(self):
        return '%s.%s' % (self.getClassName(), self.strId())
    
    @classmethod
    def getClassPackage(cls):
        """ Return the package module to which this protocol belongs
        """
        import pyworkflow.em as em
        em.getProtocols() # make sure the _package is set for each Protocol class
        return getattr(cls, '_package', scipion)
        
    @classmethod 
    def getClassPackageName(cls):
        return cls.getClassPackage().__name__.replace('pyworkflow.protocol.scipion', 'scipion')

    @classmethod
    def validatePackageVersion(cls, varName, errors):
        """
        Function to validate the the package version specified in configuration file
        ~/.config/scipion/scipion.conf is among the available options and it is
        properly installed.
        Params:
            package: the package object (ej: eman2 or relion). Package should contain the
                     following methods: getVersion(), getSupportedVersions()
            varName: the expected environment var containing the path (and version)
            errors: list to added error if found
        """
        package = cls.getClassPackage()
        packageName = cls.getClassPackageName()
        varValue = os.environ[varName]
        versions = ','.join(package.getSupportedVersions())

        errorMsg = None

        if not package.getVersion():
            errors.append("We could not detect *%s* version. " % packageName)
            errorMsg = "The path value should contains a valid version (%s)." % versions
        elif not os.path.exists(varValue):
            errors.append("Path of %s does not exists." % varName)
            errorMsg = "Check installed packages and versions with command:\n *scipion install --help*"

        if errorMsg:
            errors.append("%s = %s" % (varName, varValue))
            errors.append("Please, modify %s value in the configuration file:" % varName)
            errors.append("*~/.config/scipion/scipion.conf*")
            errors.append(errorMsg)
            errors.append("After fixed, you NEED TO RESTART THE PROJECT WINDOW")
        
    @classmethod
    def getClassLabel(cls, prependPackageName=True):
        """ Return a more readable string representing the protocol class """
        label = cls.__dict__.get('_label', cls.__name__)
        if prependPackageName:
            label = "%s - %s" % (cls.getClassPackageName(), label)
        return label
    
    @classmethod
    def isBase(cls):
        """ Return True if this Protocol is a base class.
        Base classes should be marked with _label = None.
        """
        return cls.__dict__.get('_label', None) is None
        
    def getSubmitDict(self):
        """ Return a dictionary with the necessary keys to
        launch the job to a queue system.
        """
        queueName, queueParams = self.getQueueParams()
        hc = self.getHostConfig()
        
        script = self._getLogsPath(hc.getSubmitPrefix() + self.strId() + '.job')
        d = {'JOB_SCRIPT': script,
             'JOB_NODEFILE': script.replace('.job', '.nodefile'),
             'JOB_NAME': self.strId(),
             'JOB_QUEUE': queueName,
             'JOB_NODES': self.numberOfMpi.get(),
             'JOB_THREADS': self.numberOfThreads.get(),
             'JOB_CORES': self.numberOfMpi.get() * self.numberOfThreads.get(),
             'JOB_HOURS': 72,
             }
        d.update(queueParams)
        return d
    
    def useQueue(self):
        """ Return True if the protocol should be launched through a queue. """
        return self._useQueue.get()
    
    def getQueueParams(self):
        if self._queueParams.hasValue():
            return json.loads(self._queueParams.get())
        else:
            return '', {}
    
    def setQueueParams(self, queueParams):
        self._queueParams.set(json.dumps(queueParams))

    @property
    def numberOfSteps(self):
        return self._numberOfSteps.get(0)

    @property
    def stepsDone(self):
        """ Return the number of steps executed. """
        return self._stepsDone.get(0)

    def updateSteps(self):
        """ After the steps list is modified, this methods will update steps information.
        It will save the steps list and also the number of steps.
        """
        self._storeSteps()
        self._numberOfSteps.set(len(self._steps))
        self._store(self._numberOfSteps)

    def getStatusMessage(self):
        """ Return the status string and if running the steps done. 
        """
        msg = self.getStatus()
        if self.isRunning() or self.isAborted() or self.isFailed():
            msg += " (done %d/%d)" % (self.stepsDone, self.numberOfSteps)

        return msg
    
    def getRunMode(self):
        """ Return the mode of execution, either: MODE_RESTART or MODE_RESUME. """
        return self.runMode.get()
    
    # Methods that should be implemented in subclasses
    def _validate(self):
        """ This function can be overwritten by subclasses.
        Used from the public validate function.   
        """
        return []
     
    def validate(self):
        """ Check that input parameters are correct.
        Return a list with errors, if the list is empty, all was ok.         
        """
        errors = []
        # Validate that all input pointer parameters have a value
        for paramName, param in self.getDefinition().iterParams():
            attr = getattr(self, paramName) # Get all self attribute that are pointers
            paramErrors = []
            condition = self.evalParamCondition(paramName)
            if attr.isPointer():
                obj = attr.get()
                if condition and obj is None and not param.allowsNull:
                    paramErrors.append('cannot be EMPTY.')
            else:
                if condition:
                    paramErrors = param.validate(attr.get())
            label = param.label.get()
            errors += ['*%s* %s' % (label, err) for err in paramErrors]                
        # Validate specific for the subclass 
        try:
            childErrors = self._validate()
            if childErrors:
                errors += childErrors
        except Exception as e:
            import urllib

            exceptionStr = formatExceptionInfo(e)
            errors.append("Sorry, this is embarrassing: the validation is failing due to a programming mistake." +
                          "This should not happen. Some validations fail because they are assuming some input values are "
                          "filled. Check out the message. It might help to workaround this bug."
                          " We'd really appreciate if you report this to [[mailto:%s?subject=Scipion validation bug found&body=%s][%s]]" %
                          (pw.SCIPION_SUPPORT_EMAIL, urllib.quote(exceptionStr), pw.SCIPION_SUPPORT_EMAIL))

            errors.append(exceptionStr)

        
        return errors 
    
    def _warnings(self):
        """ Should be implemented in subclasses. See warning. """
        return []
    
    def warnings(self):
        """ Return some message warnings that can be errors.
        User should approve to execute a protocol with warnings. """
        return self._warnings()
    
    def _summary(self):
        """ Should be implemented in subclasses. See summary. """
        return ["No summary information."]
        
    def summary(self):
        """ Return a summary message to provide some information to users. """
        try:
            baseSummary = self._summary() or ['No summary information.']
        except Exception as ex:
            baseSummary = [str(ex)]        
            
        comments = self.getObjComment()
        if comments:
            baseSummary += ['', '*COMMENTS:* ', comments]
            
        if self.getError().hasValue():
            baseSummary += ['', '*ERROR:*', self.getError().get()]
            
        return baseSummary
    
    def getFileTag(self, fn):
        return "[[%s]]" % fn
    
    def getObjectTag(self, objName):
        if isinstance(objName, basestring):
            obj = getattr(self, objName, None)
        else:
            obj = objName
        
        if obj is None:
            return '*None*'
        
        if obj.isPointer():
            obj = obj.get() # get the pointed object
            if obj is None:
                return '*None*'
        
        return "[[sci-open:%s][%s]]" % (obj.getObjId(), obj.getNameId())
    #    return "[[javascript:launchViewer(%s)][%s]]" % (obj.getObjId(), obj.getNameId())
    
    def _citations(self):
        """ Should be implemented in subclasses. See citations. """
        return getattr(self, "_references", [])
    
    def __getPackageBibTex(self):
        """ Return the _bibtex from the package . """
        return getattr(self.getClassPackage(), "_bibtex", {})
    
    def _getCite(self, citeStr):
        bibtex = self.__getPackageBibTex()
        if citeStr in bibtex:
            text = self._getCiteText(bibtex[citeStr])
        else:
            text = "Reference with key *%s* not found." % citeStr
        return text
    
    def _getCiteText(self, cite, useKeyLabel=False):
        try:
            # Get the first author surname
            if useKeyLabel:
                label = cite['id']
            else:
                label = cite['author'].split(' and ')[0].split(',')[0].strip()
                label += ', et.al, %s, %s' % (cite['journal'], cite['year'])
            
            return '[[%s][%s]] ' % (cite['doi'].strip(), label)
        except Exception as ex:
            print ("Error with citation: " + label)
            print (ex)
            text = "Error with citation *%s*." % label
        return text
    
    def __getCitations(self, citations):
        """ From the list of citations keys, obtains the full
        info from the package _bibtex dict. 
        """
        bibtex = self.__getPackageBibTex()
        newCitations = []
        for c in citations:
            if c in bibtex:
                newCitations.append(self._getCiteText(bibtex[c]))
            else:
                newCitations.append(c)
        return newCitations
    
    def __getCitationsDict(self, citationList):
        """ Return a dictionary with Cite keys and the citation links. """
        bibtex = self.__getPackageBibTex()
        od = OrderedDict()
        for c in citationList:
            if c in bibtex:
                od[c] = self._getCiteText(bibtex[c])
            else:
                od[c] = c
            
        return od
        
    def getCitations(self):
        return self.__getCitationsDict(self._citations() or [])
            
    def getPackageCitations(self):
        return self.__getCitationsDict(getattr(self.getClassPackage(), "_references", []))
    
    def citations(self):
        """ Return a citation message to provide some information to users. """
        citations = self.getCitations().values()
        if citations:
            citations.insert(0, '*References:* ')
            
        packageCitations = self.getPackageCitations().values()
        if packageCitations:
            citations.append('*Package References:*')
            citations += packageCitations   
        if not citations:
            return ['No references provided']
        return citations

    def _methods(self):
        """ Should be implemented in subclasses. See methods. """
        return ["No methods information."]
        
    def getParsedMethods(self):
        """ Get the _methods results and parse possible cites. """
        try:
            baseMethods = self._methods() or []
            bibtex = self.__getPackageBibTex()
            parsedMethods = []
            for m in baseMethods:
                for bibId, cite in bibtex.iteritems():
                    k = '[%s]' % bibId
                    link = self._getCiteText(cite, useKeyLabel=True)
                    m = m.replace(k, link)
                parsedMethods.append(m)
        except Exception as ex:
            parsedMethods = ['ERROR generating methods info: %s' % ex]
        
        return parsedMethods
        
    def methods(self):
        """ Return a description about methods about current protocol execution. """
        # TODO: Maybe store the methods and not computing all times??
        return self.getParsedMethods() + [''] + self.citations()
        
    def runProtocol(self, protocol):
        """ Setup another protocol to be run from a workflow. """
        name = protocol.getClassName() + protocol.strId()
        #protocol.setName(name)
        protocol.setWorkingDir(self._getPath(name))
        protocol.setMapper(self.mapper)
        self.hostConfig.setStore(False)
        protocol.setHostConfig(self.getHostConfig())
        protocol.runMode.set(self._originalRunMode)
        protocol.makePathsAndClean()
        protocol.setStepsExecutor(self._stepsExecutor)
        protocol.run()
        self._store() #TODO: check if this is needed
        
    def isChild(self):
        """ Return true if this protocol was invoked from a workflow (another protocol)"""
        return self.hasObjParentId()
    
    def getStepsGraph(self, refresh=True):
        """ Build a graph taking into account the dependencies between steps. """
        from pyworkflow.utils.graph import Graph
        g = Graph(rootName='PROTOCOL')
        root = g.getRoot()
        root.label = 'Protocol'
        stepsDict = {}
        steps = self.loadSteps()
        
        for i, s in enumerate(steps):
            index = s._index or (i+1)
            sid = str(index)
            n = g.createNode(sid)
            n.label = sid
            stepsDict[sid] = n
            if s._prerequisites.isEmpty():
                root.addChild(n)
            else:
                for p in s._prerequisites:
                    stepsDict[p].addChild(n)
        return g
    
    def closeMappers(self):
        """ Close the mappers of all output Sets. """
        for _, attr in self.iterOutputAttributes(Set):
            attr.close()
            
    def loadMappers(self):
        """ Open mapper connections from previous closed outputs. """
        for _, attr in self.iterOutputAttributes(Set):
            attr.load()

    def allowsDelete(self, obj):
        return False
    
    def legacyCheck(self):
        """ Hook defined to run some compatibility checks
        before display the protocol.
        """
        pass


class LegacyProtocol(Protocol):
    """ Special subclass of Protocol to be used when a protocol class
    is not found. It means that have been removed or it is in another
    development branch. In such, we will use the LegacyProtocol to
    simply store the parameters and inputs/outputs."""

    def __str__(self):
        return self.getObjLabel()
                

#---------- Helper functions related to Protocols --------------------

def runProtocolMain(projectPath, protDbPath, protId):
    """ Main entry point when a protocol will be executed.
    This function should be called when:
    scipion runprotocol ...
    Params:
        projectPath: the absolute path to the project directory.
        protDbPath: path to protocol db relative to projectPath
        protId: id of the protocol object in db.
    """
    # Enter to the project directory and load protocol from db
    protocol = getProtocolFromDb(projectPath, protDbPath, protId, chdir=True)
    
    hostConfig = protocol.getHostConfig()  
  
    # Create the steps executor
    executor = None
    if protocol.stepsExecutionMode == STEPS_PARALLEL:
        if protocol.numberOfMpi > 1:
            # Handle special case to execute in parallel
            # We run "scipion run pyworkflow/...mpirun.py blah" instead of
            # calling directly "$SCIPION_PYTHON ...mpirun.py blah", so that
            # when it runs on a MPI node, it *always* has the scipion env.
            params = ['runprotocol', 'pw_protocol_mpirun.py',
                      projectPath, protDbPath, protId]
            retcode = runJob(None, pw.getScipionScript(), params,
                             numberOfMpi=protocol.numberOfMpi.get(),
                             hostConfig=hostConfig)
            sys.exit(retcode)
        elif protocol.numberOfThreads > 1:
            executor = ThreadStepExecutor(hostConfig,
                                          protocol.numberOfThreads.get()-1) 
    if executor is None:
        executor = StepExecutor(hostConfig)
    protocol.setStepsExecutor(executor)
    # Finally run the protocol
    protocol.run()
    
    
def runProtocolMainMPI(projectPath, protDbPath, protId, mpiComm):
    """ This function only should be called after enter in runProtocolMain
    and the proper MPI scripts have been started...so no validations 
    will be made.
    """ 
    protocol = getProtocolFromDb(projectPath, protDbPath, protId, chdir=True)
    hostConfig = protocol.getHostConfig()
    # Create the steps executor
    executor = MPIStepExecutor(hostConfig, protocol.numberOfMpi.get()-1, mpiComm)
    
    protocol.setStepsExecutor(executor)
    # Finally run the protocol
    protocol.run()        
    
     
def getProtocolFromDb(projectPath, protDbPath, protId, chdir=False):
    """ Retrieve the Protocol object from a given .sqlite file
    and the protocol id.
    """
    # We need this import here because from Project is imported
    # all from protocol indirectly, so if move this to the top
    # we get an import error
    if not exists(projectPath):
        raise Exception("ERROR: project path '%s' does not exist. " % projectPath)
        sys.exit(1)
    
    fullDbPath = os.path.join(projectPath, protDbPath)
    
    if not exists(fullDbPath):
        raise Exception("ERROR: protocol database '%s' does not exist. " % fullDbPath)
        sys.exit(1)
        
    from pyworkflow.project import Project
    project = Project(projectPath)
    project.load(dbPath=os.path.join(projectPath, protDbPath), chdir=chdir,
                 loadAllConfig=False)     
    protocol = project.getProtocol(protId)
    return protocol


def isProtocolUpToDate(protocol):
    """ Check timestamps between protocol lastModificationDate and the
    corresponding runs.db timestamp"""
    if protocol is None: return True

    if protocol.lastUpdateTimeStamp.get(None) is None: return False

    protTS = protocol.lastUpdateTimeStamp.datetime()

    if protTS is None: return False

    dbTS = getFileLastModificationDate(protocol.getDbPath())

    if protTS < dbTS:
        return False
    else:
        return True

<|MERGE_RESOLUTION|>--- conflicted
+++ resolved
@@ -41,11 +41,7 @@
 
 import pyworkflow as pw
 from pyworkflow.object import *
-<<<<<<< HEAD
-from pyworkflow.utils import redStr, greenStr, magentaStr, envVarOn, runJob, formatExceptionInfo
-=======
-from pyworkflow.utils import redStr, greenStr, magentaStr, envVarOn, runJob, getFileLastModificationDate
->>>>>>> f327ebf0
+from pyworkflow.utils import redStr, greenStr, magentaStr, envVarOn, runJob, formatExceptionInfo, getFileLastModificationDate
 from pyworkflow.utils.path import (makePath, join, missingPaths, cleanPath, cleanPattern,
                                    getFiles, exists, renderTextFile, copyFile)
 from pyworkflow.utils.log import ScipionLogger
