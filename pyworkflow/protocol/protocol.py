--- conflicted
+++ resolved
@@ -2496,13 +2496,8 @@
     def _validateThreads(self, messages:list):
 
         if self.numberOfThreads.get() < 2:
-<<<<<<< HEAD
-            messages.append("At least 3 threads are needed for running this protocol. 1 for the core process, "
-                            "1 for the 'step-generator step' and one more for the actual processing" )
-=======
             messages.append("At least 2 threads are needed for running this protocol. "
                             "1 for the 'stepsGenerator step' and one more for the actual processing" )
->>>>>>> 388d087c
     def _validate(self):
         """ If you want to implement a validate method do it but call _validateThreads or validate threads value."""
         errors = []
