# **************************************************************************
# *
# * Authors:     J.M. De la Rosa Trevin (jmdelarosa@cnb.csic.es)
# *
# * Unidad de  Bioinformatica of Centro Nacional de Biotecnologia , CSIC
# *
# * This program is free software; you can redistribute it and/or modify
# * it under the terms of the GNU General Public License as published by
# * the Free Software Foundation; either version 2 of the License, or
# * (at your option) any later version.
# *
# * This program is distributed in the hope that it will be useful,
# * but WITHOUT ANY WARRANTY; without even the implied warranty of
# * MERCHANTABILITY or FITNESS FOR A PARTICULAR PURPOSE.  See the
# * GNU General Public License for more details.
# *
# * You should have received a copy of the GNU General Public License
# * along with this program; if not, write to the Free Software
# * Foundation, Inc., 59 Temple Place, Suite 330, Boston, MA
# * 02111-1307  USA
# *
# *  All comments concerning this program package may be sent to the
# *  e-mail address 'scipion@cnb.csic.es'
# *
# **************************************************************************
from __future__ import print_function

"""
This modules contains classes required for the workflow
execution and tracking like: Step and Protocol
"""

import os
import sys
import datetime as dt
import pickle
import json
from collections import OrderedDict
import traceback
import time

import pyworkflow as pw
from pyworkflow.object import *
import pyworkflow.utils as pwutils
from pyworkflow.utils.log import ScipionLogger
from executor import StepExecutor, ThreadStepExecutor, MPIStepExecutor
from constants import *
from params import Form
import scipion



class Step(OrderedObject):
    """ Basic execution unit.
    It should defines its Input, Output
    and define a run method.
    """
    def __init__(self, **kwargs):
        OrderedObject.__init__(self, **kwargs)
        self._prerequisites = CsvList() # which steps needs to be done first
        self.status = String()
        self.initTime = String()
        self.endTime = String()
        self._error = String()
        self.interactive = Boolean(False)
        self._resultFiles = String()
        self._index = None

    def getIndex(self):
        return self._index
    
    def setIndex(self, newIndex):
        self._index = newIndex
        
    def getPrerequisites(self):
        return self._prerequisites
    
    def addPrerequisites(self, *newPrerequisites):
        for p in newPrerequisites:
            self._prerequisites.append(p)

    def _preconditions(self):
        """ Check if the necessary conditions to
        step execution are met""" 
        return self._validate() == []
    
    def _postconditions(self):
        """ Check if the step have done well its task
        and accomplish its results""" 
        return True
    
    def _run(self):
        """ This is the function that will do the real job.
        It should be override by sub-classes.""" 
        pass
    
    def setRunning(self):
        """ The the state as STATE_RUNNING and 
        set the init and end times.
        """
        self.initTime.set(dt.datetime.now())
        self.endTime.set(None)
        self.status.set(STATUS_RUNNING)
        self._error.set(None) # Clean previous error message
        
    def getError(self):
        return self._error
    
    def getErrorMessage(self):
        return self.getError().get('')
        
    def setFailed(self, msg):
        """ Set the run failed and store an error message. """
        self.endTime.set(dt.datetime.now())
        self._error.set(msg)
        self.status.set(STATUS_FAILED)
        
    def setAborted(self):
        """ Set the status to aborted and updated the endTime. """
        self.endTime.set(dt.datetime.now())
        self._error.set("Aborted by user.")
        self.status.set(STATUS_ABORTED)

    def getStatus(self):
        return self.status.get(STATUS_NEW)
    
    def getElapsedTime(self, default=dt.timedelta()):
        """ Return the time that took to run 
        (or the actual running time if still is running )
        """
        elapsed = default

        if self.initTime.hasValue():
            t1 = self.initTime.datetime()

            if self.endTime.hasValue():
                t2 = self.endTime.datetime()
            else:
                t2 = dt.datetime.now()

            elapsed = t2 - t1
        
        return elapsed
    
    def setStatus(self, value):
        return self.status.set(value)
    
    def setInteractive(self, value):
        return self.interactive.set(value)
    
    def isActive(self):
        return self.getStatus() in ACTIVE_STATUS
    
    def isFinished(self):
        return self.getStatus() == STATUS_FINISHED
    
    def isRunning(self):
        return self.getStatus() == STATUS_RUNNING
    
    def isFailed(self):
        return self.getStatus() == STATUS_FAILED
    
    def isSaved(self):
        return self.getStatus() == STATUS_SAVED
    
    def isAborted(self):
        return self.getStatus() == STATUS_ABORTED

    def isLaunched(self):
        return self.getStatus() == STATUS_LAUNCHED

    def isInteractive(self):
        return self.interactive.get()

    def isWaiting(self):
        return self.getStatus() == STATUS_WAITING

    def run(self):
        """ Do the job of this step"""
        self.setRunning() 
        try:
            self._run()
            self.endTime.set(dt.datetime.now())
            if self.status.get() == STATUS_RUNNING:
                if self.isInteractive():
                    # If the Step is interactive, after run
                    # it will be waiting for use to mark it as DONE
                    status = STATUS_INTERACTIVE
                else:
                    status = STATUS_FINISHED
                self.status.set(status)
        except Exception, e:
            self.setFailed(str(e))
            import traceback
            traceback.print_exc()            
            #raise #only in development
        # finally:
        #     self.endTime.set(dt.datetime.now())


class FunctionStep(Step):
    """ This is a Step wrapper around a normal function
    This class will ease the insertion of Protocol function steps
    through the function _insertFunctionStep"""
    def __init__(self, func=None, funcName=None, *funcArgs, **kwargs):
        """ 
         Params:
            func: the function that will be executed.
            funcName: the name assigned to that function (will be stored)
            *funcArgs: argument list passed to the function (serialized and stored)
            **kwargs: extra parameters.
        """ 
        Step.__init__(self)
        self._func = func # Function should be set before run
        self._args = funcArgs
        self.funcName = String(funcName)
        self.argsStr = String(pickle.dumps(funcArgs))
        self.setInteractive(kwargs.get('interactive', False))
        if kwargs.get('wait', False):
            self.setStatus(STATUS_WAITING)
        
    def _runFunc(self):
        """ Return the possible result files after running the function. """
        return self._func(*self._args)

    def _run(self):
        """ Run the function and check the result files if any. """
        resultFiles = self._runFunc() 
        if isinstance(resultFiles, basestring):
            resultFiles = [resultFiles]
        if resultFiles and len(resultFiles):
            missingFiles = pwutils.missingPaths(*resultFiles)
            if len(missingFiles):
                raise Exception('Missing filePaths: ' + ' '.join(missingFiles))
            self._resultFiles.set(pickle.dumps(resultFiles))
    
    def _postconditions(self):
        """ This type of Step, will simply check
        as postconditions that the result filePaths exists""" 
        if not self._resultFiles.hasValue():
            return True
        filePaths = pickle.loads(self._resultFiles.get())

        return len(pwutils.missingPaths(*filePaths)) == 0
    
    def __eq__(self, other):
        """ Compare with other FunctionStep""" 
        return (self.funcName == other.funcName and
                self.argsStr == other.argsStr)
        
    def __ne__(self, other):
        return not self.__eq__(other)
    
    def __str__(self):
        return self.funcName.get()
        
            
class RunJobStep(FunctionStep):
    """ This Step will wrapper the commonly used function runJob
    for launching specific programs with some parameters.
    The runJob function should be provided by the protocol
    when inserting a new RunJobStep"""
     
    def __init__(self, runJobFunc=None, programName=None, arguments=None,
                 resultFiles=[], **kwargs):
        FunctionStep.__init__(self, runJobFunc, 'runJob', programName, arguments)
        # Number of mpi and threads used to run the program
        self.__runJob = runJobFunc # Store the current function to run the job
        self.mpi = 1
        self.threads = 1
        
    def _runFunc(self):
        """ Wrap around runJob function""" 
        # We know that:
        #  _func: is the runJob function
        #  _args[0]: is the program name
        #  _args[1]: is the argumets to the program
        return self._func(None, self._args[0], self._args[1], 
               numberOfMpi=self.mpi, numberOfThreads=self.threads)
        #TODO: Add the option to return resultFiles
    
    def __str__(self):
        return self._args[0] # return program name         
                
                
class StepSet(Set):
    """ Special type of Set for storing steps. """
    def __init__(self, filename=None, prefix='', 
                 mapperClass=None, **kwargs):
        Set.__init__(self, filename, prefix, mapperClass, classesDict=globals(),
                     **kwargs)
        
                
class Protocol(Step):
    """ The Protocol is a higher type of Step.
    It also have the inputs, outputs and other Steps properties,
    but contains a list of steps that are executed
    """

    # Version where protocol appeared first time
    _version = "v1.0"

    def __init__(self, **kwargs):
        Step.__init__(self, **kwargs)        
        self._steps = [] # List of steps that will be executed
        # All generated filePaths should be inside workingDir
        self.workingDir = String(kwargs.get('workingDir', '.'))
        self.mapper = kwargs.get('mapper', None)
        self._inputs = []
        self._outputs = CsvList()
        # Expert level needs to be defined before parsing params
        self.expertLevel = Integer(kwargs.get('expertLevel', LEVEL_NORMAL))
        self._definition = Form(self)
        self._defineParams(self._definition)
        self._createVarsFromDefinition(**kwargs)
        self.__stdOut = None
        self.__stdErr = None
        self.__fOut = None
        self.__fErr = None
        self._log = None
        self._buffer = ''  # text buffer for reading log files
        # Project to which the protocol belongs
        self.__project = kwargs.get('project', None)
        # Filename templates dict that will be used by _getFileName
        self.__filenamesDict = {}

        # This will be used at project load time to check if
        # we need to update the protocol with the data from run.db
        self.lastUpdateTimeStamp = String()
        
        # For non-parallel protocols mpi=1 and threads=1
        self.allowMpi = hasattr(self, 'numberOfMpi')
        if not self.allowMpi:
            self.numberOfMpi = Integer(1)
        
        self.allowThreads = hasattr(self, 'numberOfThreads')
        
        if not self.allowThreads:
            self.numberOfThreads = Integer(1)
        
        # Check if MPI or threads are passed in **kwargs, mainly used in tests
        if 'numberOfMpi' in kwargs:
            self.numberOfMpi.set(kwargs.get('numberOfMpi'))
        
        if 'numberOfThreads' in kwargs:
            self.numberOfThreads.set(kwargs.get('numberOfThreads'))            
        
        if not hasattr(self, 'hostName'):
            self.hostName = String(kwargs.get('hostName', 'localhost'))
        
        # Maybe this property can be inferred from the 
        # prerequisites of steps, but is easier to keep it
        self.stepsExecutionMode = STEPS_SERIAL
        
        # Run mode
        self.runMode = Integer(kwargs.get('runMode', MODE_RESUME))
        # Use queue system?
        self._useQueue = Boolean(False)
        # Store a json string with queue name
        # and queue parameters (only meanful if _useQueue=True)
        self._queueParams = String()
        
        self._jobId = String() # Store queue job id
        self._pid = Integer()
        self._stepsExecutor = None
        self._stepsDone = Integer(0)
        self._numberOfSteps = Integer(0)
        # For visualization
        self.allowHeader = Boolean(True)    
        # Create an String variable to allow some protocol to precompute
        # the summary message
        self.summaryVar = String()
        self.methodsVar = String()
        # Create a variable to know if the protocol has expert params
        self._hasExpert = None
        
    def _storeAttributes(self, attrList, attrDict):
        """ Store all attributes in attrDict as 
        attributes of self, also store the key in attrList.
        """
        for key, value in attrDict.iteritems():
            if key not in attrList:
                attrList.append(key)
            setattr(self, key, value)
        
    def _defineInputs(self, **kwargs):
        """ This function should be used to define
        those attributes considered as Input.
        """ 
        self._storeAttributes(self._inputs, kwargs)
        
    def _defineOutputs(self, **kwargs):
        """ This function should be used to specify
        expected outputs.
        """ 
        for k, v in kwargs.iteritems():
            if hasattr(self, k):
                self._deleteChild(k, v)
            self._insertChild(k, v)
            
        self._storeAttributes(self._outputs, kwargs)
        
    def _updateOutputSet(self, outputName, outputSet, 
                         state=Set.STREAM_OPEN):
        """ Use this function when updating an Stream output set.
        """
        self.__tryUpdateOuputSet(outputName, outputSet, state)

    def __tryUpdateOuputSet(self, outputName, outputSet,
                         state=Set.STREAM_OPEN, tries=1):
        try:
            # Update the set with the streamState value (either OPEN or CLOSED)
            outputSet.setStreamState(state)

            if self.hasAttribute(outputName):
                outputSet.write() # Write to commit changes
                outputAttr = getattr(self, outputName)
                # Copy the properties to the object contained in the protcol
                outputAttr.copy(outputSet, copyId=False)
                # Persist changes
                self._store(outputAttr)
            else:
                # Here the defineOutputs function will call the write() method
                self._defineOutputs(**{outputName: outputSet})
                self._store(outputSet)
            # Close set databaset to avoid locking it
            outputSet.close()

        except Exception as ex:
            print("Error trying to update output of protocol, tries=%d" % tries)

            if tries > 3:
                raise ex
            else:
                time.sleep(tries)
                self.__tryUpdateOuputSet(outputName, outputSet, state, tries+1)

    def hasExpert(self):
        """ This function checks if the protocol has
        any expert parameter"""
        if self._hasExpert is None:
            self._hasExpert = False
            for paraName, param in self._definition.iterAllParams():
                if param.isExpert():
                    self._hasExpert = True
                    break

        return self._hasExpert

        
    def getProject(self):
        return self.__project
    
    def setProject(self, project):
        self.__project = project
        
    @staticmethod
    def hasDefinition(cls):
        """ Check if the protocol has some definition.
        This can help to detect "abstract" protocol that 
        only serve as base for other, not to be instantiated. 
        """
        return hasattr(cls, '_definition')

    @classmethod
    def getVersion(cls):
        return cls._version

    @classmethod
    def isNew(cls):
        version = cls.getVersion()
        return version not in pw.OLD_VERSIONS

    def getDefinition(self):
        """ Access the protocol definition. """
        return self._definition
    
    def getParam(self, paramName):
        """ Return a _definition param give its name. """
        return self._definition.getParam(paramName)
    
    def getEnumText(self, paramName):
        """ This function will retrieve the text value
        of an enum parameter in the definition, taking the actual value in
        the protocol.
        Params:
            paramName: the name of the enum param.
        Returns:
            the string value corresponding to the enum choice.
        """
        index = getattr(self, paramName).get()
        return self.getParam(paramName).choices[index]
    
    def evalParamCondition(self, paramName):
        """ Eval if the condition of paramName in _definition
        is satified with the current values of the protocol attributes. 
        """
        return self._definition.evalParamCondition(paramName)
    
    def evalExpertLevel(self, paramName):
        """ Return the expert level evaluation for a param with the given name.
        """
        return self.evalParamExpertLevel(self.getParam(paramName))
    
    def evalParamExpertLevel(self, param):
        """ Return True if the param has an expert level is less than 
        the one for the whole protocol. 
        """
        return param.expertLevel.get() <= self.expertLevel.get()
    
    def iterDefinitionAttributes(self):
        """ Iterate over all the attributes from definition. """
        for paramName, _ in self._definition.iterParams():
            yield paramName, getattr(self, paramName)
            
    def getDefinitionDict(self):
        """ Similar to getObjDict, but only for those 
        params that are in the form.
        This function is used for export protocols as json text file.
        """
        d = OrderedDict()
        d['object.className'] = self.getClassName()
        d['object.id'] = self.strId()
        d['object.label'] = self.getObjLabel()
        d['object.comment'] = self.getObjComment()
         
        od = self.getObjDict()
        
        for attrName in od:
            if self.getParam(attrName) is not None:
                d[attrName] = od[attrName]
                
        return d
        
    def iterDefinitionSections(self):
        """ Iterate over all the section of the definition. """
        for section in self._definition.iterSections():
            yield section
            
    def iterInputAttributes(self):
        """ Iterate over the main input parameters
        of this protocol. Now the input are assumed to be these attribute
        which are pointers and have no condition.
        """
        for key, attr in self.getAttributes():
            if not isinstance(attr, Object):
                raise Exception('Attribute %s have been overwritten to type %s '
                                % (key, type(attr)))
            if isinstance(attr, PointerList) and attr.hasValue():
                for item in attr:
                    # the same key is returned for all items inside the
                    # PointerList, this is used in viewprotocols.py
                    # to group them inside the same tree element
                    yield key, item 
            elif attr.isPointer() and attr.hasValue():
                yield key, attr
                
    def iterOutputAttributes(self, outputClass):
        """ Iterate over the outputs produced by this protocol. """
        for key, attr in self.getAttributes():
            if isinstance(attr, outputClass):
                yield key, attr
                
    def iterOutputEM(self):
        """ Iterate over the outputs that are EM objects. """
        from pyworkflow.em.data import EMObject
        for paramName, attr in self.iterOutputAttributes(EMObject):
            yield paramName, attr

    def isInStreaming(self):
        # For the moment let's assume a protocol is in streaming
        # if at least one of the output sets is in STREAM_OPEN state
        for paramName, attr in self.iterOutputEM():
            if isinstance(attr, Set):
                if attr.isStreamOpen():
                    return True
        return False

    def getOutputsSize(self):
        return sum(1 for _ in self.iterOutputEM())

    def getOutputFiles(self):
        """ Return the output files produced by this protocol.
        This can be used in web to download or in remote 
        executions to copy results back.
        """
        # By default return the output file of each output attribute
        s = set()
        
        for _, attr in self.iterOutputEM():
            s.update(attr.getFiles())
            
        return s
            
    def copyDefinitionAttributes(self, other):
        """ Copy definition attributes to other protocol. """
        for paramName, _ in self.iterDefinitionAttributes():
            self.copyAttributes(other, paramName)
        
    def _createVarsFromDefinition(self, **kwargs):
        """ This function will setup the protocol instance variables
        from the Protocol Class definition, taking into account
        the variable type and default values.
        """
        if hasattr(self, '_definition'):
            for paramName, param in self._definition.iterParams():
                # Create the var with value coming from kwargs or from 
                # the default param definition
                var = param.paramClass(value=kwargs.get(paramName,
                                                        param.default.get()))
                setattr(self, paramName, var)
        else:
            print("FIXME: Protocol '%s' has not DEFINITION"
                  % self.getClassName())
        
    def _getFileName(self, key, **kwargs):
        """ This function will retrieve filenames given a key and some
        keywords arguments. The __filenamesDict attribute should be 
        updated with templates that accept the given keys.
        """
        return self.__filenamesDict[key] % kwargs
    
    def _updateFilenamesDict(self, fnDict):
        """ Update the dictionary with templates that will be used
        by the _getFileName function.
        """
        self.__filenamesDict.update(fnDict)
    
    def _store(self, *objs):
        """ Stores objects of the protocol using the mapper.
        If not objects are passed, the whole protocol is stored.
        """
        if not self.mapper is None:
            if len(objs) == 0:
                self.mapper.store(self)
            else:
                for obj in objs:
                    self.mapper.store(obj)
            self.mapper.commit()
            
    def _insertChild(self, key, child):
        """ Insert a new child not stored previously.
        If stored previously, _store should be used.
        The child will be set as self.key attribute
        """
        try:
            setattr(self, key, child)
            if self.hasObjId():
                self.mapper.insertChild(self, key, child)
        except Exception as ex:
            print("Error with child '%s', value=%s, type=%s"
                  % (key, child, type(child)))
            raise ex
        
    def _deleteChild(self, key, child):
        """ Delete a child from the mapper. """
        self.mapper.delete(child)
        
    def _insertAllSteps(self):
        """ Define all the steps that will be executed. """
        pass
    
    def _defineParams(self, form):
        """ Define the input parameters that will be used.
        Params:
            form: this is the form to be populated with sections and params.
        """
        pass
    
    def __insertStep(self, step, **kwargs):
        """ Insert a new step in the list. 
        Params:
         **kwargs:
            prerequisites: a list with the steps index that need to be done 
                           previous than the current one."""
        prerequisites = kwargs.get('prerequisites', None)
        
        if prerequisites is None:
            if len(self._steps):
                # By default add the previous step as prerequisite
                step.addPrerequisites(len(self._steps))
        else:
            step.addPrerequisites(*prerequisites)
                
        self._steps.append(step)
        # Setup and return step index
        step.setIndex(len(self._steps))
                
        return step.getIndex()
        
    def _getPath(self, *paths):
        """ Return a path inside the workingDir. """
        return os.path.join(self.workingDir.get(), *paths)

    def _getExtraPath(self, *paths):
        """ Return a path inside the extra folder. """
        return self._getPath("extra", *paths)
    
    def _getTmpPath(self, *paths):
        """ Return a path inside the tmp folder. """
        return self._getPath("tmp", *paths) 
    
    def _getLogsPath(self, *paths):
        return self._getPath("logs", *paths)   
    
    def _getRelPath(self, *path):
        """ Return a relative path from the workingDir. """
        return os.path.relpath(self._getPath(*path), self.workingDir.get())
    
    def _getRelPathExecutionDir(self, *path):
        """ Return a relative path from the projdir. """
        #TODO  must be a bettis
        return os.path.relpath(
                  self._getPath(*path),
                  os.path.dirname(os.path.dirname(self.workingDir.get()))
                              )   
    
    def _getBasePath(self, path):
        """ Take the basename of the path and get the path
        relative to working dir of the protocol. 
        """
        return self._getPath(os.path.basename(path))
        
    def _insertFunctionStep(self, funcName, *funcArgs, **kwargs):
        """ 
         Params:
           funcName: the string name of the function to be run in the Step.
           *funcArgs: the variable list of arguments to pass to the function.
           **kwargs: see __insertStep
        """
        # Get the function give its name
        func = getattr(self, funcName, None)
        
        # Ensure the protocol instance have it and is callable
        if not func:
            raise Exception("Protocol._insertFunctionStep: '%s' function is "
                            "not member of the protocol" % funcName)
        if not callable(func):
            raise Exception("Protocol._insertFunctionStep: '%s' is not callable"
                            % funcName)
        step = FunctionStep(func, funcName, *funcArgs, **kwargs)
        
        return self.__insertStep(step, **kwargs)
        
    def _insertRunJobStep(self, progName, progArguments, resultFiles=[],
                          **kwargs):
        """ Insert an Step that will simple call runJob function
        **args: see __insertStep
        """
        return self._insertFunctionStep('runJob', progName, progArguments,
                                        **kwargs)
    
    def _insertCopyFileStep(self, sourceFile, targetFile, **kwargs):
        """ Shortcut function to insert an step for copying a file to a destiny. """
        step = FunctionStep(pwutils.copyFile, 'copyFile', sourceFile, targetFile,
                            **kwargs)
        return self.__insertStep(step, **kwargs)
            
    def _enterDir(self, path):
        """ Enter into a new directory path and store the current path.
        The current path will be used in _leaveDir, but nested _enterDir
        are not allowed since self._currentDir is overriden.
        """
        self._currentDir = os.getcwd()
        os.chdir(path)
        if self._log:
            self._log.info("Entered into dir: cd '%s'" % path)
        
    def _leaveDir(self): 
        """ This method should be called after a call to _enterDir
        to return to the previous location. 
        """
        os.chdir(self._currentDir)  
        if self._log:
            self._log.info("Returned to dir: cd '%s'" % self._currentDir)
                      
    def _enterWorkingDir(self):
        """ Change to the protocol working dir. """
        self._enterDir(self.workingDir.get())
        
    def _leaveWorkingDir(self):
        """ This funcion make sense to use in conjunction 
        with _enterWorkingDir to go back to execution path.
        """
        self._leaveDir()
        
    def continueFromInteractive(self):
        """ TODO: REMOVE this function.
        Check if there is an interactive step and set
        as finished, this is used now mainly in picking,
        but we should remove this since is weird for users.
        """
        if os.path.exists(self.getStepsFile()):
            stepsSet = StepSet(filename=self.getStepsFile())
            for step in stepsSet:
                if step.getStatus() == STATUS_INTERACTIVE:
                    step.setStatus(STATUS_FINISHED)
                    stepsSet.update(step)
                    break
            stepsSet.write()
            stepsSet.close() # Close the connection
    
    def loadSteps(self):
        """ Load the Steps stored in the steps.sqlite file.
        """
        prevSteps = []
        
        if os.path.exists(self.getStepsFile()):
            stepsSet = StepSet(filename=self.getStepsFile())
            for step in stepsSet:
                prevSteps.append(step.clone())
            stepsSet.close() # Close the connection
        return prevSteps
    
    def _insertPreviousSteps(self):
        """ Insert steps of previous execution. 
        It can be used to track previous steps done for
        protocol that allow some kind of continue (such as ctf estimation).
        """
        for step in self.loadSteps():
            self.__insertStep(step)
        
    def __findStartingStep(self):
        """ From a previous run, compare self._steps and self._prevSteps
        to find which steps we need to start at, skipping successful done 
        and not changed steps. Steps that needs to be done, will be deleted
        from the previous run storage.
        """
        if self.runMode == MODE_RESTART:
            self._prevSteps = []
            return 0
        
        self._prevSteps = self.loadSteps()
        
        n = min(len(self._steps), len(self._prevSteps))
        self.info("len(steps) %s len(prevSteps) %s "
                  % (len(self._steps), len(self._prevSteps)))
        
        for i in range(n):
            newStep = self._steps[i]
            oldStep = self._prevSteps[i]
#             self.info(">>> i: %s" % i)
#             self.info(" oldStep.status: %s" % str(oldStep.status))
#             self.info(" oldStep!=newStep %s" % (oldStep != newStep))
#             self.info(" not post: %s" % (not oldStep._postconditions()))
            if (not oldStep.isFinished() or
                newStep != oldStep or 
                not oldStep._postconditions()):
#                 self.info(" returning i: %s" % i)
                return i
            newStep.copy(oldStep)
            
        return n
    
    def _storeSteps(self):
        """ Store the new steps list that can be retrieved 
        in further execution of this protocol.
        """
        stepsFn = self.getStepsFile()
           
        self._stepsSet = StepSet(filename=stepsFn)
        self._stepsSet.setStore(False)
        self._stepsSet.clear()
        
        for step in self._steps:
            step.cleanObjId()
            self.setInteractive(self.isInteractive() or step.isInteractive())
            self._stepsSet.append(step)

        self._stepsSet.write()
        
    def __updateStep(self, step):
        """ Store a given step and write changes. """
        self._stepsSet.update(step)
        self._stepsSet.write()
        
    def _stepStarted(self, step):
        """This function will be called whenever an step
        has started running.
        """
        self.info(pwutils.magentaStr("STARTED") + ": %s, step %d" %
                  (step.funcName.get(), step._index))
        self.info("  %s" % step.initTime.datetime())
        self.__updateStep(step)
        
    def _stepFinished(self, step):
        """This function will be called whenever an step
        has finished its run.
        """
        doContinue = True
        if step.isInteractive():
            doContinue = False
        elif step.isFailed():
            doContinue = False
            errorMsg = pwutils.redStr("Protocol failed: " + step.getErrorMessage())
            self.setFailed(errorMsg)
            self.error(errorMsg)
        self.lastStatus = step.getStatus()
        
        self.__updateStep(step)
        self._stepsDone.increment()
        self._store(self._stepsDone)
        
        self.info(pwutils.magentaStr(step.getStatus().upper()) + ": %s, step %d"
                  % (step.funcName.get(), step._index))
        self.info("  %s" % step.endTime.datetime())
        if step.isFailed() and self.stepsExecutionMode == STEPS_PARALLEL:
            # In parallel mode the executor will exit to close
            # all working threads, so we need to close
            self._endRun()
        return doContinue
    
    def _stepsCheck(self):
        pass

    def _runSteps(self, startIndex):
        """ Run all steps defined in self._steps. """
        self._stepsDone.set(startIndex)
        self._numberOfSteps.set(len(self._steps))
        self.setRunning()
        # Keep the original value to set in sub-protocols
        self._originalRunMode = self.runMode.get()
        # Always set to resume, even if set to restart
        self.runMode.set(MODE_RESUME)
        self._store()
        
        if startIndex == len(self._steps):
            self.lastStatus = STATUS_FINISHED
            self.info("All steps seems to be FINISHED, nothing to be done.")
        else:
            self.lastStatus = self.status.get()
            self._stepsExecutor.runSteps(self._steps, 
                                         self._stepStarted, 
                                         self._stepFinished,
                                         self._stepsCheck)
        self.setStatus(self.lastStatus)
        self._store(self.status)
        
    def __deleteOutputs(self):
        """ This function should only be used from RESTART.
        It will remove output attributes from mapper and object.
        """
        attributes = [a[0] for a in self.iterOutputEM()]
        
        for attrName in attributes:
            attr = getattr(self, attrName)
            self.mapper.delete(attr)
            self.deleteAttribute(attrName)
            
        self._outputs.clear()
        self.mapper.store(self._outputs)
        
    def findAttributeName(self, attr):
        for attrName, attr in self.iterOutputEM():
            if attr.getObjId() == attr.getObjId():
                return attrName
        return None            
        
    def deleteOutput(self, output):
        attrName = self.findAttributeName(output)
        self.mapper.delete(output)
        self.deleteAttribute(attrName)
        if attrName in self._outputs:
            self._outputs.remove(attrName)
        self.mapper.store(self._outputs)
        self.mapper.commit()
        
    def __copyRelations(self, other):
        """ This will copy relations from protocol other to self """
        pass
    
    def copy(self, other, copyId=True):
        copyDict = Object.copy(self, other, copyId)
        self._store()
        self.mapper.deleteRelations(self)

        for r in other.getRelations():
            rName = r['name']
            rCreator = r['parent_id']
            rParent = r['object_parent_id']
            rChild = r['object_child_id']
            rParentExt = r['object_parent_extended']
            rChildExt = r['object_child_extended']

            if rParent in copyDict:
                rParent = copyDict.get(rParent).getObjId()

            if rChild in copyDict:
                rChild = copyDict.get(rChild).getObjId()

            self.mapper.insertRelationData(rName, rCreator, rParent, rChild,
                                           rParentExt, rChildExt)
        
    def getRelations(self):
        """ Return the relations created by this protocol. """
        return self.mapper.getRelationsByCreator(self)  
    
    def _defineRelation(self, relName, parentObj, childObj):
        """ Insert a new relation in the mapper using self as creator. """
        parentExt = None
        childExt = None
        
        if parentObj.isPointer():
            parentExt = parentObj.getExtended()
            parentObj = parentObj.getObjValue()
            
        if childObj.isPointer():
            childExt = childObj.getExtended()
            childObj = childObj.getObjValue()
            
        self.mapper.insertRelation(relName, self, parentObj, childObj,
                                   parentExt, childExt)
        
    def makePathsAndClean(self):
        """ Create the necessary path or clean
        if in RESTART mode. 
        """
        # Clean working path if in RESTART mode
        paths = [self._getPath(), self._getExtraPath(), self._getTmpPath(),
                 self._getLogsPath()]
        
        if self.runMode == MODE_RESTART:
            pwutils.cleanPath(*paths)
            self.__deleteOutputs()
            # Delete the relations created by this protocol
            # (delete this in both project and protocol db)
            self.mapper.deleteRelations(self)
        # Create workingDir, extra and tmp paths
        pwutils.makePath(*paths)
        
    def cleanTmp(self):
        """ Delete all files and subdirectories under Tmp folder. """
        pwutils.cleanPattern(self._getTmpPath('*'))
    
    def _run(self):
        # Check that a proper Steps executor have been set
        if self._stepsExecutor is None:
            raise Exception('Protocol.run: Steps executor should be set before '
                            'running protocol')
        # Check the parameters are correct
        errors = self.validate()
        if len(errors):
            raise Exception('Protocol.run: Validation errors:\n' + '\n'.join(errors))
        
        self._insertAllSteps() # Define steps for execute later
        # Find at which step we need to start
        startIndex = self.__findStartingStep()
        self.info(" Starting at step: %d" % (startIndex + 1))
        self._storeSteps() 
        self.info(" Running steps ")
        self._runSteps(startIndex)
    
    def _getEnviron(self):
        """ This function should return an environ variable
        that will be used when running new programs.
        By default, the protocol will use the one defined
        in the package that it belongs or None.
        """
        return getattr(self.getClassPackage(), '_environ', None)
        
    def runJob(self, program, arguments, **kwargs):
        if self.stepsExecutionMode == STEPS_SERIAL:
            kwargs['numberOfMpi'] = kwargs.get('numberOfMpi',
                                               self.numberOfMpi.get())
            kwargs['numberOfThreads'] = kwargs.get('numberOfThreads',
                                                   self.numberOfThreads.get())
        else:
            kwargs['numberOfMpi'] = kwargs.get('numberOfMpi', 1)
            kwargs['numberOfThreads'] = kwargs.get('numberOfThreads', 1)
        if 'env' not in kwargs:
            #self._log.info("calling self._getEnviron...")
            kwargs['env'] = self._getEnviron()

        #self._log.info("runJob: cwd = %s" % kwargs.get('cwd', ''))
        #self._log.info("runJob: env = %s " % str(kwargs['env']))

        self._stepsExecutor.runJob(self._log, program, arguments, **kwargs)

    def run(self):
        """ Before calling this method, the working dir for the protocol
        to run should exists. 
        """
        self.__initLogs()
        
        self.info(pwutils.greenStr('RUNNING PROTOCOL -----------------'))
        self._pid.set(os.getpid())
        self.info('          PID: %s' % self._pid)
        self.info('      Scipion: %s' % os.environ['SCIPION_VERSION'])
        self.info('   currentDir: %s' % os.getcwd())
        self.info('   workingDir: %s' % self.workingDir)
        self.info('      runMode: %s' % MODE_CHOICES[self.runMode.get()])
        try:
            self.info('          MPI: %d' % self.numberOfMpi)
            self.info('      threads: %d' % self.numberOfThreads)
        except Exception as e:
            self.info('  * Cannot get information about MPI/threads (%s)' % e)

        Step.run(self)
        self._endRun()

    def _endRun(self):
        """ Print some ending message and close some files. """   
        #self._store()
        self._store(self.summaryVar)
        self._store(self.methodsVar)
        self._store(self.endTime)

        if pwutils.envVarOn('SCIPION_DEBUG_NOCLEAN'):
            self.warning('Not cleaning temporarly files since '
                         'SCIPION_DEBUG_NOCLEAN is set to True.')
        elif not self.isFailed():
            self.info('Cleaning temporarly files....')
            self.cleanTmp()
            
        self.info(pwutils.greenStr('------------------- PROTOCOL ' +
                           self.getStatusMessage().upper()))
        self.__closeLogs()
        
    def __initLogs(self):
        """ Open the log file overwriting its content if the protocol is going
        to be execute from zero.
        Otherwise append the new content to the old one.
        Also open logs files and redirect the systems streams.
        """
        self._log = ScipionLogger(self.getLogPaths()[2]) 
               
        if self.runMode.get() == MODE_RESTART:
            mode = 'w+'
        else:     
            mode = 'a'
        # Backup the the system streams
        self.__stdErr = sys.stderr
        self.__stdOut = sys.stdout
        self.__openLogsFiles(mode)
        # Redirect the system streams to the protocol files
        sys.stdout = self.__fOut
        if pwutils.envVarOn('SCIPION_SEPARATE_STDERR'):
            sys.stderr = self.__fErr
        else:
            sys.stderr = self.__fOut  # send stderr to wherever stdout appears
            # TODO: maybe do not show separate "run.stdout" and "run.stderr"
            # in the "Output Log" section if we put them together.

    def getLogPaths(self):
        return map(self._getLogsPath, ['run.stdout', 'run.stderr', 'run.log'])

    def getSteps(self):
        """ Return the steps.sqlite file under logs directory. """
        return self._steps
    
    def getStepsFile(self):
        """ Return the steps.sqlite file under logs directory. """
        return self._getLogsPath('steps.sqlite')

    def __openLogsFiles(self, mode):
        self.__fOut = open(self.getLogPaths()[0], mode)
        self.__fErr = open(self.getLogPaths()[1], mode)

    def __closeLogsFiles(self):
        self.__fOut.close()
        self.__fErr.close()
    
    def __closeLogs(self):
        self._log.close()
        # Restore system streams
        sys.stderr = self.__stdErr
        sys.stdout = self.__stdOut
        self.__closeLogsFiles()
        
    def _addChunk(self, txt, fmt=None):
        """
        Add text txt to self._buffer, with format fmt.
        fmt can be a color (like 'red') or a link that looks like 'link:url'.
        """
        # Make the text html-safe first.
        for x,y in [('&', 'amp'), ('<', 'lt'), ('>', 'gt')]:
            txt = txt.replace(x, '&%s;' % y)

        if fmt is None:
            self._buffer += txt
        elif fmt.startswith('link:'):
            url = fmt[len('link:'):]
            # Add the url in the TWiki style
            if url.startswith('http://'):
                self._buffer += '[[%s][%s]]' % (url, txt)
            else:
                from pyworkflow.web.pages import settings as django_settings
                absolute_url = django_settings.ABSOLUTE_URL
                self._buffer += '[[%s/get_log/?path=%s][%s]]' % (absolute_url,
                                                                 url, txt)
        else:
            self._buffer += '<font color="%s">%s</font>' % (fmt, txt)

    def getLogsAsStrings(self):

        outputs = []
        for fname in self.getLogPaths():
            if pwutils.exists(fname):
                self._buffer = ''
                pwutils.renderTextFile(fname, self._addChunk)
                outputs.append(self._buffer)
            else:
                outputs.append('File "%s" does not exist' % fname)
        return outputs

    def warning(self, message, redirectStandard=True):
        self._log.warning(message, redirectStandard)
        
    def info(self, message, redirectStandard=True):
        self._log.info(message, redirectStandard)
        
    def error(self, message, redirectStandard=True):
        self._log.error(message, redirectStandard)

    def debug(self, message):
        if pwutils.envVarOn('SCIPION_DEBUG'):
            self.info(message)

    def getWorkingDir(self):
        return self.workingDir.get()
    
    def setWorkingDir(self, path):
        self.workingDir.set(path)

    def setMapper(self, mapper):
        """ Set a new mapper for the protocol to persist state. """
        self.mapper = mapper
        
    def getMapper(self):
        return self.mapper
        
    def getDbPath(self):
        return self._getLogsPath('run.db')
            
    def setStepsExecutor(self, executor=None):
        if executor is None:
            executor = StepExecutor(self.getHostConfig())
            
        self._stepsExecutor = executor
                
    def getFiles(self):
        resultFiles = set()
        for paramName, _ in self.getDefinition().iterPointerParams():
            # Get all self attribute that are pointers
            attrPointer = getattr(self, paramName)
            obj = attrPointer.get() # Get object pointer by the attribute
            if hasattr(obj, 'getFiles'):
                resultFiles.update(obj.getFiles()) # Add files if any
        return resultFiles | pwutils.getFiles(self.workingDir.get())

    def getHostName(self):
        """ Get the execution host name """
        return self.hostName.get()
    
    def setHostName(self, hostName):
        """ Set the execution host name """ 
        self.hostName.set(hostName)
        
    def getHostConfig(self):
        """ Return the configuration host. """
        return self.hostConfig
    
    def setHostConfig(self, config):
        self.hostConfig = config
        # Never store the host config as part of the protocol, it is kept
        # in the configuration information, the hostname is enough
        self.hostConfig.setStore(False)
        
    def getJobId(self):
        """ Return the jobId associated to a running protocol. """
        return self._jobId.get()
    
    def setJobId(self, jobId):
        self._jobId.set(jobId)
        
    def getPid(self):
        return self._pid.get()
        
    def getRunName(self):
        runName = self.getObjLabel().strip()
        if not len(runName):
            runName = self.getDefaultRunName()
        return runName
    
    def getDefaultRunName(self):
        return '%s.%s' % (self.getClassName(), self.strId())
    
    @classmethod
    def getClassPackage(cls):
        """ Return the package module to which this protocol belongs
        """
        import pyworkflow.em as em
        em.getProtocols() # make sure the _package is set for each Protocol class
        return getattr(cls, '_package', scipion)
        
    @classmethod 
    def getClassPackageName(cls):
        return cls.getClassPackage().__name__.replace('pyworkflow.protocol.scipion', 'scipion')

    @classmethod
    def validatePackageVersion(cls, varName, errors):
        """ Function to validate the the package version specified in
        configuration file ~/.config/scipion/scipion.conf is among the available
        options and it is properly installed.
        Params:
            package: the package object (ej: eman2 or relion). Package should contain the
                     following methods: getVersion(), getSupportedVersions()
            varName: the expected environment var containing the path (and version)
            errors: list to added error if found
        """
        package = cls.getClassPackage()
        packageName = cls.getClassPackageName()
        varValue = os.environ[varName]
        versions = ','.join(package.getSupportedVersions())

        errorMsg = None

        if not package.getVersion():
            errors.append("We could not detect *%s* version. " % packageName)
            errorMsg = "The path value should contains a valid version (%s)." % versions
        elif not os.path.exists(varValue):
            errors.append("Path of %s does not exists." % varName)
            errorMsg = "Check installed packages and versions with command:\n "
            errorMsg += "*scipion install --help*"

        if errorMsg:
            errors.append("%s = %s" % (varName, varValue))
            errors.append("Please, modify %s value in the configuration file:" % varName)
            errors.append("*~/.config/scipion/scipion.conf*")
            errors.append(errorMsg)
            errors.append("After fixed, you NEED TO RESTART THE PROJECT WINDOW")
        
    @classmethod
    def getClassLabel(cls, prependPackageName=True):
        """ Return a more readable string representing the protocol class """
        label = cls.__dict__.get('_label', cls.__name__)
        if prependPackageName:
            label = "%s - %s" % (cls.getClassPackageName(), label)
        return label
    
    @classmethod
    def isDisabled(cls):
        """ Return True if this Protocol is disabled.
        Disabled protocols will not be offered in the available protocols."""
        return False


    @classmethod
    def isBase(cls):
        """ Return True if this Protocol is a base class.
        Base classes should be marked with _label = None.
        """
        return cls.__dict__.get('_label', None) is None
        
    def getSubmitDict(self):
        """ Return a dictionary with the necessary keys to
        launch the job to a queue system.
        """
        queueName, queueParams = self.getQueueParams()
        hc = self.getHostConfig()
        
        script = self._getLogsPath(hc.getSubmitPrefix() + self.strId() + '.job')
        d = {'JOB_SCRIPT': script,
             'JOB_NODEFILE': script.replace('.job', '.nodefile'),
             'JOB_NAME': self.strId(),
             'JOB_QUEUE': queueName,
             'JOB_NODES': self.numberOfMpi.get(),
             'JOB_THREADS': self.numberOfThreads.get(),
             'JOB_CORES': self.numberOfMpi.get() * self.numberOfThreads.get(),
             'JOB_HOURS': 72,
             }
        d.update(queueParams)
        return d
    
    def useQueue(self):
        """ Return True if the protocol should be launched through a queue. """
        return self._useQueue.get()
    
    def getQueueParams(self):
        if self._queueParams.hasValue():
            return json.loads(self._queueParams.get())
        else:
            return '', {}
    
    def setQueueParams(self, queueParams):
        self._queueParams.set(json.dumps(queueParams))

    @property
    def numberOfSteps(self):
        return self._numberOfSteps.get(0)

    @property
    def stepsDone(self):
        """ Return the number of steps executed. """
        return self._stepsDone.get(0)

    def updateSteps(self):
        """ After the steps list is modified, this methods will update steps
        information. It will save the steps list and also the number of steps.
        """
        self._storeSteps()
        self._numberOfSteps.set(len(self._steps))
        self._store(self._numberOfSteps)

    def getStatusMessage(self):
        """ Return the status string and if running the steps done. 
        """
        msg = self.getStatus()
        if self.isRunning() or self.isAborted() or self.isFailed():
            msg += " (done %d/%d)" % (self.stepsDone, self.numberOfSteps)

        return msg
    
    def getRunMode(self):
        """ Return the mode of execution, either:
        MODE_RESTART or MODE_RESUME. """
        return self.runMode.get()

    def isContinued(self):
        """ Return if running in continue mode (MODE_RESUME). """
        return self.getRunMode() == MODE_RESUME
    
    # Methods that should be implemented in subclasses
    def _validate(self):
        """ This function can be overwritten by subclasses.
        Used from the public validate function.   
        """
        return []
     
    def validate(self):
        """ Check that input parameters are correct.
        Return a list with errors, if the list is empty, all was ok.         
        """
        errors = []
        # Validate that all input pointer parameters have a value
        for paramName, param in self.getDefinition().iterParams():
            # Get all self attribute that are pointers
            attr = getattr(self, paramName)
            paramErrors = []
            condition = self.evalParamCondition(paramName)
            if attr.isPointer():
                obj = attr.get()
                if condition and obj is None and not param.allowsNull:
                    paramErrors.append('cannot be EMPTY.')
            else:
                if condition:
                    paramErrors = param.validate(attr.get())
            label = param.label.get()
            errors += ['*%s* %s' % (label, err) for err in paramErrors]                
        # Validate specific for the subclass 
        try:
            childErrors = self._validate()
            if childErrors:
                errors += childErrors
        except Exception as e:
            import urllib
            exceptionStr = pwutils.formatExceptionInfo(e)
            errors.append("Sorry, this is embarrassing: the validation is "
                          "failing due to a programming mistake. This should "
                          "not happen. Check out the message. It might help to "
                          "workaround this bug. We'd really appreciate if you "
                          "report this to: "
                          "[[mailto:%s?subject=%s&body=%s][%s]]" %
                          ("Scipion validation bug found",
                           pw.SCIPION_SUPPORT_EMAIL, urllib.quote(exceptionStr),
                           pw.SCIPION_SUPPORT_EMAIL))

            errors.append(exceptionStr)

        return errors 
    
    def _warnings(self):
        """ Should be implemented in subclasses. See warning. """
        return []
    
    def warnings(self):
        """ Return some message warnings that can be errors.
        User should approve to execute a protocol with warnings. """
        return self._warnings()
    
    def _summary(self):
        """ Should be implemented in subclasses. See summary. """
        return ["No summary information."]
        
    def summary(self):
        """ Return a summary message to provide some information to users. """
        try:
            baseSummary = self._summary() or ['No summary information.']
        except Exception as ex:
            baseSummary = [str(ex)]        
            
        comments = self.getObjComment()
        if comments:
            baseSummary += ['', '*COMMENTS:* ', comments]
            
        if self.getError().hasValue():
            baseSummary += ['', '*ERROR:*', self.getError().get()]
            
        return baseSummary
    
    def getFileTag(self, fn):
        return "[[%s]]" % fn
    
    def getObjectTag(self, objName):
        if isinstance(objName, basestring):
            obj = getattr(self, objName, None)
        else:
            obj = objName
        
        if obj is None:
            return '*None*'
        
        if obj.isPointer():
            obj = obj.get() # get the pointed object
            if obj is None:
                return '*None*'
        
        return "[[sci-open:%s][%s]]" % (obj.getObjId(), obj.getNameId())

    def _citations(self):
        """ Should be implemented in subclasses. See citations. """
        return getattr(self, "_references", [])
    
    def __getPackageBibTex(self):
        """ Return the _bibtex from the package . """
        return getattr(self.getClassPackage(), "_bibtex", {})
    
    def _getCite(self, citeStr):
        bibtex = self.__getPackageBibTex()
        if citeStr in bibtex:
            text = self._getCiteText(bibtex[citeStr])
        else:
            text = "Reference with key *%s* not found." % citeStr
        return text
    
    def _getCiteText(self, cite, useKeyLabel=False):
        try:
            # Get the first author surname
            if useKeyLabel:
                label = cite['id']
            else:
                label = cite['author'].split(' and ')[0].split(',')[0].strip()
                label += ', et.al, %s, %s' % (cite['journal'], cite['year'])

            if len(cite['doi'].strip())>0:
                text = '[[%s][%s]] ' % (cite['doi'].strip(), label)
            else:
                text = label.strip()
            return text

        except Exception as ex:
            print ("Error with citation: " + label)
            print (ex)
            text = "Error with citation *%s*." % label
        return text
    
    def __getCitations(self, citations):
        """ From the list of citations keys, obtains the full
        info from the package _bibtex dict. 
        """
        bibtex = self.__getPackageBibTex()
        newCitations = []
        for c in citations:
            if c in bibtex:
                newCitations.append(self._getCiteText(bibtex[c]))
            else:
                newCitations.append(c)
        return newCitations
    
    def __getCitationsDict(self, citationList, bibTexOutput=False):
        """ Return a dictionary with Cite keys and the citation links. """
        bibtex = self.__getPackageBibTex()
        od = OrderedDict()
        for c in citationList:
            if c in bibtex:
                if bibTexOutput:
                    od[c] = bibtex[c]
                else:
                    od[c] = self._getCiteText(bibtex[c])
            else:
                od[c] = c
            
        return od
        
    def getCitations(self, bibTexOutput=False):
        return self.__getCitationsDict(self._citations() or [],
                                       bibTexOutput=bibTexOutput)
            
<<<<<<< HEAD
    def getPackageCitations(self, bibTexOutput=False):
        refs = getattr(self.getClassPackage(), "_references", [])
        return self.__getCitationsDict(refs, bibTexOutput=bibTexOutput)

=======
    def getPackageCitations(self):
        return self.__getCitationsDict(getattr(self.getClassPackage(),
                                               "_references", []))
    
>>>>>>> 1904e227
    def citations(self):
        """ Return a citation message to provide some information to users. """
        citations = self.getCitations().values()
        if citations:
            citations.insert(0, '*References:* ')
            
        packageCitations = self.getPackageCitations().values()
        if packageCitations:
            citations.append('*Package References:*')
            citations += packageCitations   
        if not citations:
            return ['No references provided']
        return citations

    def _methods(self):
        """ Should be implemented in subclasses. See methods. """
        return ["No methods information."]
        
    def getParsedMethods(self):
        """ Get the _methods results and parse possible cites. """
        try:
            baseMethods = self._methods() or []
            bibtex = self.__getPackageBibTex()
            parsedMethods = []
            for m in baseMethods:
                for bibId, cite in bibtex.iteritems():
                    k = '[%s]' % bibId
                    link = self._getCiteText(cite, useKeyLabel=True)
                    m = m.replace(k, link)
                parsedMethods.append(m)
        except Exception as ex:
            parsedMethods = ['ERROR generating methods info: %s' % ex]
        
        return parsedMethods
        
    def methods(self):
        """ Return a description about methods about current protocol
        execution. """
        # TODO: Maybe store the methods and not computing all times??
        return self.getParsedMethods() + [''] + self.citations()
        
    def runProtocol(self, protocol):
        """ Setup another protocol to be run from a workflow. """
        name = protocol.getClassName() + protocol.strId()
        #protocol.setName(name)
        protocol.setWorkingDir(self._getPath(name))
        protocol.setMapper(self.mapper)
        self.hostConfig.setStore(False)
        protocol.setHostConfig(self.getHostConfig())
        protocol.runMode.set(self._originalRunMode)
        protocol.makePathsAndClean()
        protocol.setStepsExecutor(self._stepsExecutor)
        protocol.run()
        self._store() #TODO: check if this is needed
        
    def isChild(self):
        """ Return true if this protocol was invoked from a workflow
        (another protocol)"""
        return self.hasObjParentId()
    
    def getStepsGraph(self, refresh=True):
        """ Build a graph taking into account the dependencies between
        steps. """
        from pyworkflow.utils.graph import Graph
        g = Graph(rootName='PROTOCOL')
        root = g.getRoot()
        root.label = 'Protocol'
        stepsDict = {}
        steps = self.loadSteps()
        
        for i, s in enumerate(steps):
            index = s._index or (i+1)
            sid = str(index)
            n = g.createNode(sid)
            n.label = sid
            stepsDict[sid] = n
            if s._prerequisites.isEmpty():
                root.addChild(n)
            else:
                for p in s._prerequisites:
                    stepsDict[p].addChild(n)
        return g
    
    def closeMappers(self):
        """ Close the mappers of all output Sets. """
        for _, attr in self.iterOutputAttributes(Set):
            attr.close()
            
    def loadMappers(self):
        """ Open mapper connections from previous closed outputs. """
        for _, attr in self.iterOutputAttributes(Set):
            attr.load()

    def allowsDelete(self, obj):
        return False
    
    def legacyCheck(self):
        """ Hook defined to run some compatibility checks
        before display the protocol.
        """
        pass


class LegacyProtocol(Protocol):
    """ Special subclass of Protocol to be used when a protocol class
    is not found. It means that have been removed or it is in another
    development branch. In such, we will use the LegacyProtocol to
    simply store the parameters and inputs/outputs."""

    def __str__(self):
        return self.getObjLabel()
                

#---------- Helper functions related to Protocols --------------------

def runProtocolMain(projectPath, protDbPath, protId):
    """ Main entry point when a protocol will be executed.
    This function should be called when:
    scipion runprotocol ...
    Params:
        projectPath: the absolute path to the project directory.
        protDbPath: path to protocol db relative to projectPath
        protId: id of the protocol object in db.
    """
    # Enter to the project directory and load protocol from db
    protocol = getProtocolFromDb(projectPath, protDbPath, protId, chdir=True)
    
    hostConfig = protocol.getHostConfig()  
  
    # Create the steps executor
    executor = None
    if protocol.stepsExecutionMode == STEPS_PARALLEL:
        if protocol.numberOfMpi > 1:
            # Handle special case to execute in parallel
            # We run "scipion run pyworkflow/...mpirun.py blah" instead of
            # calling directly "$SCIPION_PYTHON ...mpirun.py blah", so that
            # when it runs on a MPI node, it *always* has the scipion env.
            params = ['runprotocol', 'pw_protocol_mpirun.py',
                      projectPath, protDbPath, protId]
            retcode = pwutils.runJob(None, pw.getScipionScript(), params,
                                     numberOfMpi=protocol.numberOfMpi.get(),
                                     hostConfig=hostConfig)
            sys.exit(retcode)
        elif protocol.numberOfThreads > 1:
            executor = ThreadStepExecutor(hostConfig,
                                          protocol.numberOfThreads.get()-1) 
    if executor is None:
        executor = StepExecutor(hostConfig)
    protocol.setStepsExecutor(executor)
    # Finally run the protocol
    protocol.run()
    
    
def runProtocolMainMPI(projectPath, protDbPath, protId, mpiComm):
    """ This function only should be called after enter in runProtocolMain
    and the proper MPI scripts have been started...so no validations 
    will be made.
    """ 
    protocol = getProtocolFromDb(projectPath, protDbPath, protId, chdir=True)
    hostConfig = protocol.getHostConfig()
    # Create the steps executor
    executor = MPIStepExecutor(hostConfig, protocol.numberOfMpi.get()-1,
                               mpiComm)
    
    protocol.setStepsExecutor(executor)
    # Finally run the protocol
    protocol.run()        
    
     
def getProtocolFromDb(projectPath, protDbPath, protId, chdir=False):
    """ Retrieve the Protocol object from a given .sqlite file
    and the protocol id.
    """
    # We need this import here because from Project is imported
    # all from protocol indirectly, so if move this to the top
    # we get an import error
    if not os.path.exists(projectPath):
        raise Exception("ERROR: project path '%s' does not exist. "
                        % projectPath)
        sys.exit(1)
    
    fullDbPath = os.path.join(projectPath, protDbPath)
    
    if not os.path.exists(fullDbPath):
        raise Exception("ERROR: protocol database '%s' does not exist. "
                        % fullDbPath)
        sys.exit(1)
        
    from pyworkflow.project import Project
    project = Project(projectPath)
    project.load(dbPath=os.path.join(projectPath, protDbPath), chdir=chdir,
                 loadAllConfig=False)     
    protocol = project.getProtocol(protId)
    return protocol


def isProtocolUpToDate(protocol):
    """ Check timestamps between protocol lastModificationDate and the
    corresponding runs.db timestamp"""
    if protocol is None: return True

    if protocol.lastUpdateTimeStamp.get(None) is None: return False

    protTS = protocol.lastUpdateTimeStamp.datetime()

    if protTS is None: return False

    dbTS = pwutils.getFileLastModificationDate(protocol.getDbPath())

    if not (protTS and dbTS):
        print("Can't compare if protocol is up to date: "
              "Protocol %s, protocol time stamp: %s, %s timeStamp: %s"
              % (protocol, protTS, protocol, dbTS))
    else:
        return protTS > dbTS<|MERGE_RESOLUTION|>--- conflicted
+++ resolved
@@ -1041,7 +1041,7 @@
         errors = self.validate()
         if len(errors):
             raise Exception('Protocol.run: Validation errors:\n' + '\n'.join(errors))
-        
+
         self._insertAllSteps() # Define steps for execute later
         # Find at which step we need to start
         startIndex = self.__findStartingStep()
@@ -1586,17 +1586,10 @@
         return self.__getCitationsDict(self._citations() or [],
                                        bibTexOutput=bibTexOutput)
             
-<<<<<<< HEAD
     def getPackageCitations(self, bibTexOutput=False):
         refs = getattr(self.getClassPackage(), "_references", [])
         return self.__getCitationsDict(refs, bibTexOutput=bibTexOutput)
 
-=======
-    def getPackageCitations(self):
-        return self.__getCitationsDict(getattr(self.getClassPackage(),
-                                               "_references", []))
-    
->>>>>>> 1904e227
     def citations(self):
         """ Return a citation message to provide some information to users. """
         citations = self.getCitations().values()
