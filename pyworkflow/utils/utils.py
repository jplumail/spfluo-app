# **************************************************************************
# *
# * Authors:     J.M. De la Rosa Trevin (delarosatrevin@scilifelab.se) [1]
# *
# * [1] SciLifeLab, Stockholm University
# *
# * This program is free software: you can redistribute it and/or modify
# * it under the terms of the GNU General Public License as published by
# * the Free Software Foundation, either version 3 of the License, or
# * (at your option) any later version.
# *
# * This program is distributed in the hope that it will be useful,
# * but WITHOUT ANY WARRANTY; without even the implied warranty of
# * MERCHANTABILITY or FITNESS FOR A PARTICULAR PURPOSE.  See the
# * GNU General Public License for more details.
# *
# * You should have received a copy of the GNU General Public License
# * along with this program.  If not, see <https://www.gnu.org/licenses/>.
# *
# *  All comments concerning this program package may be sent to the
# *  e-mail address 'scipion@cnb.csic.es'
# *
# **************************************************************************

import sys
import os
import re
from datetime import datetime
import traceback
import numpy as np
import math

<<<<<<< HEAD
=======
from pyworkflow import Config


>>>>>>> fc249768
def prettyDate(time=False):
    """
    Get a datetime object or a int() Epoch timestamp and return a
    pretty string like 'an hour ago', 'Yesterday', '3 months ago',
    'just now', etc
    """
    now = datetime.now()
    if type(time) is int:
        diff = now - datetime.fromtimestamp(time)
    elif type(time) is float:
        diff = now - datetime.fromtimestamp(int(time))
    elif isinstance(time, datetime):
        diff = now - time 
    elif not time:
        diff = now - now
    second_diff = diff.seconds
    day_diff = diff.days

    if day_diff < 0:
        return ''

    if day_diff == 0:
        if second_diff < 10:
            return "just now"
        if second_diff < 60:
            return str(second_diff) + " seconds ago"
        if second_diff < 120:
            return "a minute ago"
        if second_diff < 3600:
            return str(int(second_diff/60)) + " minutes ago"
        if second_diff < 7200:
            return "an hour ago"
        if second_diff < 86400:
            return str(int(second_diff/3600)) + " hours ago"
    if day_diff == 1:
        return "Yesterday"
    if day_diff < 7:
        return str(day_diff) + " days ago"
    if day_diff < 31:
        return str(int(day_diff/7)) + " weeks ago"
    if day_diff < 365:
        return str(int(day_diff/30)) + " months ago"
    return str(int(day_diff/365)) + " years ago"


def dateStr(dt=None, time=True, secs=False, dateFormat=None):
    """ Get a normal string representation of datetime. 
    If dt is None, use NOW.
    """
    if dt is None:
        dt = datetime.now()
    elif isinstance(dt, float) or isinstance(dt, int):
        dt = datetime.fromtimestamp(dt)

    if dateFormat is None:
        dateFormat = '%d-%m-%Y'
        if time:
            dateFormat += ' %H:%M'
            if secs:
                dateFormat += ':%S'

    return dt.strftime(dateFormat)


prettyTime = dateStr


def prettyTimestamp(dt=None, format='%Y-%m-%d_%H%M%S'):
    if dt is None:
        dt = datetime.now()

    return dt.strftime(format)


def prettySize(size):
    """ Human friendly file size. """
    unit_list = list(zip(['bytes', 'kB', 'MB', 'GB', 'TB', 'PB'],
                         [0, 0, 1, 2, 2, 2]))
    if size > 1:
        exponent = min(int(math.log(size, 1024)), len(unit_list) - 1)
        quotient = float(size) / 1024**exponent
        unit, num_decimals = unit_list[exponent]
        format_string = '{:.%sf} {}' % num_decimals
        return format_string.format(quotient, unit)
    if size == 0:
        return '0 bytes'
    if size == 1:
        return '1 byte'
    

def prettyDelta(timedelta):
    """ Remove the milliseconds of the timedelta. """
    return str(timedelta).split('.')[0]


def prettyLog(msg):
    print(cyan(prettyTime(datetime.now(), secs=True)), msg)


class Timer(object):
    """ Simple Timer base in datetime.now and timedelta. """
    def tic(self):
        self._dt = datetime.now()
        
    def getToc(self):
        return prettyDelta(datetime.now()-self._dt)
        
    def toc(self, message='Elapsed:'):
        print(message, self.getToc())
        

def timeit(func):
    """ Decorator function to have a simple measurement
    of the execution time of a given function.
    Just use:
    @timeit
    def func(...)
        ...
    to use it.
    """
    def timedFunc(*args, **kwargs):
        t = Timer()
        t.tic()
        result = func(*args, **kwargs)
        t.toc("Function '%s' took" % func)
        
        return result
        
    return timedFunc


def trace(nlevels, separator=' --> ', stream=sys.stdout):
    # Example:
    #   @trace(3)
    #   def doRefresh(...
    # gives as output whenever doRefresh is called lines like:
    #   text.py:486 _addFileTab --> text.py:330 __init__ --> doRefresh

    def realTrace(f):
        """ Decorator function to print stack call in a human-readable way.
        """
        def tracedFunc(*args, **kwargs):
            stack = traceback.extract_stack()[-nlevels-1:-1]
            fmt = lambda x: '%s:%d %s' % (os.path.basename(x[0]), x[1], x[2])
            stList = list(map(fmt, stack))
            stream.write(separator.join(stList + [f.__name__]) + '\n')
            return f(*args, **kwargs)

        return tracedFunc
    return realTrace

    
def prettyDict(d):
    print("{")
    for k, v in d.items():
        print("    %s: %s" % (k, v))
    print("}")


def prettyXml(elem, level=0):
    """ Add indentation for XML elements for more human readable text. """
    i = "\n" + level*"  "
    if len(elem):
        if not elem.text or not elem.text.strip():
            elem.text = i + "  "
        if not elem.tail or not elem.tail.strip():
            elem.tail = i
        for _elem in elem:
            prettyXml(_elem, level+1)
        if not _elem.tail or not _elem.tail.strip():
            _elem.tail = i
    
    
def getUniqueItems(originalList):
    """ Method to remove repeated items from one list 
    originalList -- Original list with repeated items, or not.
    returns -- New list with the content of original list without repeated items
    """  
    auxDict = {}
    resultList = [auxDict.setdefault(x, x) for x in originalList if x not in auxDict]
    return resultList


def executeRemoteX(command, hostName, userName, password):
    """ Execute a remote command with X11 forwarding.
    Params:
        command: Command to execute.
        hostName: Remote host name.
        userName: User name.
        password: Password.
    Returns: 
        Tuple with standard output and error output.
    """
    scriptPath = os.path.abspath(os.path.join(os.path.dirname(__file__), "sshAskPass.sh"))
    pswCommand = "echo '" + password + "' | " + scriptPath + " ssh -X " + userName + "@" + hostName + " " + command
    import subprocess
    p = subprocess.Popen(pswCommand, shell=True, stdout=subprocess.PIPE, stderr=subprocess.PIPE)
    stdout, stderr = p.communicate()
    return stdout, stderr


def executeRemote(command, hostName, userName, password):
    """ Execute a remote command.
    Params:
        command: Command to execute.
        hostName: Remote host name.
        userName: User name.
        password: Password.
    Returns: 
        Tuple with standard input, standard output and error output.
    """
    import paramiko
    ssh = paramiko.SSHClient()
    ssh.load_system_host_keys()
    ssh.set_missing_host_key_policy(paramiko.AutoAddPolicy())
    ssh.connect(hostName, 22, userName, password)
    stdin, stdout, stderr = ssh.exec_command(command)
    ssh.close()
    return stdin, stdout, stderr
    
    
def executeLongRemote(command, hostName, userName, password):
    """ Execute a remote command.
    Params:
        command: Command to execute.
        hostName: Remote host name.
        userName: User name.
        password: Password.
    Returns: 
        Tuple with standard input, standard output and error output.
    """
    import paramiko
    import select
    ssh = paramiko.SSHClient()
    ssh.load_system_host_keys()
    ssh.set_missing_host_key_policy(paramiko.AutoAddPolicy())
    ssh.connect(hostName, 22, userName, password)
    transport = ssh.get_transport()
    channel = transport.open_session()
    channel.exec_command(command)
    while True:
        if channel.exit_status_ready():
            break
        rl, wl, xl = select.select([channel], [], [], 0.0)
        if len(rl) > 0:
            print(channel.recv(1024))


def getLocalUserName():
    """ Recover local machine user name.
    returns: Local machine user name.
    """
    import getpass
    return getpass.getuser()


def getLocalHostName():
    return getHostName()


def getHostName():
    """ Return the name of the local machine. """
    import socket
    return socket.gethostname()


def getHostFullName():
    """ Return the fully-qualified name of the local machine. """
    import socket
    return socket.getfqdn()


def isInFile(text, filePath):
    """ Checks if given text is in the given file.
    params:
        text: Text to check.
        filePath : File path to check.
    returns: True if the given text is in the given file, 
             False if it is not in the file.
    """
    return any(text in line for line in open(filePath))


def getLineInFile(text, fileName):
    """ Find the line where the given text is located in the given file.
    params:
       text: Text to check.
       filePath : File path to check.
    returns: File number where the text was located.
    """
    with open(fileName) as f:
        for i, line in enumerate(f):
            if text in line:
                return i + 1
    return None


# ------------- Colored message strings -----------------------------
def getColorStr(text, color, bold=False):
    """ Add ANSI color codes to the string if there is a terminal sys.stdout.
    Params:
     text: text to be colored
     color: red or green
     bold: bold the text
    """
    if envVarOn('SCIPION_SAFE_COLORS') and not sys.stdout.isatty():
        return text
    
    colors = {'gray': 30, 'red': 31, 'green': 32, 'yellow': 33, 'blue': 34, 'magenta': 35, 'cyan': 36}
    attr = [str(colors[color])]
    
    if bold:
        attr.append('1')
    return '\x1b[%sm%s\x1b[0m' % (';'.join(attr), text)


def yellowStr(text):
    return getColorStr(text, color='yellow')


def greenStr(text):
    return getColorStr(text, color='green')


def redStr(text):
    return getColorStr(text, color='red')


def magentaStr(text):
    return getColorStr(text, color='magenta')


def ansi(n, bold=False):
    """Return function that escapes text with ANSI color n."""
    return lambda txt: '\x1b[%d%sm%s\x1b[0m' % (n, ';1' if bold else '', txt)


black, red, green, yellow, blue, magenta, cyan, white = map(ansi, range(30, 38))
blackB, redB, greenB, yellowB, blueB, magentaB, cyanB, whiteB = [
    ansi(i, bold=True) for i in range(30, 38)]


# -------------- Hyper text highlighting ----------------------------
"""
We use a subset of TWiki hyper text conventions.
In particular:
    *some_text* will display some_text in bold
    _some_text_ will display some_text in italic
    Links:
        http://www.link-page.com  -> hyperlink using the url as label
        [[http://www.link-page.com][Link page]] -> hyperlink using "Link page" as label
"""
# Types of recognized styles
HYPER_BOLD = 'bold'
HYPER_ITALIC = 'italic'
HYPER_LINK1 = 'link1'
HYPER_SCIPION_OPEN = 'sci-open'
HYPER_LINK2 = 'link2'
HYPER_ALL = 'all'

# Associated regular expressions
PATTERN_BOLD = "(^|[\s])[*](?P<bold>[^\s*][^*]*[^\s*]|[^\s*])[*]"
# PATTERN_BOLD = r"[\s]+[*]([^\s][^*]+[^\s])[*][\s]+"
PATTERN_ITALIC = "(^|[\s])[_](?P<italic>[^\s_][^_]*[^\s_]|[^\s_])[_]"
# PATTERN_ITALIC = r"[\s]+[_]([^\s][^_]+[^\s])[_][\s]+"
PATTERN_LINK1 = '(?P<link1>http[s]?://(?:[a-zA-Z]|[0-9]|[$-_@.&+]|[!*\(\),]|(?:%[0-9a-fA-F][0-9a-fA-F]))+)'
PATTERN_LINK2 = "[\[]{2}(?P<link2>[^\s][^\]]+[^\s])[\]][\[](?P<link2_label>[^\s][^\]]+[^\s])[\]]{2}"
# __PATTERN_LINK2 should be first since it could contain __PATTERN_LINK1
PATTERN_ALL = '|'.join([PATTERN_BOLD, PATTERN_ITALIC, PATTERN_LINK2, PATTERN_LINK1])

# Compiled regex
# Not need now, each pattern compiled separately
# HYPER_REGEX = {
#               HYPER_BOLD: re.compile(PATTERN_BOLD),
#               HYPER_ITALIC: re.compile(PATTERN_ITALIC),
#               HYPER_LINK1: re.compile(PATTERN_LINK1),
#               HYPER_LINK2: re.compile(PATTERN_LINK1),
#               }
HYPER_ALL_RE = re.compile(PATTERN_ALL)


def parseHyperText(text, matchCallback):
    """ Parse the text recognizing Hyper definitions below.
    Params:
        matchCallback: a callback function to processing each matching,
                       it should accept the type of match (HYPER_BOLD, ITALIC or LINK)
    Return:
        The input text with the replacements made by matchCallback
    """
    def _match(match):
        """ Call the proper matchCallback with some extra info. """
        m = match.group().strip()
        if m.startswith('*'):
            tag = HYPER_BOLD
        elif m.startswith('_'):
            tag = HYPER_ITALIC
        elif m.startswith('http'):
            tag = HYPER_LINK1
        elif m.startswith('[['):
            tag = HYPER_LINK2
        else:
            raise Exception("Bad prefix for HyperText match")
        return matchCallback(match, tag)
        
    return HYPER_ALL_RE.sub(_match, text)
#    for hyperMode, hyperRegex in HYPER_REGEX.iteritems():
#        text = hyperRegex.sub(lambda match: matchCallback(match, hyperMode), text)
#
#    return text


def parseBibTex(bibtexStr):
    """ Parse a bibtex file and return a dictionary. """
    import bibtexparser

    if hasattr(bibtexparser, 'loads'):
        return bibtexparser.loads(bibtexStr).entries_dict

    # For older bibtexparser version 0.5
    from bibtexparser.bparser import BibTexParser
    from io import StringIO

    f = StringIO()
    f.write(bibtexStr)
    f.seek(0, 0)
    parser = BibTexParser(f)

    return parser.bib_database.get_entry_dict()


def isPower2(num):
    """ Return True if 'num' is a power of 2. """
    return num != 0 and ((num & (num - 1)) == 0)

# ---------------------------------------------------------------------------
# Parsing of arguments
# ---------------------------------------------------------------------------

def getListFromRangeString(rangeStr):
    """ Create a list of integers from a string with range definitions.
    Examples:
    "1,5-8,10" -> [1,5,6,7,8,10]
    "2,6,9-11" -> [2,6,9,10,11]
    "2 5, 6-8" -> [2,5,6,7,8]
    """
    # Split elements by command or space
    elements = re.split(',| ', rangeStr)
    values = []
    for e in elements:
        if '-' in e:
            limits = e.split('-')
            values += range(int(limits[0]), int(limits[1])+1)
        else:
            # If values are separated by comma also splitted 
            values += map(int, e.split())
    return values


def getRangeStringFromList(list):
    left = None
    right = None
    ranges = []

    def addRange():
        if left == right:  # Single element
            ranges.append("%d" % right)
        else:
            ranges.append("%(left)d-%(right)d" % locals())
    
    for item in list:
        if right is None:
            left = right = item
        else:
            if item == right + 1:
                right += 1
            else:
                addRange()
                left = right = item
    addRange()
    return ','.join(ranges)


def getListFromValues(valuesStr, length=None):
    """ Convert a string representing list items into a list.
    The items should be separated by spaces and a multiplier 'x' can be used.
    If length is not None, then the last element will be repeated
    until the desired length is reached.
    Examples:
    '1 1 2x2 4 4' -> ['1', '1', '2', '2', '4', '4']
    '2x3, 3x4, 1' -> ['3', '3', '4', '4', '4', '1']
    """
    result = []
    
    for chunk in valuesStr.split():
        values = chunk.split('x')
        n = len(values)
        if n == 1:  # 'x' is not present in the chunk, single value
            result += values
        elif n == 2:  # multiple the values by the number after 'x'
            result += [values[1]] * int(values[0])
        else:
            raise Exception("More than one 'x' is not allowed in list string value.")
            
    # If length is passed, we fill the list with 
    # the last element until length is reached
    if length is not None and length > len(result):
        item = result[-1]
        result += [item] * (length - len(result))
        
    return result
        
    
def getFloatListFromValues(valuesStr, length=None):
    """ Convert a string to a list of floats"""
    return [float(v) for v in getListFromValues(valuesStr, length)]


def getBoolListFromValues(valuesStr, length=None):
    """ Convert a string to a list of booleans"""
    from pyworkflow.object import Boolean
    return [Boolean(value=v).get() for v in getListFromValues(valuesStr, length)]


def getStringListFromValues(valuesStr, length=None):
    """ Convert a string to a list of booleans"""
    from pyworkflow.object import String
    return [String(value=v).get() for v in getListFromValues(valuesStr, length)]


class Environ(dict):
    """ Some utilities to handle environment settings. """
    REPLACE = 0
    BEGIN = 1
    END = 2

    def getFirst(self, keys, mandatory=False):
        """ Return the value of the first key present in the environment.
        If none is found, returns the 'defaultValue' parameter.
        """
        for k in keys:
            if k in self:
                return self.get(k)

        if mandatory:
            print("None of the variables: %s found in the Environment. "
                  "Please check scipion.conf files." % (str(keys)))

        return None

    def set(self, varName, varValue, position=REPLACE):
        """ Modify the value for some variable.
        Params:
            varName: for example LD_LIBRARY_PATH
            varValue: the value to add or replace.
            position: controls how the value will be changed.
                If REPLACE, it will overwrite the value of
                the var.
                BEGIN or END will preserve the current value
                and add (at begin or end) the new value.
        """
        if varName in self and position != self.REPLACE:
            if position == self.BEGIN:
                self[varName] = varValue + os.pathsep + self[varName]
            elif position == self.END:
                self[varName] = self[varName] + os.pathsep + varValue
        else:
            self[varName] = varValue
            
    def update(self, valuesDict, position=REPLACE):
        """ Use set for each key, value pair in valuesDict. """
        for k, v in valuesDict.items():
            self.set(k, v, position)

    def addLibrary(self, libraryPath, position=BEGIN):
        """ Adds a path to LD_LIBRARY_PATH at the requested position
        if the provided paths exist. """

        if libraryPath is None:
            return

        if existsVariablePaths(libraryPath):
            self.update({'LD_LIBRARY_PATH': libraryPath}, position=position)
        else:
            print("Some paths do not exist in: % s" % libraryPath)


def existsVariablePaths(variableValue):
    """ Check if the path (or paths) in variableValue exists.
    Multiple paths are allowed if separated by os."""
    return all(os.path.exists(p)
               for p in variableValue.split(os.pathsep) if p.split())


def environAdd(varName, newValue, valueFirst=False):
    """ Add a new value to some environ variable.
    If valueFirst is true, the new value will be at the beginning.
    """
    varList = [os.environ[varName]]
    i = 1
    if valueFirst:
        i = 0
    varList.insert(i, newValue)
    os.environ[varName] = os.pathsep.join(varList)


def envVarOn(varName, env=None):
    """ Is variable set to True in the environment? """
    v = env.get(varName) if env else os.environ.get(varName)
    return v is not None and v.lower() in ['true', 'yes', 'on', '1']


def getMemoryAvailable():
    """ Return the total memory of the system in MB """
    from psutil import virtual_memory
    return virtual_memory().total // 1024**2


def startDebugger(password='a'):
    if Config.debugOn():
        try:
            from rpdb2 import start_embedded_debugger
            print("Starting debugger...")
            start_embedded_debugger(password)
        except Exception:
            print("Error importing rpdb2 debugging module, consider installing winpdb.")


def getFreePort(basePort=0, host=''):
    import socket
    port = 0
    try:
        s = socket.socket(socket.AF_INET, socket.SOCK_STREAM)
        s.bind((host, basePort))
        ipaddr, port = s.getsockname()
        s.close()
    except Exception as e:
        print(e)
        return 0
    return port
    
    
def readProperties(propsFile):
    myprops = {}
    with open(propsFile, 'r') as f:
        for line in f:
            line = line.rstrip()  # removes trailing whitespace and '\n' chars
    
            if "=" not in line:
                continue  # skips blanks and comments w/o =
            if line.startswith("#"):
                continue  # skips comments which contain =
    
            k, v = line.split("=", 1)
            myprops[k] = v
    return myprops


# ---------------------Color utils --------------------------
def hex_to_rgb(value):
    value = value.lstrip('#')
    lv = len(value)
    return tuple(int(value[i:i + lv // 3], 16) for i in range(0, lv, lv // 3))


def rgb_to_hex(rgb):
    return '#%02x%02x%02x' % rgb


def lighter(color, percent):
    """assumes color is rgb between (0, 0, 0) and (255, 255, 255)"""
    color = np.array(color)
    white = np.array([255, 255, 255])
    vector = white - color
    return tuple(np.around(color + vector * percent))


def formatExceptionInfo(level=6):
    error_type, error_value, trbk = sys.exc_info()
    tb_list = traceback.format_tb(trbk, level)
    s = "Error: %s \nDescription: %s \nTraceback:" % (error_type.__name__, error_value)
    for i in tb_list:
        s += "\n" + i
    return s


def printTraceBack():
    traceback.print_stack()


def getEnvVariable(variableName, default=None, exceptionMsg=None):
    """ Returns the value of an environment variable or raise an exception message.
    Useful when adding variable to the config file and report accurate messages"""
    value = os.getenv(variableName)

    if exceptionMsg is None:
        exceptionMsg = "Environment variable %s not found. Please check scipion configuration. Try running : scipion " \
                       "config." % variableName

    if value is None:
        if default is None:
            raise Exception(exceptionMsg)
        else:
            return default
    else:
        return value

<|MERGE_RESOLUTION|>--- conflicted
+++ resolved
@@ -29,13 +29,9 @@
 import traceback
 import numpy as np
 import math
-
-<<<<<<< HEAD
-=======
 from pyworkflow import Config
 
 
->>>>>>> fc249768
 def prettyDate(time=False):
     """
     Get a datetime object or a int() Epoch timestamp and return a
