--- conflicted
+++ resolved
@@ -209,11 +209,7 @@
                 to the ObjectView constructor
         """
         # We can not import em globally
-<<<<<<< HEAD
-        from pyworkflow.em.viewers import ObjectView
-=======
         from pyworkflow.em.viewers.views import ObjectView
->>>>>>> 824f7d0a
         fn = None
 
         if isinstance(filenameOrObject, basestring):
