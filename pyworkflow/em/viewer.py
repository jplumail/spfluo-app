--- conflicted
+++ resolved
@@ -57,24 +57,15 @@
 
 import xmipp
 
-<<<<<<< HEAD
+# TODO: ROB I think all this imports are not needed. First step toward removing
+# TODO: comment them
 # from viewer_fsc import FscViewer
 # from viewer_pdf import PDFReportViewer
 # from viewer_monitor_summary import ViewerMonitorSummary
 # from protocol.monitors.protocol_monitor_ctf import ProtMonitorCTFViewer
 # from protocol.monitors.protocol_monitor_system import ProtMonitorSystemViewer
-
-# ------------------------ Some common Views ------------------
-=======
-from viewer_fsc import FscViewer
-from viewer_pdf import PDFReportViewer
-
-# FIXME: Why this monitors are imported here?
-from viewer_monitor_summary import ViewerMonitorSummary
-from protocol.monitors.protocol_monitor_ctf import ProtMonitorCTFViewer
-from protocol.monitors.protocol_monitor_system import ProtMonitorSystemViewer
-from protocol.monitors.protocol_monitor_movie_gain import ProtMonitorMovieGainViewer
->>>>>>> 6616591b
+# from protocol.monitors.protocol_monitor_movie_gain import ProtMonitorMovieGainViewer
+
 
 
 class DataView(View):
@@ -120,40 +111,6 @@
 
     def getShowJWebParams(self):
 
-<<<<<<< HEAD
-        """
-        ===========OLD SHOWJ WEB DOCUMENTATION=======================
-        Extra parameters can be used to configure table layout and set render
-        function for a column
-        Default layout configuration is set in ColumnLayoutProperties method in
-        layout_configuration.py
-
-        Parameters are formed by: [label]___[property]: [value].
-        E.g.: id___visible:True or micrograph___renderFunc:"get_image_psd"
-        Properties to be configured are:
-            visible: Defines if this column is displayed
-            allowSetVisible: Defines if user can change visible property
-            (show/hide this column).
-            editable: Defines if this column is editable, ie user can change
-            field value.
-            allowSetEditable: Defines if user can change editable property
-            (allow editing this column).
-            renderable: Defines if this column is renderizable, ie it renders
-            data column using renderFunc
-            allowSetRenderable: Defines if user can change renderable property.
-            renderFunc: Function to be used when this field is rendered.
-            (it has to be inserted in render_column method)
-            extraRenderFunc: Any extra parameters needed for rendering.
-            Parameters are passed like in a url ie downsample = 2 &
-            lowPass = 3.5
-
-        Example:
-        extraParameters["id___visible"]=True
-        extraParameters["micrograph___renderFunc"]="get_image_psd"
-        extraParameters["micrograph___extraRenderFunc"]="downsample=2"
-        ========================================================================
-        """
-=======
     # FIXME: Maybe it is time to remove this old commented lines
     #=OLD SHOWJ WEB DOCUMENTATION===============================================
     # Extra parameters can be used to configure table layout and set render function for a column
@@ -176,7 +133,6 @@
     # extraParameters["micrograph___extraRenderFunc"]="downsample=2"
     #===========================================================================
     
->>>>>>> 6616591b
         parameters = {
             showj.MODE,  # FOR MODE TABLE OR GALLERY
             showj.VISIBLE,
@@ -262,13 +218,6 @@
     # All extra labels that we want to show if present in the CTF results
     PSD_LABELS = ['_micObj.thumbnail._filename', '_psdFile',
                   '_xmipp_enhanced_psd', '_xmipp_ctfmodel_quadrant',
-<<<<<<< HEAD
-                  '_xmipp_ctfmodel_halfplane', '_micObj.plotGlobal._filename']
-    EXTRA_LABELS = ['_ctffind4_ctfResolution', '_xmipp_ctfCritFirstZero',
-                    ' _xmipp_ctfCritCorr13', '_xmipp_ctfCritFitting',
-                    '_xmipp_ctfCritNonAstigmaticValidity',
-                    '_xmipp_ctfCritCtfMargin', '_xmipp_ctfCritMaxFreq']
-=======
                   '_xmipp_ctfmodel_halfplane', '_micObj.plotGlobal._filename'
                  ]
     EXTRA_LABELS = ['_ctffind4_ctfResolution', '_gctf_ctfResolution',
@@ -279,7 +228,7 @@
                     '_xmipp_ctfCritCtfMargin', '_xmipp_ctfCritMaxFreq',
                     '_xmipp_ctfCritPsdCorr90'
                    ]
->>>>>>> 6616591b
+
 
     def __init__(self, project, ctfSet, other='', **kwargs):
         first = ctfSet.getFirstItem()
@@ -296,12 +245,8 @@
         viewParams = {showj.MODE: showj.MODE_MD,
                       showj.ORDER: labels,
                       showj.VISIBLE: labels,
-<<<<<<< HEAD
-                      showj.ZOOM: 50}
-=======
                       showj.ZOOM: 50
                      }
->>>>>>> 6616591b
 
         if psdLabels:
             viewParams[showj.RENDER] = psdLabels
