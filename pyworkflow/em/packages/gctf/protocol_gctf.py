--- conflicted
+++ resolved
@@ -273,17 +273,6 @@
         ctfModel2.setMicrograph(mic)
         return ctfModel2
 
-<<<<<<< HEAD
-    def _updateOutput(self, ctfSet):
-        firstTime = not self.hasAttribute('outputCTF')
-        ctfSet.setMicrographs(self.inputMics)
-        self._computeDefocusRange(ctfSet)
-        self._defineOutputs(outputCTF=ctfSet)
-        if firstTime:  # define relation just once
-            self._defineCtfRelation(self.inputMics, ctfSet)
-
-=======
->>>>>>> 083dc809
     def _createOutputStep(self):
         pass
         
