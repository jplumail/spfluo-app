# **************************************************************************
# *
# * Authors:     Grigory Sharov (sharov@igbmc.fr)
# *
# * L'Institut de genetique et de biologie moleculaire et cellulaire (IGBMC)
# *
# * This program is free software; you can redistribute it and/or modify
# * it under the terms of the GNU General Public License as published by
# * the Free Software Foundation; either version 2 of the License, or
# * (at your option) any later version.
# *
# * This program is distributed in the hope that it will be useful,
# * but WITHOUT ANY WARRANTY; without even the implied warranty of
# * MERCHANTABILITY or FITNESS FOR A PARTICULAR PURPOSE.  See the
# * GNU General Public License for more details.
# *
# * You should have received a copy of the GNU General Public License
# * along with this program; if not, write to the Free Software
# * Foundation, Inc., 59 Temple Place, Suite 330, Boston, MA
# * 02111-1307  USA
# *
# *  All comments concerning this program package may be sent to the
# *  e-mail address 'scipion@cnb.csic.es'
# *
# **************************************************************************
"""
This module contains the protocol for CTF estimation with gctf
"""

import os
from os.path import join, exists, basename
import pyworkflow.utils as pwutils
import pyworkflow.em as em
import pyworkflow.protocol.params as params
from pyworkflow.utils.properties import Message
from convert import readCtfModel, parseGctfOutput, getVersion


# Phase shift target type
CCC = 0
MAXRES = 1


class ProtGctf(em.ProtCTFMicrographs):
    """
    Estimates CTF on a set of micrographs
    using GPU-accelerated Gctf program.

    To find more information about Gctf go to:
    http://www.mrc-lmb.cam.ac.uk/kzhang
    """
    _label = 'CTF estimation on GPU'

    def _defineParams(self, form):
        form.addSection(label=Message.LABEL_CTF_ESTI)
        form.addParam('recalculate', params.BooleanParam, default=False,
                      condition='recalculate',
                      label="Do recalculate ctf?")

        form.addParam('continueRun', params.PointerParam, allowsNull=True,
                      condition='recalculate', label="Input previous run",
                      pointerClass=self.getClassName())
        form.addHidden('sqliteFile', params.FileParam, condition='recalculate',
                       allowsNull=True)

        form.addParam('inputMicrographs', params.PointerParam, important=True,
                      condition='not recalculate', label=Message.LABEL_INPUT_MIC,
                      pointerClass='SetOfMicrographs')
        form.addParam('ctfDownFactor', params.FloatParam, default=1.,
                      label='CTF Downsampling factor',
                      condition='not recalculate',
                      help='Set to 1 for no downsampling. Non-integer '
                           'downsample factors are possible. This downsampling '
                           'is only used for estimating the CTF and it does not '
                           'affect any further calculation. Ideally the estimation '
                           'of the CTF is optimal when the Thon rings are not too '
                           'concentrated at the origin (too small to be seen) and '
                           'not occupying the whole power spectrum (since this '
                           'downsampling might entail aliasing).')

        line = form.addLine('Resolution', condition='not recalculate',
                            help='Give a value in digital frequency (i.e. between '
                                 '0.0 and 0.5). These cut-offs prevent the typical '
                                 'peak at the center of the PSD and high-resolution '
                                 'terms where only noise exists, to interfere with '
                                 'CTF estimation. The default lowest value is 0.05 '
                                 'but for micrographs with a very fine sampling this '
                                 'may be lowered towards 0. The default highest '
                                 'value is 0.35, but it should be increased for '
                                 'micrographs with signals extending beyond this '
                                 'value. However, if your micrographs extend further '
                                 'than 0.35, you should consider sampling them at a '
                                 'finer rate.')
        line.addParam('lowRes', params.FloatParam, default=0.05,
                      label='Lowest')
        line.addParam('highRes', params.FloatParam, default=0.35,
                      label='Highest')

        line = form.addLine('Defocus search range (microns)',
                            expertLevel=params.LEVEL_ADVANCED,
                            condition='not recalculate',
                            help='Select _minimum_ and _maximum_ values for '
                                 'defocus search range (in microns). '
                                 'Underfocus is represented by a positive '
                                 'number.')
        line.addParam('minDefocus', params.FloatParam, default=0.25,
                      label='Min')
        line.addParam('maxDefocus', params.FloatParam, default=4.,
                      label='Max')

        form.addParam('astigmatism', params.FloatParam, default=100.0,
                      label='Expected (tolerated) astigmatism',
                      help='Estimated astigmatism in Angstroms',
                      expertLevel=params.LEVEL_ADVANCED)
        form.addParam('windowSize', params.IntParam, default=512,
                      expertLevel=params.LEVEL_ADVANCED,
                      label='Window size', condition='not recalculate',
                      help='The PSD is estimated from small patches of this '
                           'size. Bigger patches allow identifying more '
                           'details. However, since there are fewer windows, '
                           'estimations are noisier.')
        form.addParam('plotResRing', params.BooleanParam, default=True,
                      label='Plot a resolution ring on a PSD file',
                      help='Whether to plot an estimated resolution ring '
                           'on the power spectrum',
                      expertLevel=params.LEVEL_ADVANCED)
        form.addParam('GPUCore', params.IntParam, default=0,
                      expertLevel=params.LEVEL_ADVANCED,
                      label="Choose GPU core",
                      help='GPU may have several cores. Set it to zero if '
                           'you do not know what we are talking about. '
                           'First core index is 0, second 1 and so on.')

        form.addSection(label='Advanced')
        form.addParam('doEPA', params.BooleanParam, default=False,
                      label="Do EPA",
                      help='Do Equiphase average used for output CTF file. '
                           'Only for nice output, will NOT be used for CTF '
                           'determination.')
        form.addParam('EPAsmp', params.IntParam, default=4,
                      expertLevel=params.LEVEL_ADVANCED,
                      condition='not _oldVersion',
                      label="Over-sampling factor for EPA")
        form.addParam('doBasicRotave', params.BooleanParam, default=False,
                      expertLevel=params.LEVEL_ADVANCED,
                      condition='_oldVersion',
                      label="Do rotational average",
                      help='Do rotational average used for output CTF file. '
                           'Only for nice output, will NOT be used for CTF '
                           'determination.')
        form.addParam('bfactor', params.IntParam, default=150,
                      expertLevel=params.LEVEL_ADVANCED,
                      label="B-factor",
                      help='B-factors used to decrease high resolution '
                           'amplitude, A^2; suggested range 50~300 except '
                           'using REBS method')
        form.addParam('overlap', params.FloatParam, default=0.5,
                      expertLevel=params.LEVEL_ADVANCED,
                      label="Overlap factor",
                      help='Overlapping factor for grid boxes sampling, '
                      'for windowsize=512, 0.5 means 256 pixels overlapping.')
        form.addParam('convsize', params.IntParam, default=85,
                      expertLevel=params.LEVEL_ADVANCED,
                      label="Boxsize for smoothing",
                      help='Boxsize to be used for smoothing, '
                           'suggested 1/5 ~ 1/20 of window size in pixel, '
                           'e.g. 99 for 512 window')

        group = form.addGroup('High-res refinement')
        group.addParam('doHighRes', params.BooleanParam, default=False,
                       label="Do high-resolution refinement",
                       help='Whether to do High-resolution refinement or not, '
                            'very useful for selecting high quality micrographs. '
                            'Especially useful when your data has strong '
                            'low-resolution bias')
        group.addParam('HighResL', params.FloatParam, default=15.0,
                       condition='doHighRes',
                       label="Lowest resolution",
                       help='Lowest resolution  to be used for High-resolution '
                            'refinement, in Angstroms')
        group.addParam('HighResH', params.FloatParam, default=4.0,
                       condition='doHighRes',
                       label="Highest resolution",
                       help='Highest resolution  to be used for High-resolution '
                            'refinement, in Angstroms')
        group.addParam('HighResBf', params.IntParam, default=50,
                       condition='doHighRes',
                       label="B-factor",
                       help='B-factor to be used for High-resolution '
                            'refinement, in Angstroms')

        form.addParam('doValidate', params.BooleanParam, default=False,
                      expertLevel=params.LEVEL_ADVANCED,
                      label="Do validation",
                      help='Whether to validate the CTF determination.')

        form.addSection(label='Phase shift')
        form.addParam('doPhShEst', params.BooleanParam, default=False,
                      label="Estimate phase shift?",
                      help='For micrographs collected with phase-plate. '
                           'It is suggested to import such micrographs with '
                           'amplitude contrast = 0. Also, using smaller '
                           '_lowest resolution_ (e.g. 15A) and smaller '
                           '_boxsize for smoothing_ (e.g. 50 for 1024 '
                           'window size) might be better.')

        line = form.addLine('Phase shift range range (deg)',
                            condition='doPhShEst',
                            help='Select _lowest_ and _highest_ phase shift '
                                 '(in degrees).')
        line.addParam('phaseShiftL', params.FloatParam, default=0.0,
                      condition='doPhShEst',
                      label="Min")
        line.addParam('phaseShiftH', params.FloatParam, default=180.0,
                      condition='doPhShEst',
                      label="Max")

        form.addParam('phaseShiftS', params.FloatParam, default=10.0,
                       condition='doPhShEst',
                       label="Step",
                       help='Phase shift search step. Do not worry about '
                            'the accuracy; this is just the search step, '
                            'Gctf will refine the phase shift anyway.')
        form.addParam('phaseShiftT', params.EnumParam, default=CCC,
                      condition='doPhShEst',
                      label='Target',
                      choices=['CCC', 'Resolution limit'],
                      display=params.EnumParam.DISPLAY_HLIST,
                      help='Phase shift target in the search: CCC or '
                           'resolution limit')

    #--------------------------- STEPS functions -------------------------------
    def _estimateCTF(self, micFn, micDir, micName):
        """ Run Gctf with required parameters """
        # Create micrograph dir
        pwutils.makePath(micDir)
        downFactor = self.ctfDownFactor.get()
        micFnMrc = self._getTmpPath(pwutils.replaceBaseExt(micFn, 'mrc'))
        micFnCtf = self._getTmpPath(pwutils.replaceBaseExt(micFn, 'ctf'))
        micFnCtfFit = self._getTmpPath(pwutils.removeBaseExt(micFn) + '_EPA.log')

        if downFactor != 1:
            # Replace extension by 'mrc' cause there are some formats
            # that cannot be written (such as dm3)
            import pyworkflow.em.packages.xmipp3 as xmipp3
            self.runJob("xmipp_transform_downsample",
                        "-i %s -o %s --step %f --method fourier"
                        % (micFn, micFnMrc, downFactor),
                        env=xmipp3.getEnviron())
            sps = self.inputMicrographs.get().getScannedPixelSize() * downFactor
            self._params['scannedPixelSize'] = sps
        else:
            em.ImageHandler().convert(micFn, micFnMrc, em.DT_FLOAT)

        # Update _params dictionary
        self._params['micFn'] = micFnMrc
        self._params['micDir'] = micDir
        self._params['gctfOut'] = self._getCtfOutPath(micDir)

        try:
            self.runJob(self._getProgram(), self._args % self._params)
        except:
            print("ERROR: Gctf has failed for micrograph %s" % micFnMrc)

        psdFile = self._getPsdPath(micDir)
        ctffitFile = self._getCtfFitOutPath(micDir)
        pwutils.moveFile(micFnCtf, psdFile)
        pwutils.moveFile(micFnCtfFit, ctffitFile)

        # Let's notify that this micrograph have been processed
        # just creating an empty file at the end (after success or failure)
        open(os.path.join(micDir, 'done.txt'), 'w')
        # Let's clean the temporary mrc micrographs
        pwutils.cleanPath(micFnMrc)

    def _restimateCTF(self, ctfId):
        """ Run Gctf with required parameters """
        ctfModel = self.recalculateSet[ctfId]
        mic = ctfModel.getMicrograph()
        micFn = mic.getFileName()
        micDir = self._getMicrographDir(mic)
        micFnCtf = self._getTmpPath(pwutils.replaceBaseExt(micFn, 'ctf'))
        micFnCtfFit = self._getTmpPath(pwutils.removeBaseExt(micFn) + '_EPA.log')

        out = self._getCtfOutPath(micDir)
        psdFile = self._getPsdPath(micDir)
        ctffitFile = self._getCtfFitOutPath(micDir)

        pwutils.cleanPath(out)

        micFnMrc = self._getTmpPath(pwutils.replaceBaseExt(micFn, 'mrc'))
        em.ImageHandler().convert(micFn, micFnMrc, em.DT_FLOAT)

        # Update _params dictionary
        self._prepareRecalCommand(ctfModel)
        self._params['micFn'] = micFnMrc
        self._params['micDir'] = micDir
        self._params['gctfOut'] = out
        pwutils.cleanPath(psdFile)

        try:
            self.runJob(self._getProgram(), self._args % self._params)
        except:
            print("ERROR: Gctf has failed for micrograph %s" % micFnMrc)
        pwutils.moveFile(micFnCtf, psdFile)
        pwutils.moveFile(micFnCtfFit, ctffitFile)
        pwutils.cleanPattern(micFnMrc)
<<<<<<< HEAD

    def _createCtfModel(self, mic, updateSampling=True):
        #  When downsample option is used, we need to update the
        # sampling rate of the micrograph associated with the CTF
=======
    
    def _createCtfModel(self, mic, updateSampling=True):
        #  When downsample option is used, we need to update the
        # sampling rate of the micrograph associeted with the CTF
>>>>>>> e91dbb64
        # since it could be downsampled
        if updateSampling:
            newSampling = mic.getSamplingRate() * self.ctfDownFactor.get()
            mic.setSamplingRate(newSampling)

        micDir = self._getMicrographDir(mic)
        out = self._getCtfOutPath(micDir)
        psdFile = self._getPsdPath(micDir)

        ctfModel2 = em.CTFModel()
        readCtfModel(ctfModel2, out)
        ctfModel2.setPsdFile(psdFile)
        ctfModel2.setMicrograph(mic)

        return ctfModel2

    def _createOutputStep(self):
        pass

    #--------------------------- INFO functions --------------------------------
    def _validate(self):
        errors = []
        # Check that the program exists
        if not exists(self._getProgram()):
            errors.append("Binary '%s' does not exits.\n"
                          "Check configuration file: \n"
                          "~/.config/scipion/scipion.conf\n"
                          "and set GCTF variables properly."
                          % self._getProgram())
        return errors

    def _citations(self):
        return ['Zhang2016']

    def _methods(self):
        if self.inputMicrographs.get() is None:
            return ['Input micrographs not available yet.']
        methods = "We calculated the CTF of "
        methods += self.getObjectTag('inputMicrographs')
        methods += " using Gctf [Zhang2016]. "
        methods += self.methodsVar.get('')

        if self.hasAttribute('outputCTF'):
            methods += 'Output CTFs: %s' % self.getObjectTag('outputCTF')

        return [methods]

    #--------------------------- UTILS functions -------------------------------
    def _prepareCommand(self):
        sampling = self.inputMics.getSamplingRate() * self.ctfDownFactor.get()
        # Convert digital frequencies to spatial frequencies
        self._params['sampling'] = sampling
        self._params['lowRes'] = sampling / self._params['lowRes']
        if self._params['lowRes'] > 50:
            self._params['lowRes'] = 50
        self._params['highRes'] = sampling / self._params['highRes']
        self._params['step_focus'] = 500.0
        self._argsGctf()

    def _prepareRecalCommand(self, ctfModel):
        line = ctfModel.getObjComment().split()
        self._defineRecalValues(ctfModel)

        # get the size and the image of psd
        imgPsd = ctfModel.getPsdFile()
        imgh = em.ImageHandler()
        size, _, _, _ = imgh.getDimensions(imgPsd)

        mic = ctfModel.getMicrograph()

        # Convert digital frequencies to spatial frequencies
        sampling = mic.getSamplingRate()
        self._params['step_focus'] = 1000.0
        self._params['sampling'] = sampling
        self._params['lowRes'] = sampling / float(line[3])
        self._params['highRes'] = sampling / float(line[4])
        self._params['minDefocus'] = min([float(line[0]), float(line[1])])
        self._params['maxDefocus'] = max([float(line[0]), float(line[1])])
        self._params['windowSize'] = size

        self._argsGctf()

    def _argsGctf(self):
        self._args = " --apix %f " % self._params['sampling']
        self._args += "--kV %f " % self._params['voltage']
        self._args += "--cs %f " % self._params['sphericalAberration']
        self._args += "--ac %f " % self._params['ampContrast']
        self._args += "--dstep %f " % self._params['scannedPixelSize']
        self._args += "--defL %f " % self._params['minDefocus']
        self._args += "--defH %f " % self._params['maxDefocus']
        self._args += "--defS %f " % self._params['step_focus']
        self._args += "--astm %f " % self.astigmatism.get()
        self._args += "--resL %f " % self._params['lowRes']
        self._args += "--resH %f " % self._params['highRes']
        self._args += "--do_EPA %d " % (1 if self.doEPA else 0)
        self._args += "--boxsize %d " % self._params['windowSize']
        self._args += "--plot_res_ring %d " % (1 if self.plotResRing else 0)
        self._args += "--gid %d " % self.GPUCore.get()
        self._args += "--bfac %d " % self.bfactor.get()
        self._args += "--B_resH %f " % (2 * self._params['sampling'])
        self._args += "--overlap %f " % self.overlap.get()
        self._args += "--convsize %d " % self.convsize.get()
        self._args += "--do_Hres_ref %d " % (1 if self.doHighRes else 0)

        if getVersion() == '0.50':
            self._args += "--do_basic_rotave %d " % (1 if self.doBasicRotave else 0)
        else:
            self._args += "--EPA_oversmp %d " % self.EPAsmp.get()

            if self.doPhShEst:
                self._args += "--phase_shift_L %f " % self.phaseShiftL.get()
                self._args += "--phase_shift_H %f " % self.phaseShiftH.get()
                self._args += "--phase_shift_S %f " % self.phaseShiftS.get()
                self._args += "--phase_shift_T %d " % (1 + self.phaseShiftT.get())

        if self.doHighRes:
            self._args += "--Href_resL %d " % self.HighResL.get()
            self._args += "--Href_resH %d " % self.HighResH.get()
            self._args += "--Href_bfac %d " % self.HighResBf.get()

        self._args += "--do_validation %d " % (1 if self.doValidate else 0)
        self._args += "%(micFn)s "
        self._args += "> %(gctfOut)s"

    def _getPsdPath(self, micDir):
        return os.path.join(micDir, 'ctfEstimation.mrc')

    def _getCtfOutPath(self, micDir):
        return os.path.join(micDir, 'ctfEstimation.txt')

    def _getCtfFitOutPath(self, micDir):
        return os.path.join(micDir, 'ctfEstimation_EPA.txt')

    def _parseOutput(self, filename):
        """ Try to find the output estimation parameters
        from filename. It search for lines containing: Final Values
        and Resolution limit.
        """
        return parseGctfOutput(filename)

    def _getCTFModel(self, defocusU, defocusV, defocusAngle, psdFile):
        ctf = em.CTFModel()
        ctf.setStandardDefocus(defocusU, defocusV, defocusAngle)
        ctf.setPsdFile(psdFile)

        return ctf

    def _getProgram(self):
        """ Return the program binary that will be used. """
        binary = os.environ['GCTF']
        program = join(os.environ['GCTF_HOME'], 'bin', basename(binary))

        return program

    def _oldVersion(self):
        return True if getVersion() == '0.50' else False<|MERGE_RESOLUTION|>--- conflicted
+++ resolved
@@ -23,9 +23,6 @@
 # *  e-mail address 'scipion@cnb.csic.es'
 # *
 # **************************************************************************
-"""
-This module contains the protocol for CTF estimation with gctf
-"""
 
 import os
 from os.path import join, exists, basename
@@ -305,17 +302,10 @@
         pwutils.moveFile(micFnCtf, psdFile)
         pwutils.moveFile(micFnCtfFit, ctffitFile)
         pwutils.cleanPattern(micFnMrc)
-<<<<<<< HEAD
 
     def _createCtfModel(self, mic, updateSampling=True):
         #  When downsample option is used, we need to update the
         # sampling rate of the micrograph associated with the CTF
-=======
-    
-    def _createCtfModel(self, mic, updateSampling=True):
-        #  When downsample option is used, we need to update the
-        # sampling rate of the micrograph associeted with the CTF
->>>>>>> e91dbb64
         # since it could be downsampled
         if updateSampling:
             newSampling = mic.getSamplingRate() * self.ctfDownFactor.get()
