# **************************************************************************
# *
# * Authors:     J.M. De la Rosa Trevin (jmdelarosa@cnb.csic.es)
# *
# * Unidad de  Bioinformatica of Centro Nacional de Biotecnologia , CSIC
# *
# * This program is free software; you can redistribute it and/or modify
# * it under the terms of the GNU General Public License as published by
# * the Free Software Foundation; either version 2 of the License, or
# * (at your option) any later version.
# *
# * This program is distributed in the hope that it will be useful,
# * but WITHOUT ANY WARRANTY; without even the implied warranty of
# * MERCHANTABILITY or FITNESS FOR A PARTICULAR PURPOSE.  See the
# * GNU General Public License for more details.
# *
# * You should have received a copy of the GNU General Public License
# * along with this program; if not, write to the Free Software
# * Foundation, Inc., 59 Temple Place, Suite 330, Boston, MA
# * 02111-1307  USA
# *
# *  All comments concerning this program package may be sent to the
# *  e-mail address 'scipion@cnb.csic.es'
# *
# **************************************************************************
from pyworkflow.object import Integer
"""
This module contains the protocol for 3d refinement with Relion.
"""
import pyworkflow.em as em
import pyworkflow.em.metadata as md
from pyworkflow.em.data import Volume, FSC
from pyworkflow.em.protocol import ProtRefine3D
from pyworkflow.em import ALIGN_PROJ

from pyworkflow.em.packages.relion.protocol_base import ProtRelionBase
from convert import (isVersion2, readSetOfParticles, createItemMatrix,
                     MOVIE_EXTRA_LABELS)

class ProtRelionRefine3D(ProtRefine3D, ProtRelionBase):
    """Protocol to refine a 3D map using Relion. Relion employs an empirical
Bayesian approach to refinement of (multiple) 3D reconstructions
or 2D class averages in electron cryo-microscopy (cryo-EM). Many
parameters of a statistical model are learned from the data,which
leads to objective and high-quality results.
    """    
    _label = '3D auto-refine'
    IS_CLASSIFY = False
    CHANGE_LABELS = [md.RLN_OPTIMISER_CHANGES_OPTIMAL_ORIENTS, 
                     md.RLN_OPTIMISER_CHANGES_OPTIMAL_OFFSETS]

    PREFIXES = ['half1_', 'half2_']
    
    def __init__(self, **args):        
        ProtRelionBase.__init__(self, **args)
        
    def _initialize(self):
        """ This function is mean to be called after the 
        working dir for the protocol have been set. (maybe after recovery from mapper)
        """
        ProtRelionBase._initialize(self)
        self.ClassFnTemplate = '%(ref)03d@%(rootDir)s/relion_it%(iter)03d_classes.mrcs'
        self.numberOfClasses.set(1)  # For refinement we only need just one "class"
    
    #--------------------------- INSERT steps functions --------------------------------------------  
    def _setSamplingArgs(self, args):
        """ Set sampling related params"""
        # Sampling stuff
        args['--auto_local_healpix_order'] = self.localSearchAutoSamplingDeg.get()
        
        if not self.doContinue:
            args['--healpix_order'] = self.angularSamplingDeg.get()
            args['--offset_range'] = self.offsetSearchRangePix.get()

            args['--offset_step'] = self.offsetSearchStepPix.get() * self._getSamplingFactor()
            args['--auto_refine'] = ''
            args['--split_random_halves'] = ''
            
            joinHalves = "--low_resol_join_halves"
            if not joinHalves in self.extraParams.get():
                args['--low_resol_join_halves'] = 40

        # Set movie refinement arguments
        if self.realignMovieFrames:
            args['--realign_movie_frames'] = self._getFileName('movie_particles')
            args['--movie_frames_running_avg'] = self.movieAvgWindow.get()
            args['--sigma_off'] = self.movieStdTrans.get()
            if not self.movieIncludeRotSearch:
                args['--skip_rotate'] = ''
                args['--skip_maximize'] = ''
            else:
                args['--sigma_ang'] = self.movieStdRot.get()

    #--------------------------- STEPS functions --------------------------------------------     
    def createOutputStep(self):
        
        if not self.realignMovieFrames:
            imgSet = self._getInputParticles()
            vol = Volume()
            vol.setFileName(self._getExtraPath('relion_class001.mrc'))
            vol.setSamplingRate(imgSet.getSamplingRate())
            half1 = self._getFileName("final_half1_volume", ref3d=1)
            half2 = self._getFileName("final_half2_volume", ref3d=1)
            vol.setHalfMaps([half1, half2])
            
            outImgSet = self._createSetOfParticles()
            outImgSet.copyInfo(imgSet)
            self._fillDataFromIter(outImgSet, self._lastIter())

            self._defineOutputs(outputVolume=vol)
            self._defineSourceRelation(self.inputParticles, vol)
            self._defineOutputs(outputParticles=outImgSet)
            self._defineTransformRelation(self.inputParticles, outImgSet)

            fsc = FSC(objLabel=self.getRunName())
            blockName = 'model_class_%d@' % 1
            fn = blockName + self._getExtraPath("relion_model.star")
            mData = md.MetaData(fn)
            fsc.loadFromMd(mData,
                           md.RLN_RESOLUTION,
                           md.RLN_MLMODEL_FSC_HALVES_REF)
            self._defineOutputs(outputFSC=fsc)
            self._defineSourceRelation(vol, fsc)

        else:
            movieSet = self.inputMovieParticles.get()
            if self.movieIncludeRotSearch:
                vol = Volume()
                vol.setFileName(self._getExtraPath('relion_class001.mrc'))
                vol.setSamplingRate(movieSet.getSamplingRate())
                half1 = self._getFileName("final_half1_volume", ref3d=1)
                half2 = self._getFileName("final_half2_volume", ref3d=1)
                vol.setHalfMaps([half1, half2])

                self._defineOutputs(outputVolume=vol)
                self._defineSourceRelation(self.inputParticles, vol)
                self._defineSourceRelation(self.inputMovieParticles, vol)

            fnOut = self._getFileName('dataFinal')
            outMovieSet = self._createSetOfMovieParticles()
            outMovieSet.copyInfo(movieSet)
            outMovieSet.setAlignmentProj()
            # not using copyItems since input movie particle
            # set is missing a lot of metadata (CTF, micName etc.)
            # that was created in convertInputStep
            readSetOfParticles(fnOut, outMovieSet, alignType=ALIGN_PROJ,
                               extraLabels=MOVIE_EXTRA_LABELS,
                               postprocessImageRow=self._updateParticle)

            self._defineOutputs(outputParticles=outMovieSet)
            self._defineTransformRelation(self.inputParticles, outMovieSet)
            self._defineTransformRelation(self.inputMovieParticles, outMovieSet)



    #--------------------------- INFO functions -------------------------------------------- 
    def _validateNormal(self):
        """ Should be overwritten in subclasses to 
        return summary message for NORMAL EXECUTION. 
        """
        errors = []
        self._validateDim(self._getInputParticles(), self.referenceVolume.get(),
                          errors, 'Input particles', 'Reference volume')

        if isVersion2() and self.IS_3D:
            if self.solventFscMask and not self.referenceMask.get():
                errors.append('When using solvent-corrected FSCs, please provide a reference mask.')

        return errors
    
    def _validateContinue(self):
        """ Should be overwritten in subclasses to
        return summary messages for CONTINUE EXECUTION.
        """
        errors = []
        continueRun = self.continueRun.get()
        continueRun._initialize()
        lastIter = continueRun._lastIter()
        
        if self.continueIter.get() == 'last':
            continueIter = lastIter
        else:
            continueIter = int(self.continueIter.get())
        
        if continueIter > lastIter:
            errors += ["The iteration from you want to continue must be %01d or less" % lastIter]
        
        return errors
    
    def _summaryNormal(self):
        """ Should be overwritten in subclasses to 
        return summary message for NORMAL EXECUTION. 
        """
        summary = []
        if not hasattr(self, 'outputVolume'):
            summary.append("Output volume not ready yet.")
            it = self._lastIter()
            if it >= 1:
                row = md.getFirstRow('model_general@' + self._getFileName('half1_model', iter=it))
                resol = row.getValue("rlnCurrentResolution")
                summary.append("Current resolution: *%0.2f A*" % resol)
        else:
            row = md.getFirstRow('model_general@' + self._getFileName('modelFinal'))
            resol = row.getValue("rlnCurrentResolution")
            summary.append("Final resolution: *%0.2f A*" % resol)

        if self.realignMovieFrames:
            summary.append('\nMovie refinement:')
            summary.append('    Running average window: %d frames' % self.movieAvgWindow.get())
            summary.append('    Stddev on the translations: %0.2f px' % self.movieStdTrans)
            if self.movieIncludeRotSearch:
                summary.append('    Stddev on the rotations: %0.2f deg' % self.movieStdRot)

        return summary
    
    def _summaryContinue(self):
        """ Should be overwritten in subclasses to
        return summary messages for CONTINUE EXECUTION.
        """
        summary = []
        summary.append("Continue from iteration %01d" % self._getContinueIter())
        return summary

    #--------------------------- UTILS functions --------------------------------------------
    def _fillDataFromIter(self, imgSet, iteration):
        outImgsFn = self._getFileName('data', iter=iteration)
        imgSet.setAlignmentProj()
        imgSet.copyItems(self._getInputParticles(),
                         updateItemCallback=self._createItemMatrix,
                         itemDataIterator=md.iterRows(outImgsFn, sortByLabel=md.RLN_IMAGE_ID))
    
    def _createItemMatrix(self, item, row):
        createItemMatrix(item, row, align=ALIGN_PROJ)
<<<<<<< HEAD
        item._rln_halfId = Integer(row.getValue(md.RLN_PARTICLE_RANDOM_SUBSET))

        
=======

    def _updateParticle(self, particle, row):
        particle._coordinate._micName = em.String(row.getValue('rlnMicrographName'))
>>>>>>> d36467ff
<|MERGE_RESOLUTION|>--- conflicted
+++ resolved
@@ -231,12 +231,7 @@
     
     def _createItemMatrix(self, item, row):
         createItemMatrix(item, row, align=ALIGN_PROJ)
-<<<<<<< HEAD
         item._rln_halfId = Integer(row.getValue(md.RLN_PARTICLE_RANDOM_SUBSET))
-
-        
-=======
 
     def _updateParticle(self, particle, row):
         particle._coordinate._micName = em.String(row.getValue('rlnMicrographName'))
->>>>>>> d36467ff
