# **************************************************************************
# *
# * Authors:     Jose Gutierrez (jose.gutierrez@cnb.csic.es)
# *
# * Unidad de  Bioinformatica of Centro Nacional de Biotecnologia , CSIC
# *
# * This program is free software; you can redistribute it and/or modify
# * it under the terms of the GNU General Public License as published by
# * the Free Software Foundation; either version 2 of the License, or
# * (at your option) any later version.
# *
# * This program is distributed in the hope that it will be useful,
# * but WITHOUT ANY WARRANTY; without even the implied warranty of
# * MERCHANTABILITY or FITNESS FOR A PARTICULAR PURPOSE.  See the
# * GNU General Public License for more details.
# *
# * You should have received a copy of the GNU General Public License
# * along with this program; if not, write to the Free Software
# * Foundation, Inc., 59 Temple Place, Suite 330, Boston, MA
# * 02111-1307  USA
# *
# *  All comments concerning this program package may be sent to the
# *  e-mail address 'scipion@cnb.csic.es'
# *
# **************************************************************************

import os
from os.path import exists

import pyworkflow.em as em
import pyworkflow.em.showj as showj
import pyworkflow.em.metadata as md
from pyworkflow.em.data import SetOfParticles, SetOfImages
from pyworkflow.em.plotter import EmPlotter
from pyworkflow.protocol.constants import LEVEL_ADVANCED
import pyworkflow.protocol.params as params
from pyworkflow.viewer import (Viewer, ProtocolViewer, DESKTOP_TKINTER,
                               WEB_DJANGO)

from protocol_classify2d import ProtRelionClassify2D
from protocol_classify3d import ProtRelionClassify3D
from protocol_refine3d import ProtRelionRefine3D
from protocol_polish import ProtRelionPolish
from protocol_postprocess import ProtRelionPostprocess
from protocol_autopick import ProtRelionAutopick, ProtRelionAutopickFom
from protocol_sort import ProtRelionSortParticles
from convert import relionToLocation

ITER_LAST = 0
ITER_SELECTION = 1

ANGDIST_2DPLOT = 0
ANGDIST_CHIMERA = 1

VOLUME_SLICES = 0
VOLUME_CHIMERA = 1

CHIMERADATAVIEW = 0

CLASSES_ALL = 0
CLASSES_SEL = 1

FSC_CORRECTED = 0
FSC_UNMASKEDMAPS = 1
FSC_MASKEDMAPS = 2
FSC_RANDOMIZED = 3
FSC_ALL = 4



class RelionPlotter(EmPlotter):
    """ Class to create several plots with Xmipp utilities"""
    def __init__(self, x=1, y=1, mainTitle="", **kwargs):
        EmPlotter.__init__(self, x, y, mainTitle, **kwargs)
    
    def plotMdAngularDistribution(self, title, angularMd, color='blue'):
        """Create an special type of subplot, representing the angular
        distribution of weight projections. A metadata should be provided containing
        labels: RLN_ORIENT_ROT, RLN_ORIENT_TILT, MDL_WEIGHT """
        from math import radians
        
        rot = [radians(angularMd.getValue(md.RLN_ORIENT_ROT, objId)) for objId in angularMd]
        tilt = [angularMd.getValue(md.RLN_ORIENT_TILT, objId) for objId in angularMd]
        weight = [angularMd.getValue(md.MDL_WEIGHT, objId) for objId in angularMd]
        
        self.plotAngularDistribution(title, rot, tilt, weight)

    def plotMd(self, mdObj, mdLabelX, mdLabelY, color='g',**args):
        """ plot metadata columns mdLabelX and mdLabelY
            if nbins is in args then and histogram over y data is made
        """
        if mdLabelX:
            xx = []
        else:
            xx = range(1, mdObj.size() + 1)
        yy = []
        for objId in mdObj:
            if mdLabelX:
                xx.append(mdObj.getValue(mdLabelX, objId))
            yy.append(mdObj.getValue(mdLabelY, objId))
        
        nbins = args.pop('nbins', None)
        if nbins is None:
            self.plotData(xx, yy, color, **args)
        else:
            self.plotHist(yy, nbins, color, **args)
        
    def plotMdFile(self, mdFilename, mdLabelX, mdLabelY, color='g', **args):
        """ plot metadataFile columns mdLabelX and mdLabelY
            if nbins is in args then and histogram over y data is made
        """
        mdObj = md.MetaData(mdFilename)
        self.plotMd(mdObj, mdLabelX, mdLabelY, color='g',**args)
        

class RelionViewer(ProtocolViewer):
    """ This protocol serve to analyze the results of Relion runs.
    (for protocols classify 2d/3d and 3d auto-refine)
    The visualization tools follow the recommendations of Relion 1.3 tutorial:
    http://www2.mrc-lmb.cam.ac.uk/groups/scheres/relion13_tutorial.pdf
    """
    _targets = [ProtRelionClassify2D, ProtRelionClassify3D, ProtRelionRefine3D]
    _environments = [DESKTOP_TKINTER, WEB_DJANGO]
    
    _label = 'viewer relion'
    
    def _defineParams(self, form):
        self._env = os.environ.copy()
        form.addSection(label='Visualization')
        form.addParam('viewIter', params.EnumParam,
                      choices=['last', 'selection'], default=ITER_LAST,
                      display=params.EnumParam.DISPLAY_LIST,
                      label="Iteration to visualize", 
                      help="""
*last*: only the last iteration will be visualized.
*selection*: you may specify a range of iterations.
Examples:
"1,5-8,10" -> [1,5,6,7,8,10]
"2,6,9-11" -> [2,6,9,10,11]
"2 5, 6-8" -> [2,5,6,7,8]                      
                           """)
        form.addParam('iterSelection', params.NumericRangeParam, 
                      condition='viewIter==%d' % ITER_SELECTION, 
                      label="Iterations list", 
                      help="Write the iteration list to visualize.")

        changesLabel = 'Changes in Offset and Angles'
        
        group = form.addGroup('Particles')
        if self.protocol.IS_CLASSIFY:

            group.addParam('showImagesInClasses', params.LabelParam, 
                          label='Show classification in Scipion', important=True,
                          help='Display each class with the number of particles assigned. \n'
                               '*Note1*: The images of one class can be shown by \n'
                               'right-click on the class and select "Open images".\n'
                               '*Note2*: This option convert the Relion star file to\n'
                               'Scipion format and can take several minutes if the \n'
                               'number of particles is high.')
            group.addParam('showClassesOnly', params.LabelParam, 
                          label='Show classes only (*_model.star)',
                          help='Display the classes directly form the *_model.star file.')            
            changesLabel = 'Changes in Offset, Angles and Classes'
        else:
            group.addParam('showImagesAngularAssignment', params.LabelParam, 
                           label='Particles angular assignment')
        group.addParam('showOptimiserFile', params.LabelParam, 
                       label='Show *_optimiser.star file')
        
        if self.protocol.IS_3D:
            group = form.addGroup('Volumes')
            
            if self.protocol.IS_CLASSIFY:
                group.addParam('showClasses3D', params.EnumParam, default=CLASSES_ALL,
                               choices=['all', 'selection'], 
                               display=params.EnumParam.DISPLAY_HLIST,
                               label='3D Class to visualize',
                               help='')
                group.addParam('class3DSelection', params.NumericRangeParam, default='1',
                              condition='showClasses3D == %d' % CLASSES_SEL,
                              label='Classes list',
                              help='')
            else:
                group.addParam('showHalves', params.EnumParam, default=0,
                               choices=['half1', 'half2', 'both', 'final'], 
                               label='Volume to visualize',
                               help='Select which half do you want to visualize.')
            
            group.addParam('displayVol', params.EnumParam, choices=['slices', 'chimera'], 
                          default=VOLUME_SLICES, display=params.EnumParam.DISPLAY_HLIST, 
                          label='Display volume with',
                          help='*slices*: display volumes as 2D slices along z axis.\n'
                               '*chimera*: display volumes as surface with Chimera.')
            group.addParam('displayAngDist', params.EnumParam, choices=['2D plot', 'chimera'], 
                          default=ANGDIST_2DPLOT, display=params.EnumParam.DISPLAY_HLIST, 
                          label='Display angular distribution',
                          help='*2D plot*: display angular distribution as interative 2D in matplotlib.\n'
                               '*chimera*: display angular distribution using Chimera with red spheres.') 
            group.addParam('spheresScale', params.IntParam, default=100, 
                          expertLevel=LEVEL_ADVANCED,
                          label='Spheres size',
                          help='')

            group = form.addGroup('Resolution')
            group.addParam('figure', params.EnumParam, default=0,
                           choices=['new', 'active'],
                           label='Figure', display=params.EnumParam.DISPLAY_HLIST)
            group.addParam('resolutionPlotsSSNR', params.LabelParam, default=True,
                          label='Display SSNR plots',
                          help='Display signal to noise ratio plots (SSNR) ')
            if not self.protocol.IS_CLASSIFY:
                group.addParam('resolutionPlotsFSC', params.LabelParam, default=True,
                              label='Display resolution plots (FSC)',
                              help='')
                group.addParam('resolutionThresholdFSC', params.FloatParam, default=0.143, 
                              expertLevel=LEVEL_ADVANCED,
                              label='Threshold in resolution plots',
                              help='')
            
        form.addSection('Overall')      
        form.addParam('showPMax', params.LabelParam, default=True,
                      label="Show average PMax",
                      help='Average (per class) of the maximum value\n '
                           'of normalized probability function')
        form.addParam('showChanges', params.LabelParam, default=True,
                      label=changesLabel,
                      help='Visualize changes in orientation, offset and\n '
                           'number images assigned to each class')
        form.addParam('plotClassDistribution', params.LabelParam, default=True,
                      label='Prot class distribution over iterations',
                      help='Plot each class distribution over iterations as '
                           'bar plots.')
                                              
    def _getVisualizeDict(self):
        self._load()
        visualizeDict = {
                'showImagesInClasses': self._showImagesInClasses,
                'showClassesOnly': self._showClassesOnly,
                'showImagesAngularAssignment' : self._showImagesAngularAssignment,
                'showOptimiserFile': self._showOptimiserFile,
                'showLL': self._showLL,
                'showPMax': self._showPMax,
                'showChanges': self._showChanges,
                'displayVol': self._showVolumes,
                'displayAngDist': self._showAngularDistribution,
                'resolutionPlotsSSNR': self._showSSNR,
                'resolutionPlotsFSC': self._showFSC,
                'plotClassDistribution': self._plotClassDistribution,
                }

        # If the is some error during the load, just show that instead
        # of any viewer
        if self._errors:
            for k in visualizeDict.keys():
                visualizeDict[k] = self._showErrors

        return visualizeDict

    def _showErrors(self, param=None):
        views = []
        self.errorList(self._errors, views)
        return views
        
    def _viewAll(self, *args):
        pass
    
#===============================================================================
# showImagesInClasses     
#===============================================================================
    def _getZoom(self):
        # Ensure that classes are shown at least at 128 px to 
        # properly see the rlnClassDistribution label. 
        dim = self.protocol.inputParticles.get().getDim()[0]
        if dim < 128:
            zoom = 128*100/dim
        else:
            zoom = 100
        return zoom
        
    def _showImagesInClasses(self, paramName=None):
        """ Read Relion _data.star images file and 
        generate a new metadata with the Xmipp classification standard:
        a 'classes' block and a 'class00000?_images' block per class.
        If the new metadata was already written, it is just shown.
        """
        views = []
        if (self.viewIter == ITER_LAST and
            getattr(self.protocol, 'outputClasses', None) is not None):
            fn = self.protocol.outputClasses.getFileName()
            v = self.createScipionView(fn)
            views.append(v)
        else:
            for it in self._iterations:
                fn = self.protocol._getIterClasses(it)
                v = self.createScipionView(fn)
                views.append(v)
        
        return views
    
    def _showClassesOnly(self, paramName=None):
        views = []
        viewParams = {showj.MODE: showj.MODE_GALLERY,
                      showj.RENDER: 'rlnReferenceImage',
                      showj.SORT_BY: 'rlnClassDistribution desc',
                      showj.LABELS: 'rlnClassDistribution',
                      showj.ZOOM: str(self._getZoom())
                      }
        
        for it in self._iterations:
            modelFile = self.protocol._getFileName('model', iter=it)
            v = self.createDataView('model_classes@' + modelFile, viewParams=viewParams)
            views.append(v)
        return views        

#===============================================================================
# showImagesAngularAssignment     
#===============================================================================
    def _showImagesAngularAssignment(self, paramName=None):
        views = []
        
        for it in self._iterations:
            fn = self.protocol._getIterData(it, alignType=em.ALIGN_PROJ)
            v = self.createScipionPartView(fn)
            views.append(v)
        
        return views
    
    def _showOptimiserFile(self,  paramName=None):
        views = []
        
        for it in self._iterations:
            optimiserFile = self.protocol._getFileName('optimiser', iter=it)
            v = self.createDataView(optimiserFile)
            views.append(v)
        return views
#=====================================================================
# showLLRelion
#=====================================================================
    def _showLL(self, paramName=None):
        views = []
        for it in self._iterations:
            fn = self.protocol._getIterData(it)
            views.append(self.createScipionView(fn))
            
        return views

#===============================================================================
# ShowPMax
#===============================================================================
    def _showPMax(self, paramName=None):
        labels = [md.RLN_MLMODEL_AVE_PMAX, md.RLN_PARTICLE_PMAX]
        
        mdIters = md.MetaData()
        iterations = range(self.firstIter, self.lastIter+1)
        
        for it in iterations: # range (firstIter,self._visualizeLastIteration+1): #alwaya list all iteration
            objId = mdIters.addObject()
            mdIters.setValue(md.MDL_ITER, it, objId)
            for i, prefix in enumerate(self.protocol.PREFIXES):
                fn = 'model_general@'+ self.protocol._getFileName(prefix + 'model', iter=it)
                mdModel = md.RowMetaData(fn)
                pmax = mdModel.getValue(md.RLN_MLMODEL_AVE_PMAX)
                mdIters.setValue(labels[i], pmax, objId)
        fn = self.protocol._getFileName('all_avgPmax_xmipp')
        mdIters.write(fn)
            
        colors = ['g', 'b']

        xplotter = RelionPlotter()
        xplotter.createSubPlot("Avg PMax per Iterations", "Iterations", "Avg PMax")
        
        for label, color in zip(labels, colors):
            xplotter.plotMd(mdIters, md.MDL_ITER, label, color)
        
        if len(self.protocol.PREFIXES) > 1:
            xplotter.showLegend(self.protocol.PREFIXES)

        return [self.createDataView(fn), xplotter]

# ==============================================================================
# Get classes info per iteration
# ==============================================================================
    def _plotClassDistribution(self, paramName=None):
        labels = ["rlnClassDistribution", "rlnAccuracyRotations",
                  "rlnAccuracyTranslations"]
        iterations = range(self.firstIter, self.lastIter + 1)

        classInfo = {}

        for it in iterations:
            modelStar = self.protocol._getFileName('model', iter=it)

            for row in md.iterRows('%s@%s' % ('model_classes', modelStar)):
<<<<<<< HEAD
                i, fn = row.getValue('rlnReferenceImage').split('@')
                index = int(i)
=======
                i, fn = relionToLocation(row.getValue('rlnReferenceImage'))
                if i == em.NO_INDEX: # the case for 3D classes
                    # NOTE: Since there is not an proper ID value in
                    #  the clases metadata, we are assuming that class X
                    # has a filename *_classXXX.mrc (as it is in Relion)
                    # and we take the ID from there
                    index = int(fn[-7:-4])
                else:
                    index = i

>>>>>>> 7d40e477
                if index not in classInfo:
                    classInfo[index] = {}
                    for l in labels:
                        classInfo[index][l] = []

                for l in labels:
                    classInfo[index][l].append(row.getValue(l))

        xplotter = RelionPlotter()
        xplotter.createSubPlot("Classes distribution over iterations",
                               "Iterations", "Classes Distribution")

        # Empty list for each iteration
        iters = [[]] * len(iterations)

        l = labels[0]
        for index in sorted(classInfo.keys()):
            for it, value in enumerate(classInfo[index][l]):
                iters[it].append(value)

        ax = xplotter.getLastSubPlot()

        n = len(iterations)
        ind = range(n)
        bottomValues = [0] * n
        width = 0.45  # the width of the bars: can also be len(x) sequence

        def get_cmap(N):
            import matplotlib.cm as cmx
            import matplotlib.colors as colors
<<<<<<< HEAD
            '''Returns a function that maps each index in 0, 1, ... N-1 to a distinct
            RGB color.'''
            color_norm = colors.Normalize(vmin=0, vmax=N - 1)
=======
            """Returns a function that maps each index in 0, 1, ... N-1 to a distinct
            RGB color."""
            color_norm = colors.Normalize(vmin=0, vmax=N)#-1)
>>>>>>> 7d40e477
            scalar_map = cmx.ScalarMappable(norm=color_norm, cmap='hsv')

            def map_index_to_rgb_color(index):
                return scalar_map.to_rgba(index)

            return map_index_to_rgb_color

        cmap = get_cmap(len(classInfo))

        for classId in sorted(classInfo.keys()):
            values = classInfo[classId][l]
            ax.bar(ind, values, width, bottom=bottomValues, color=cmap(classId))
            bottomValues = [a+b for a, b in zip(bottomValues, values)]

        ax.get_xaxis().set_ticks([i + 0.25 for i in ind])
        ax.get_xaxis().set_ticklabels([str(i) for i in ind])

        return [xplotter]
    
#===============================================================================
# ShowChanges    
#===============================================================================    
    def _showChanges(self, paramName=None):
        
        mdIters = md.MetaData()
        iterations = range(self.firstIter, self.lastIter+1)
        
        print " Computing average changes in offset, angles, and class membership"
        for it in iterations:
            print "Computing data for iteration; %03d" % it
            objId = mdIters.addObject()
            mdIters.setValue(md.MDL_ITER, it, objId)
            #agregar por ref3D
            fn = self.protocol._getFileName('optimiser', iter=it )
            mdOptimiser = md.RowMetaData(fn)
            for label in self.protocol.CHANGE_LABELS:
                mdIters.setValue(label, mdOptimiser.getValue(label), objId)
        fn = self.protocol._getFileName('all_changes_xmipp')
        mdIters.write(fn)
        
        return [self.createDataView(fn)]
    
#===============================================================================
# ShowVolumes
#===============================================================================
    def _showVolumes(self, paramName=None):
        if self.displayVol == VOLUME_CHIMERA:
            return self._showVolumesChimera()
        elif self.displayVol == VOLUME_SLICES:
            return self._createVolumesSqlite()
    
    def _createVolumesSqlite(self):
        """ Write an sqlite with all volumes selected for visualization. """
        path = self.protocol._getExtraPath('relion_viewer_volumes.sqlite')
        samplingRate = self.protocol.inputParticles.get().getSamplingRate()

        files = []
        volumes = self._getVolumeNames()
        for volFn in volumes:
            if exists(volFn.replace(':mrc', '')):
                files.append(volFn)
        self.createVolumesSqlite(files, path, samplingRate)
        return [em.ObjectView(self._project, self.protocol.strId(), path)]
    
    def _showVolumesChimera(self):
        """ Create a chimera script to visualize selected volumes. """
        volumes = self._getVolumeNames()
        
        if len(volumes) > 1:
            cmdFile = self.protocol._getExtraPath('chimera_volumes.cmd')
            f = open(cmdFile, 'w+')
            for volFn in volumes:
                # We assume that the chimera script will be generated
                # at the same folder than relion volumes
                vol = volFn.replace(':mrc', '')
                localVol = os.path.basename(vol)
                if exists(vol):
                    f.write("open %s\n" % localVol)
            f.write('tile\n')
            f.close()
            view = em.ChimeraView(cmdFile)
        else:
            #view = CommandView('xmipp_chimera_client --input "%s" --mode projector 256 &' % volumes[0])
            view = em.ChimeraClientView(volumes[0])
            
        return [view]
    
#===============================================================================
# showAngularDistribution
#===============================================================================
    def _showAngularDistribution(self, paramName=None):
        views = []

        if self.displayAngDist == ANGDIST_CHIMERA:
            for it in self._iterations:
                views.append(self._createAngDistChimera(it))
                        
        elif self.displayAngDist == ANGDIST_2DPLOT:
            for it in self._iterations:
                plot = self._createAngDist2D(it)
                if isinstance(plot, RelionPlotter):
                    views.append(plot)
        return views
    
    def _createAngDistChimera(self, it):
        # Common variables to use
        nparts = self.protocol.inputParticles.get().getSize()
        radius = self.spheresScale.get()
        if radius < 0:
            radius = self.protocol.maskDiameterA.get()/2
            
        prefixes = self._getPrefixes()
        if len(self._refsList) == 1:
            # If just one reference we can show the angular distribution
            ref3d = self._refsList[0]
            volFn = self._getVolumeNames()[0]
            if exists(volFn.replace(":mrc","")):
                for prefix in prefixes:
                    sqliteFn = self.protocol._getFileName('projections', iter=it, ref3d=ref3d, half=prefix)
                    if not exists(sqliteFn):
                        self.createAngDistributionSqlite(sqliteFn, nparts, itemDataIterator=self._iterAngles(self._getMdOut(it, prefix, ref3d)))
                    return em.ChimeraClientView(volFn, angularDistFile=sqliteFn, spheresDistance=radius)
            else:
                raise Exception("This class is Empty. Please try with other class")
        else:
            return self.infoMessage("Please select only one class to display angular distribution",
                                    "Input selection") 
    
    def _createAngDist2D(self, it):
        # Common variables to use
        nparts = self.protocol.inputParticles.get().getSize()
        prefixes = self._getPrefixes()
        nrefs = len(self._refsList)
        n = nrefs * len(prefixes)
        gridsize = self._getGridSize(n)
        if prefixes[0] == "final":
            title = "Final"
        else:
            title = 'Iteration %d' % it
        
        plotter = RelionPlotter(x=gridsize[0], y=gridsize[1], 
                                 mainTitle=title, windowTitle="Angular Distribution")
        for prefix in prefixes:
            for ref3d in self._refsList:
                dataStar = self._getDataStar(prefix, it)
                randomSet = self._getRandomSet(prefix)
                if randomSet > 0:
                    title = '%s class %d' % (prefix, ref3d)
                else:
                    title = 'class %d' % ref3d
                sqliteFn = self.protocol._getFileName('projections', iter=it, ref3d=ref3d, half=prefix)
                if not exists(sqliteFn):
                    self.createAngDistributionSqlite(sqliteFn, nparts, itemDataIterator=self._iterAngles(self._getMdOut(it, prefix, ref3d)))
                plotter.plotAngularDistributionFromMd(sqliteFn, title)
        
        for prefix in prefixes:
            dataStar = self._getDataStar(prefix, it)
            if exists(dataStar):
                return plotter
            else:
                return
    
#===============================================================================
# plotSSNR              
#===============================================================================

    def _getFigure(self):
        return None if self.figure == 0 else 'active'

    def _showSSNR(self, paramName=None):
        prefixes = self._getPrefixes()        
        nrefs = len(self._refsList)
        n = nrefs * len(prefixes)
        gridsize = self._getGridSize(n)
        md.activateMathExtensions()
        xplotter = RelionPlotter(x=gridsize[0], y=gridsize[1], figure=self._getFigure())
        
        for prefix in prefixes:
            for ref3d in self._refsList:
                plot_title = 'Resolution SSNR %s, for Class %s' % (prefix, ref3d)
                a = xplotter.createSubPlot(plot_title, 'Angstroms^-1', 'log(SSNR)', yformat=False)
                blockName = 'model_class_%d@' % ref3d
                for it in self._iterations:
                    fn = self._getModelStar(prefix, it)
                    if exists(fn):
                        self._plotSSNR(a, blockName+fn, 'iter %d' % it)
                xplotter.legend()
                a.grid(True)
        
        return [xplotter]
    
    def _plotSSNR(self, a, fn, label):
        mdOut = md.MetaData(fn)
        mdSSNR = md.MetaData()
        # only cross by 1 is important
        mdSSNR.importObjects(mdOut, md.MDValueGT(md.RLN_MLMODEL_DATA_VS_PRIOR_REF, 0.9))
        mdSSNR.operate("rlnSsnrMap=log(rlnSsnrMap)")
        resolution_inv = [mdSSNR.getValue(md.RLN_RESOLUTION, id) for id in mdSSNR]
        frc = [mdSSNR.getValue(md.RLN_MLMODEL_DATA_VS_PRIOR_REF, id) for id in mdSSNR]
        a.plot(resolution_inv, frc, label=label)
        a.xaxis.set_major_formatter(self._plotFormatter)               
 
#===============================================================================
# plotFSC            
#===============================================================================
    def _showFSC(self, paramName=None):
        #self._iterations = self._getListFromRangeString(self.iterSelection.get())
        print("_showFSC_self._iterations",self._iterations)
        threshold = self.resolutionThresholdFSC.get()
        prefixes = self._getPrefixes()        
        nrefs = len(self._refsList)
        n = nrefs * len(prefixes)
        #gridsize = self._getGridSize(n)
        
        md.activateMathExtensions()
        
        fscViewer = em.FscViewer(project=self.protocol.getProject(),
                                 threshold=threshold,
                                 protocol=self.protocol,
                                 figure=self._getFigure(),
                                 addButton=True)
        fscSet = self.protocol._createSetOfFSCs()
        for prefix in prefixes:
            for ref3d in self._refsList:#ROB: I believe len(_refsList)==1
                #plot_title = prefix + 'class %s' % ref3d
                blockName = 'model_class_%d@' % ref3d
                for it in self._iterations:
                    model_star = self._getModelStar(prefix, it)

                    if exists(model_star):
                        #fnFSC=\
                        blockName + model_star
                        fsc = self._plotFSC(None, blockName + model_star, 'iter %d' % it)
                        fscSet.append(fsc)
        fscViewer.visualize(fscSet)
        return [fscViewer]
    
    def _plotFSC(self, a, model_star, label):
        mdStar = md.MetaData(model_star)
        resolution_inv = [mdStar.getValue(md.RLN_RESOLUTION, id) for id in mdStar]
        frc = [mdStar.getValue(md.RLN_MLMODEL_FSC_HALVES_REF, id) for id in mdStar]

        fsc = em.data.FSC(objLabel=label)
        fsc.setData(resolution_inv,frc)

        return fsc


    
#===============================================================================
# Utils Functions
#===============================================================================
    def _validate(self):
        if self.lastIter is None:
            return ['There are not iterations completed.'] 
    
    def createDataView(self, filename, viewParams={}):
        return em.DataView(filename, env=self._env, viewParams=viewParams)

    def createScipionView(self, filename):
        labels =  'enabled id _size _representative._filename '
        labels += '_rlnclassDistribution _rlnAccuracyRotations _rlnAccuracyTranslations'
        viewParams = {showj.ORDER: labels,
                      showj.VISIBLE: labels, 
                      showj.RENDER:'_representative._filename',
                      showj.SORT_BY: '_size desc',
                      showj.ZOOM: str(self._getZoom())
                      }
        inputParticlesId = self.protocol.inputParticles.get().strId()
        ViewClass = em.ClassesView if self.protocol.IS_2D else em.Classes3DView
        view = ViewClass(self._project,
                          self.protocol.strId(), filename, other=inputParticlesId,
                          env=self._env,
                          viewParams=viewParams)

        return view

    def createScipionPartView(self, filename, viewParams={}):
        inputParticlesId = self.protocol._getInputParticles().strId()
        
        labels =  'enabled id _size _filename _transform._matrix'
        viewParams = {showj.ORDER:labels,
                      showj.VISIBLE: labels, showj.RENDER:'_filename',
                      'labels': 'id',
                      }
        return em.ObjectView(self._project, 
                          self.protocol.strId(), filename, other=inputParticlesId,
                          env=self._env,
                          viewParams=viewParams)

    def _getRange(self, var, label):
        """ Check if the range is not empty.
        :param var: The variable to retrieve the value
        :param label: the labe used for the message string
        :return: the list with the range of values, empty
        """
        value = var.get()
        if value is None or not value.strip():
            self._errors.append('Provide %s selection.' % label)
            result = []
        else:
            result = self._getListFromRangeString(value)

        return result

    def _load(self):
        """ Load selected iterations and classes 3D for visualization mode. """
        self._refsList = [1]
        self._errors = []

        if self.protocol.IS_3D and self.protocol.IS_CLASSIFY:
            if self.showClasses3D == CLASSES_ALL:
                self._refsList = range(1, self.protocol.numberOfClasses.get()+1)
            else:
                self._refsList = self._getRange(self.class3DSelection, 'classes 3d')
        self.protocol._initialize() # Load filename templates
        self.firstIter = self.protocol._firstIter()
        self.lastIter = self.protocol._lastIter()
        
        halves = getattr(self, 'showHalves', None)
        if self.viewIter.get() == ITER_LAST or halves == 3:
            self._iterations = [self.lastIter]
        else:
            self._iterations = self._getRange(self.iterSelection, 'iterations')
        from matplotlib.ticker import FuncFormatter
        self._plotFormatter = FuncFormatter(self._formatFreq) 
        
    def _formatFreq(self, value, pos):
        """ Format function for Matplotlib formatter. """
        inv = 999.
        if value:
            inv = 1/value
        return "1/%0.2f" % inv

    def _getGridSize(self, n=None):
        """ Figure out the layout of the plots given the number of references. """
        if n is None:
            n = len(self._refsList)
        
        if n == 1:
            gridsize = [1, 1]
        elif n == 2:
            gridsize = [2, 1]
        else:
            gridsize = [(n+1)/2, 2]
            
        return gridsize
    
    def _getPrefixes(self):
        prefixes = self.protocol.PREFIXES
        halves = getattr(self, 'showHalves', None)
        if halves:
            if halves == 0:
                prefixes = ['half1_']
            elif halves == 1:
                prefixes = ['half2_']
            elif halves == 3:
                prefixes = ['final']
        return prefixes
    
    def _iterAngles(self, mdOut):
        
        for objId in mdOut:
            rot = mdOut.getValue(md.RLN_ORIENT_ROT, objId)
            tilt = mdOut.getValue(md.RLN_ORIENT_TILT, objId)
            yield rot, tilt
    
    def _getVolumePrefixes(self):
        prefixes = self._getPrefixes()
        if prefixes[0] == 'final':
            prefixes += ['final_half1_', 'final_half2_']
        return prefixes

    def _getVolumeNames(self):
        vols = []
        prefixes = self._getVolumePrefixes()
        for it in self._iterations:
            for ref3d in self._refsList:
                for prefix in prefixes:
                    volFn = self.protocol._getFileName(prefix + 'volume', iter=it, ref3d=ref3d)
                    vols.append(volFn)
        return vols
    
    def _getMdOut(self, it, prefix, ref3d):
        randomSet = self._getRandomSet(prefix)
        dataStar = self._getDataStar(prefix, it)
        
        if randomSet > 0 and  randomSet < 3:
            mdAll = md.MetaData(dataStar)
            mdTmp = md.MetaData()
            mdTmp.importObjects(mdAll, md.MDValueEQ(md.RLN_PARTICLE_RANDOM_SUBSET, randomSet))
        else:
            mdTmp = md.MetaData(dataStar)
        
        mdOut = md.MetaData()
        mdOut.importObjects(mdTmp, md.MDValueEQ(md.RLN_PARTICLE_CLASS, ref3d))
        return mdOut
    
    def _getDataStar(self, prefix, it):
        randomSet = self._getRandomSet(prefix)
        if randomSet > 0 :
            return self.protocol._getFileName('data', iter=it)
        else:
            return self.protocol._getFileName('dataFinal')
    
    def _getModelStar(self, prefix, it):
        randomSet = self._getRandomSet(prefix)
        if randomSet > 0 :
            return self.protocol._getFileName(prefix + 'model', iter=it)
        else:
            return self.protocol._getFileName('modelFinal')
    
    def _getRandomSet(self, prefix):
        if prefix == "final":
            return 0
        elif prefix == "half1_":
            return 1
        elif prefix == "half2_":
            return 2
        else:
            return 3


class PostprocessViewer(ProtocolViewer):
    """ Class to visualize Relion postprocess protocol """
    _targets = [ProtRelionPostprocess]
    _environments = [DESKTOP_TKINTER, WEB_DJANGO]
    
    _label = 'viewer postprocess relion'
    
    def setProtocol(self, protocol):
        ProtocolViewer.setProtocol(self, protocol)
        self.__defineParams(self._form)
        self._createVarsFromDefinition()
        from pyworkflow.em.packages.xmipp3 import getEnviron
        self._env = dict(getEnviron())
#        self._load()
        
    def _defineParams(self, form):
        self._form = form
        
    def __defineParams(self, form):
        form.addSection(label='Visualization')
        group = form.addGroup('3D analysis')
        
        group.addParam('displayVol', params.EnumParam, choices=['slices', 'chimera'], 
                      display=params.EnumParam.DISPLAY_HLIST, default=VOLUME_SLICES,
                      label='Display volume with',
                      help='*slices*: display volumes as 2D slices along z axis.\n'
                           '*chimera*: display volumes as surface with Chimera.')
        group.addParam('displayMaskedVol', params.EnumParam, choices=['slices', 'chimera'], 
                      display=params.EnumParam.DISPLAY_HLIST, default=VOLUME_SLICES,
                      label='Display masked volume with',
                      help='*slices*: display masked volume as 2D slices along z axis.\n'
                           '*chimera*: display masked volume as surface with Chimera.')
        group.addParam('figure', params.EnumParam, default=0,
                           choices=['new', 'active'],
                           label='Figure',
                       display=params.EnumParam.DISPLAY_HLIST,
                       help="plot in a new window vs the last open one")
        group.addParam('resolutionPlotsFSC', params.EnumParam,
                      choices=['Corrected', 'Unmasked Maps', 'Masked Maps', 'Phase Randomized Masked Maps', 'all'],
                      default=FSC_CORRECTED, display=params.EnumParam.DISPLAY_COMBO, 
                      label='Display resolution plots (FSC)',
                      help='') 
#         group.addParam('resolutionPlotsFSC', params.LabelParam, default=True,
#                       label='Display resolution plots (FSC) ?',
#                       help='')
        group.addParam('resolutionThresholdFSC', params.FloatParam, default=0.143, 
                      expertLevel=LEVEL_ADVANCED,
                      label='Threshold in resolution plots',
                      help='')
        group.addParam('guinierPlots', params.LabelParam,
              default=True, label='Display guinier plots',
              help='')

    
    def _getVisualizeDict(self):
        self._load()
        return {'displayVol': self._showVolume,
                'displayMaskedVol': self._showMaskedVolume,
                'guinierPlots': self._showGuinier,
                'resolutionPlotsFSC': self._showFSC
                }
#===============================================================================
# ShowVolumes
#===============================================================================
        
    def _showVolumeShowj(self, volPath):        
        return [em.DataView(volPath)]
    
    def _showVolumesChimera(self, volPath):
        """ Create a chimera script to visualize selected volumes. """
        #view = CommandView('xmipp_chimera_client --input "%s" --mode projector 256 &' % volPath)
        view = em.ChimeraClientView(volPath)
        return [view]
            
    def _showVolume(self, paramName=None):
        volPath = self.protocol._getExtraPath('postprocess.mrc:mrc')
        
        if self.displayVol == VOLUME_CHIMERA:
            return self._showVolumesChimera(volPath)
        
        elif self.displayVol == VOLUME_SLICES:
            return self._showVolumeShowj(volPath)
                
    def _showMaskedVolume(self, paramName=None):
        volPath = self.protocol._getExtraPath('postprocess_masked.mrc:mrc')
        
        if self.displayMaskedVol == VOLUME_CHIMERA:
            return self._showVolumesChimera(volPath)
        
        elif self.displayMaskedVol == VOLUME_SLICES:
            return self._showVolumeShowj(volPath)
    
#===============================================================================
# plotFSC            
#===============================================================================
    def _getFigure(self):
        return None if self.figure == 0 else 'active'

    def _showFSC(self, paramName=None):
        threshold = self.resolutionThresholdFSC.get()

        n = 1
        gridsize = [1, 1]
        
        md.activateMathExtensions()
        fscViewer = em.FscViewer(project=self.protocol.getProject(),
                                 threshold=threshold,
                                 protocol=self.protocol,
                                 figure=self._getFigure(),
                                 addButton=True)
        fscSet = self.protocol._createSetOfFSCs()

        modelStar = self.protocol._getExtraPath('postprocess.star')
        for label in self._getFSCLabels():
            if exists(modelStar):
                model = 'fsc@' + modelStar
                fsc = self._plotFSC(None, model, label)
                fscSet.append(fsc)
        fscViewer.visualize(fscSet)
        return [fscViewer]

    #ROB this function is duplicated
    def _plotFSC(self, a, model_star, label):
        mdStar = md.MetaData(model_star)
        resolution_inv = [mdStar.getValue(md.RLN_RESOLUTION, id) for id in mdStar]
        frc = [mdStar.getValue(label, id) for id in mdStar]

        fsc = em.data.FSC(objLabel=label)
        fsc.setData(resolution_inv,frc)

        return fsc

#===============================================================================
# plotGuinier
#===============================================================================
    def _showGuinier(self, paramName=None):
        gridsize = [1, 1]
        md.activateMathExtensions()
        
        xplotter = RelionPlotter(x=gridsize[0], y=gridsize[1], windowTitle='Guinier Plot')
        a = xplotter.createSubPlot("", 'Angstroms^-2', 'log(Amplitude)', yformat=False)
        legends = []
        modelStar = self.protocol._getExtraPath('postprocess.star')
        for label in self._getGuinerLabels():
            if exists(modelStar):
                model = 'guinier@' + modelStar
                self._plotGuinier(a, model, label)
                legends.append(self._getGuinerLegend(label))
            
        xplotter.showLegend(legends)
        a.grid(True)
        
        return [xplotter]
    
    def _plotGuinier(self, a, model, label):
        mdStar = md.MetaData(model)
        resolSqInv = [mdStar.getValue(md.RLN_POSTPROCESS_GUINIER_RESOL_SQUARED, id) for id in mdStar]
        logAmp = [mdStar.getValue(label, id) for id in mdStar]
        self.maxfsc = max(logAmp)
        self.minInv = min(resolSqInv)
        self.maxInv = max(resolSqInv)
        a.plot(resolSqInv, logAmp)
        a.xaxis.set_major_formatter(self._plotFormatter)
    
#===============================================================================
# Utils Functions
#===============================================================================
    def _load(self):
        """ Load selected iterations and classes 3D for visualization mode. """
        from matplotlib.ticker import FuncFormatter
        self._plotFormatter = FuncFormatter(self._formatFreq) 
        
    def _formatFreq(self, value, pos):
        """ Format function for Matplotlib formatter. """
        inv = 999.
        if value:
            inv = 1/value
        return "1/%0.2f" % inv
    
    def _getFSCLabels(self):
        if self.resolutionPlotsFSC.get() == 0:
            return [md.RLN_POSTPROCESS_FSC_TRUE]
        elif self.resolutionPlotsFSC.get() == 1:
            return [md.RLN_POSTPROCESS_FSC_UNMASKED]
        elif self.resolutionPlotsFSC.get() == 2:
            return [md.RLN_POSTPROCESS_FSC_MASKED]
        elif self.resolutionPlotsFSC.get() == 3:
            return [md.RLN_POSTPROCESS_FSC_RANDOM_MASKED]
        else:
            return [md.RLN_POSTPROCESS_FSC_TRUE, md.RLN_POSTPROCESS_FSC_UNMASKED,
                    md.RLN_POSTPROCESS_FSC_MASKED, md.RLN_POSTPROCESS_FSC_RANDOM_MASKED]
    
    def _getLegend(self, label):
        if label == md.RLN_POSTPROCESS_FSC_TRUE:
            return 'Corrected'
        elif label == md.RLN_POSTPROCESS_FSC_UNMASKED:
            return 'Unmasked Maps'
        elif label == md.RLN_POSTPROCESS_FSC_MASKED:
            return 'Masked Maps'
        else:
            return 'Phase Randomized Masked Maps'
    
    def _getGuinerLabels(self):
        return [md.RLN_POSTPROCESS_GUINIER_VALUE_IN,
                md.RLN_POSTPROCESS_GUINIER_VALUE_WEIGHTED,
                md.RLN_POSTPROCESS_GUINIER_VALUE_SHARPENED,
                md.RLN_POSTPROCESS_GUINIER_VALUE_INTERCEPT,]
    
    def _getGuinerLegend(self, label):
        if label == md.RLN_POSTPROCESS_GUINIER_VALUE_IN:
            return 'log(Amplitudes) Original'
        elif label == md.RLN_POSTPROCESS_GUINIER_VALUE_WEIGHTED:
            return 'log(Amplitudes) Weighted'
        elif label == md.RLN_POSTPROCESS_GUINIER_VALUE_SHARPENED:
            return 'log(Amplitudes) Sharpened'
        else:
            return 'log(Amplitudes) Intercept'
        



class RelionAutopickViewerFOM(Viewer):
    """ Class to visualize Relion postprocess protocol """
    _targets = [ProtRelionAutopickFom]
    _environments = [DESKTOP_TKINTER]
    
    def _visualize(self, obj, **args):
        return [self.warnMessage('\n'.join(obj._summary()), 
                                 "No output expected")]
        

class RelionAutopickViewer(Viewer):
    """ Class to visualize Relion postprocess protocol """
    _targets = [ProtRelionAutopick]
    _environments = [DESKTOP_TKINTER]
    
    def visualize(self, obj, **args):
        micPath, coordPath = obj.writeXmippOutputCoords()
        import pyworkflow.em.packages.xmipp3 as xmipp3
        xmipp3.viewer.launchSupervisedPickerGUI(micPath, coordPath, self.protocol)


class RelionPolishViewer(ProtocolViewer):
    _targets = [ProtRelionPolish]
    _environments = [DESKTOP_TKINTER, WEB_DJANGO]
    
    _label = 'viewer relion polish'
    
    def _defineParams(self, form):
        self._env = os.environ.copy()
        form.addSection(label='Visualization')
        
        group = form.addGroup('Particles')
        group.addParam('displayShinyParticles', params.LabelParam, 
                       label='Display Shiny Particles')
        
        group = form.addGroup('Volumes')
        
        group.addParam('showHalves', params.EnumParam, choices=['half1', 'half2', 'both', 'final shiny'], default=0,
                      label='Volume to visualize',
                      help='Select which half do you want to visualize.')
        group.addParam('viewFrame', params.EnumParam, choices=['all', 'selection'], default=0, 
                      display=params.EnumParam.DISPLAY_HLIST, condition="showHalves<3",
                      label="Frame to visualize", 
                      help="""
*all*: all frames volumes will be visualized.
*selection*: you may specify a range of frames.
Examples:
"1,5-8,10" -> [1,5,6,7,8,10]
"2,6,9-11" -> [2,6,9,10,11]
"2 5, 6-8" -> [2,5,6,7,8]                      
                           """)
        group.addParam('frameSelection', params.NumericRangeParam, 
                      condition='showHalves<3 and viewFrame==1' , 
                      label="Frames list", default = 1,
                      help="Write the frame list to visualize.")
        group.addParam('displayVol', params.EnumParam, choices=['slices', 'chimera'], 
                      default=VOLUME_SLICES, display=params.EnumParam.DISPLAY_HLIST, 
                      label='Display volume with',
                      help='*slices*: display volumes as 2D slices along z axis.\n'
                           '*chimera*: display volumes as surface with Chimera.')
        group.addParam('displayAngDist', params.EnumParam, choices=['2D plot', 'chimera'], 
                      default=ANGDIST_2DPLOT, display=params.EnumParam.DISPLAY_HLIST, 
                      label='Display angular distribution',condition="showHalves==3",
                      help='*2D plot*: display angular distribution as interative 2D in matplotlib.\n'
                           '*chimera*: display angular distribution using Chimera with red spheres.') 
        group.addParam('spheresScale', params.IntParam, default=100, 
                      expertLevel=LEVEL_ADVANCED,condition="showHalves==3 and displayAngDist==%d" % ANGDIST_CHIMERA,
                      label='Spheres size',
                      help='')
        group = form.addGroup('Plots')
        group.addParam('resolutionPlotsFSC', params.EnumParam,
                      choices=['Corrected', 'Unmasked Maps', 'Masked Maps', 'Phase Randomized Masked Maps', 'all'],
                      default=FSC_CORRECTED, display=params.EnumParam.DISPLAY_COMBO, 
                      label='Display resolution plots (FSC)',
                      help='') 
        group.addParam('resolutionThresholdFSC', params.FloatParam, default=0.143, 
                      expertLevel=LEVEL_ADVANCED,
                      label='Threshold in resolution plots',
                      help='')
        group.addParam('guinierPlots', params.LabelParam,
                      default=True, condition="showHalves<3",
                      label='Display guinier plots',
                      help='')
        group.addParam('bfactorsPlot', params.LabelParam,
                      default=True,
                      label='Display bfactors plot',
                      help='')
    
    def _getVisualizeDict(self):
        self._load()
        visualizeDict = {
                'displayShinyParticles': self._showShinyParticles,
                'displayVol': self._showVolumes,
                'displayAngDist': self._showAngularDistribution,
                'resolutionPlotsFSC': self._showFSC,
                'guinierPlots': self._showGuinier,
                'bfactorsPlot': self._showBfactors
                }

        # If the is some error during the load, just show that instead
        # of any viewer
        if self._errors:
            for k in visualizeDict.keys():
                visualizeDict[k] = self._showErrors

        return visualizeDict

    def _showErrors(self, e=None):
        views = []
        self.errorList(self._errors, views)
        return views

    def _viewAll(self, *args):
        pass
    
#===============================================================================
# displayShinyParticles     
#===============================================================================
    def _showShinyParticles(self, paramName=None):
        partsId = self.protocol.outputParticles.strId()
        fn = self.protocol.outputParticles.getFileName()
        view = self.createScipionPartView(fn, partsId)
        
        return [view]
    
#===============================================================================
# ShowVolumes
#===============================================================================
    def _showVolumes(self, paramName=None):
        if self.displayVol == VOLUME_CHIMERA:
            return self._showVolumesChimera()
        elif self.displayVol == VOLUME_SLICES:
            return self._createVolumesSqlite()
    
    def _createVolumesSqlite(self):
        """ Write an sqlite with all volumes selected for visualization. """
        path = self.protocol._getExtraPath('relion_viewer_volumes.sqlite')
        samplingRate = self.protocol.outputParticles.getSamplingRate()

        files = []
        volumes = self._getVolumeNames()
        for volFn in volumes:
            if exists(volFn.replace(':mrc', '')):
                files.append(volFn)
        self.createVolumesSqlite(files, path, samplingRate)
        return [em.ObjectView(self._project, self.protocol.strId(), path)]
    
    def _showVolumesChimera(self):
        """ Create a chimera script to visualize selected volumes. """
        volumes = self._getVolumeNames()
        
        if len(volumes) > 1:
            cmdFile = self.protocol._getExtraPath('chimera_volumes.cmd')
            f = open(cmdFile, 'w+')
            for volFn in volumes:
                # We assume that the chimera script will be generated
                # at the same folder than relion volumes
                vol = volFn.replace(':mrc', '')
                localVol = os.path.basename(vol)
                if exists(vol):
                    f.write("open %s\n" % localVol)
            f.write('tile\n')
            f.close()
            view = em.ChimeraView(cmdFile)
        else:
            view = em.ChimeraClientView(volumes[0])
            
        return [view]
    
#===============================================================================
# showAngularDistribution
#===============================================================================
    def _showAngularDistribution(self, paramName=None):
        if self.displayAngDist == ANGDIST_CHIMERA:
            view = self._createAngDistChimera()
        elif self.displayAngDist == ANGDIST_2DPLOT:
            view = self._createAngDist2D()
        return [view]
    
    def _createAngDistChimera(self):
        # Common variables to use
        nparts = self.protocol.outputParticles.getSize()
        radius = self.spheresScale.get()
        if radius < 0:
            radius = self.protocol.maskDiameterA.get()/2
            
        volFn = self._getVolumeNames()[0]
        if exists(volFn.replace(":mrc","")):
            sqliteFn = self.protocol._getFileName('projections', iter=1, half="shiny_")
            if not exists(sqliteFn):
                self.createAngDistributionSqlite(sqliteFn, nparts, itemDataIterator=self._iterAngles(self.protocol._getFileName('shiny')))
            return em.ChimeraClientView(volFn, angularDistFile=sqliteFn, spheresDistance=radius)
        else:
            raise Exception("They aren't shiny particles to show it's angular distribution.")
    
    def _createAngDist2D(self):
        # Common variables to use
        nparts = self.protocol.outputParticles.getSize()
        n = 1
        gridsize = self._getGridSize(n)
        
        plotter = RelionPlotter(x=gridsize[0], y=gridsize[1], 
                                 mainTitle="Shiny Particles", windowTitle="Angular Distribution")
        dataStar = self.protocol._getFileName('shiny')
        if exists(dataStar):
            sqliteFn = self.protocol._getFileName('projections', iter=1, half="shiny_")
            if not exists(sqliteFn):
                self.createAngDistributionSqlite(sqliteFn, nparts, itemDataIterator=self._iterAngles(dataStar))
            plotter.plotAngularDistributionFromMd(sqliteFn, "")
            return plotter
        else:
            return
    
#===============================================================================
# plotFSC            
#===============================================================================
    def _showFSC(self, paramName=None):
        threshold = self.resolutionThresholdFSC.get()
        n = 1
        gridsize = [1, 1]
        
        md.activateMathExtensions()
        
        xplotter = RelionPlotter(x=gridsize[0], y=gridsize[1], windowTitle='Resolution FSC')
        a = xplotter.createSubPlot("FSC Shiny Particles", 'Angstroms^-1', 'FSC', yformat=False)
        legends = []
        modelStar = self.protocol._getFileName('fsc_shiny', iter=self.protocol._lastIter())
        for label in self._getFSCLabels():
            if exists(modelStar):
                model = 'fsc@' + modelStar
                self._plotFSC(a, model, label)
                legends.append(self._getLegend(label))
        xplotter.showLegend(legends)
        if threshold < self.maxfsc:
            a.plot([self.minInv, self.maxInv],[threshold, threshold], color='black', linestyle='--')
        a.grid(True)
        
        return [xplotter]
    
    def _plotFSC(self, a, model, label):
        mdStar = md.MetaData(model)
        resolution_inv = [mdStar.getValue(md.RLN_RESOLUTION, id) for id in mdStar]
        fsc = [mdStar.getValue(label, id) for id in mdStar]
        self.maxfsc = max(fsc)
        self.minInv = min(resolution_inv)
        self.maxInv = max(resolution_inv)
        a.plot(resolution_inv, fsc)
        a.xaxis.set_major_formatter(self._plotFormatter)
        a.set_ylim([-0.1, 1.1])
            
#===============================================================================
# plotGuinier
#===============================================================================
    def _showGuinier(self, paramName=None):
        gridsize = [1, 1]
        md.activateMathExtensions()
        
        xplotter = RelionPlotter(x=gridsize[0], y=gridsize[1], windowTitle='Relative Guinier Plot')
        a = xplotter.createSubPlot("", 'Angstroms^-2', 'log(Amplitude)', yformat=False)
        legends = []
        for frame in self._frames:
            modelStar = self.protocol._getFileName('guinier_frame', iter=self.protocol._lastIter(), frame=frame)
            if exists(modelStar):
                model = 'relative_guinier@' + modelStar
                self._plotGuinier(a, model)
                legends.append("guinier frame %d " % frame)
        xplotter.showLegend(legends)
        a.grid(True)
        
        return [xplotter]
    
    def _plotGuinier(self, a, model):
        mdStar = md.MetaData(model)
        resolSqInv = [mdStar.getValue(md.RLN_POSTPROCESS_GUINIER_RESOL_SQUARED, id) for id in mdStar]
        logAmp = [mdStar.getValue(md.RLN_POSTPROCESS_GUINIER_VALUE_IN, id) for id in mdStar]
        self.maxfsc = max(logAmp)
        self.minInv = min(resolSqInv)
        self.maxInv = max(resolSqInv)
        a.plot(resolSqInv, logAmp)
        a.xaxis.set_major_formatter(self._plotFormatter)
    
#===============================================================================
# plotBfactors
#===============================================================================
    def _showBfactors(self, paramName=None):
        gridsize = self._getGridSize(2)
        md.activateMathExtensions()
        
        xplotter = RelionPlotter(x=gridsize[0], y=gridsize[1], windowTitle='Per Frames Bfactors')
        modelStar = self.protocol._getFileName('bfactors', iter=self.protocol._lastIter())
        model = 'perframe_bfactors@' + modelStar
        for title in ['Bfactor', 'Intercept']:
            a = xplotter.createSubPlot(title, 'Frame', title, yformat=False)
            if title == "Bfactor":
                label = md.RLN_POSTPROCESS_BFACTOR
            else:
                label = md.RLN_POSTPROCESS_GUINIER_FIT_INTERCEPT
            self._plotBfactor(a, model, label)
        
        return [xplotter]
    
    def _plotBfactor(self, a, model, label):
        mdStar = md.MetaData(model)
        frames = [mdStar.getValue(md.RLN_IMAGE_FRAME_NR, id) for id in mdStar]
        bfactors = [mdStar.getValue(label, id) for id in mdStar]
        a.plot(frames, bfactors)
    
#===============================================================================
# Utils Functions
#===============================================================================
    def _load(self):
        self.protocol._initialize() # Load filename templates
        self._errors = []
        self.lastIter = self.protocol._lastIter()
        halves = getattr(self, 'showHalves', None)
        if self.viewFrame.get() == 0 and halves < 3:
            # ToDo: Change this when exists a method to
            # know how many frames has a SetOfMovieParticles.
            self._frames = range(1, self.protocol._lastFrame())
        elif halves < 3:
            frameSelection = self.frameSelection.get()
            if frameSelection and frameSelection.strip():
                self._frames = self._getListFromRangeString(frameSelection)
            else:
                self._errors.append('Please provide FRAMES selection')
        else:
            self._frames = [1]
            
        from matplotlib.ticker import FuncFormatter
        self._plotFormatter = FuncFormatter(self._formatFreq) 
        
    def createScipionPartView(self, filename, partsId, viewParams={}):
        labels =  'enabled id _filename _transform._matrix'
        viewParams = {showj.ORDER:labels,
                      showj.VISIBLE: labels, showj.RENDER:'_filename',
                      'labels': 'id',
                      }
        return em.ObjectView(self._project, 
                          self.protocol.strId(), filename, other=partsId,
                          env=self._env,
                          viewParams=viewParams)
    
    def _getPrefixes(self):
        prefixes = self.protocol.PREFIXES
        halves = getattr(self, 'showHalves', None)
        if halves:
            if halves == 0:
                prefixes = ['half1_']
            elif halves == 1:
                prefixes = ['half2_']
            elif halves == 3:
                prefixes = ['shiny']
        return prefixes
    
    def _getVolumeNames(self):
        vols = []
        prefixes = self._getPrefixes()
        if prefixes == ["shiny"]:
            volFn = self.protocol._getFileName('volume_shiny', iter=self.lastIter)
            if exists(volFn.replace(':mrc', '')):
                vols.append(volFn)
        else:
            for frm in self._frames:
                for prefix in prefixes:
                    volFn = self.protocol._getFileName('volume_frame', halve=prefix, frame=frm, iter=self.lastIter, ref3d=1)
                    if exists(volFn.replace(':mrc', '')):
                        vols.append(volFn)
        return vols
    
    def _formatFreq(self, value, pos):
        """ Format function for Matplotlib formatter. """
        import math
        inv = 999.
        if value:
            inv = 1/math.sqrt(value)
        return "1/%0.2f" % inv
    
    def _getGridSize(self, n=None):
        """ Figure out the layout of the plots given the number of references. """
        if n is None:
            n = len(self._refsList)
        
        if n == 1:
            gridsize = [1, 1]
        elif n == 2:
            gridsize = [2, 1]
        else:
            gridsize = [(n+1)/2, 2]
            
        return gridsize
    
    def _iterAngles(self, fn):
        mdOut = md.MetaData(fn)
        for objId in mdOut:
            rot = mdOut.getValue(md.RLN_ORIENT_ROT, objId)
            tilt = mdOut.getValue(md.RLN_ORIENT_TILT, objId)
            yield rot, tilt
    
    def _getFSCLabels(self):
        if self.resolutionPlotsFSC.get() == 0:
            return [md.RLN_POSTPROCESS_FSC_TRUE]
        elif self.resolutionPlotsFSC.get() == 1:
            return [md.RLN_POSTPROCESS_FSC_UNMASKED]
        elif self.resolutionPlotsFSC.get() == 2:
            return [md.RLN_POSTPROCESS_FSC_MASKED]
        elif self.resolutionPlotsFSC.get() == 3:
            return [md.RLN_POSTPROCESS_FSC_RANDOM_MASKED]
        else:
            return [md.RLN_POSTPROCESS_FSC_TRUE, md.RLN_POSTPROCESS_FSC_UNMASKED,
                    md.RLN_POSTPROCESS_FSC_MASKED, md.RLN_POSTPROCESS_FSC_RANDOM_MASKED]
    
    def _getLegend(self, label):
        if label == md.RLN_POSTPROCESS_FSC_TRUE:
            return 'Corrected'
        elif label == md.RLN_POSTPROCESS_FSC_UNMASKED:
            return 'Unmasked Maps'
        elif label == md.RLN_POSTPROCESS_FSC_MASKED:
            return 'Masked Maps'
        else:
            return 'Phase Randomized Masked Maps'


class RelionSortViewer(Viewer):
    """ Wrapper to visualize Relion sort protocol results
    """
    _environments = [DESKTOP_TKINTER, WEB_DJANGO]
    _targets = [ProtRelionSortParticles]

    def _visualize(self, obj, **kwargs):
        views = []

        if obj.hasAttribute('outputParticles'): # Protocol finished
            particles = obj.outputParticles
            labels = ('id enabled _index _filename _rlnSelectParticlesZscore '
                      '_coordinate._rlnAutopickFigureOfMerit _sampling '
                      '_ctfModel._defocusU _ctfModel._defocusV '
                      '_ctfModel._defocusAngle _transform._matrix')
            sortBy = '_rlnSelectParticlesZscore asc'
            strId = particles.strId()
            fn = particles.getFileName()
            views.append(em.ObjectView(self._project, strId, fn,
                                       viewParams={showj.ORDER: labels,
                                                   showj.VISIBLE: labels,
                                                   showj.SORT_BY: sortBy,
                                                   showj.RENDER:'_filename'}))

            fn = obj._getExtraPath('input_particles_sorted.star')
            mdFn = md.MetaData(fn)
            # If Zscore in output images plot Zscore particle sorting
            if mdFn.containsLabel(md.RLN_SELECT_PARTICLES_ZSCORE):
                # sort output by Z-score
                mdFn.sort(md.RLN_SELECT_PARTICLES_ZSCORE)
                xplotter = RelionPlotter(windowTitle="Zscore particles sorting")
                xplotter.createSubPlot("Particle sorting", "Particle number",
                                       "Zscore")
                xplotter.plotMd(mdFn, False,
                                mdLabelY=md.RLN_SELECT_PARTICLES_ZSCORE)
                views.append(xplotter)

        return views<|MERGE_RESOLUTION|>--- conflicted
+++ resolved
@@ -391,10 +391,6 @@
             modelStar = self.protocol._getFileName('model', iter=it)
 
             for row in md.iterRows('%s@%s' % ('model_classes', modelStar)):
-<<<<<<< HEAD
-                i, fn = row.getValue('rlnReferenceImage').split('@')
-                index = int(i)
-=======
                 i, fn = relionToLocation(row.getValue('rlnReferenceImage'))
                 if i == em.NO_INDEX: # the case for 3D classes
                     # NOTE: Since there is not an proper ID value in
@@ -405,7 +401,6 @@
                 else:
                     index = i
 
->>>>>>> 7d40e477
                 if index not in classInfo:
                     classInfo[index] = {}
                     for l in labels:
@@ -436,15 +431,9 @@
         def get_cmap(N):
             import matplotlib.cm as cmx
             import matplotlib.colors as colors
-<<<<<<< HEAD
-            '''Returns a function that maps each index in 0, 1, ... N-1 to a distinct
-            RGB color.'''
-            color_norm = colors.Normalize(vmin=0, vmax=N - 1)
-=======
             """Returns a function that maps each index in 0, 1, ... N-1 to a distinct
             RGB color."""
             color_norm = colors.Normalize(vmin=0, vmax=N)#-1)
->>>>>>> 7d40e477
             scalar_map = cmx.ScalarMappable(norm=color_norm, cmap='hsv')
 
             def map_index_to_rgb_color(index):
