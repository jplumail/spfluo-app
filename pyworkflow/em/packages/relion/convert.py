--- conflicted
+++ resolved
@@ -362,11 +362,7 @@
 
     alignmentRow.setValue(md.RLN_ORIENT_ORIGIN_X, shifts[0])
     alignmentRow.setValue(md.RLN_ORIENT_ORIGIN_Y, shifts[1])
-<<<<<<< HEAD
-
-=======
-    
->>>>>>> b56b4816
+
     if is2D:
         angle = angles[0] + angles[2]
         alignmentRow.setValue(md.RLN_ORIENT_PSI, -angle)
@@ -386,11 +382,7 @@
         alignmentRow.setValue(md.RLN_ORIENT_ROT,  angles[0])
         alignmentRow.setValue(md.RLN_ORIENT_TILT, angles[1])
         alignmentRow.setValue(md.RLN_ORIENT_PSI,  angles[2])
-<<<<<<< HEAD
-
-=======
-        
->>>>>>> b56b4816
+        
 
 def rowToAlignment(alignmentRow, alignType):
     """
