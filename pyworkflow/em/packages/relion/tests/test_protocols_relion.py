--- conflicted
+++ resolved
@@ -1127,9 +1127,6 @@
         self.assertIsNotNone(outputParts,
                              "There was a problem generating the output.")
         self.assertTrue(outputParts.hasCTF(), "Output does not have CTF.")
-<<<<<<< HEAD
-        self._checkSamplingConsistency(outputParts)
-=======
         self._checkSamplingConsistency(outputParts)
 
 
@@ -1213,4 +1210,3 @@
             exportProt.inputParticles.set(inputParts)
             self.launchProtocol(exportProt)
             _checkProt(exportProt, params)
->>>>>>> 56e28a73
