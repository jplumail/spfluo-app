# **************************************************************************
# *
# * Authors:     J.M. De la Rosa Trevin (jmdelarosa@cnb.csic.es)
# *
# * Unidad de  Bioinformatica of Centro Nacional de Biotecnologia , CSIC
# *
# * This program is free software; you can redistribute it and/or modify
# * it under the terms of the GNU General Public License as published by
# * the Free Software Foundation; either version 2 of the License, or
# * (at your option) any later version.
# *
# * This program is distributed in the hope that it will be useful,
# * but WITHOUT ANY WARRANTY; without even the implied warranty of
# * MERCHANTABILITY or FITNESS FOR A PARTICULAR PURPOSE.  See the
# * GNU General Public License for more details.
# *
# * You should have received a copy of the GNU General Public License
# * along with this program; if not, write to the Free Software
# * Foundation, Inc., 59 Temple Place, Suite 330, Boston, MA
# * 02111-1307  USA
# *
# *  All comments concerning this program package may be sent to the
# *  e-mail address 'jmdelarosa@cnb.csic.es'
# *
# **************************************************************************
"""
This sub-package contains data and protocol classes
wrapping Grigrorieff Lab programs at Brandeis
"""
from bibtex import _bibtex # Load bibtex dict with references

_logo = "brandeis_logo.png"

from grigoriefflab import *

from protocol_ctffind import ProtCTFFind
from protocol_refinement import ProtFrealign
from protocol_ml_classification import ProtFrealignClassify
from protocol_unblur import ProtUnblur
<<<<<<< HEAD
=======
from protocol_summovie import ProtSummovie
>>>>>>> 1ea154e3
from viewer import ProtCTFFindViewer, FrealignViewer
# Wizards
from wizard import *<|MERGE_RESOLUTION|>--- conflicted
+++ resolved
@@ -37,10 +37,7 @@
 from protocol_refinement import ProtFrealign
 from protocol_ml_classification import ProtFrealignClassify
 from protocol_unblur import ProtUnblur
-<<<<<<< HEAD
-=======
 from protocol_summovie import ProtSummovie
->>>>>>> 1ea154e3
 from viewer import ProtCTFFindViewer, FrealignViewer
 # Wizards
 from wizard import *