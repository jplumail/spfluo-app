# **************************************************************************
# *
# * Authors:     Josue Gomez Blanco (jgomez@cnb.csic.es)
# *
# * Unidad de  Bioinformatica of Centro Nacional de Biotecnologia , CSIC
# *
# * This program is free software; you can redistribute it and/or modify
# * it under the terms of the GNU General Public License as published by
# * the Free Software Foundation; either version 2 of the License, or
# * (at your option) any later version.
# *
# * This program is distributed in the hope that it will be useful,
# * but WITHOUT ANY WARRANTY; without even the implied warranty of
# * MERCHANTABILITY or FITNESS FOR A PARTICULAR PURPOSE.  See the
# * GNU General Public License for more details.
# *
# * You should have received a copy of the GNU General Public License
# * along with this program; if not, write to the Free Software
# * Foundation, Inc., 59 Temple Place, Suite 330, Boston, MA
# * 02111-1307  USA
# *
# *  All comments concerning this program package may be sent to the
# *  e-mail address 'jgomez@cnb.csic.es'
# *
# **************************************************************************
"""
This sub-package contains wrapper around EMAN initialmodel program
"""


from pyworkflow.em import *  
from pyworkflow.utils import * 
from pyworkflow.em.packages.eman2.data import *
import os
from data import *
from glob import glob
import eman2

#TODO: Change the hierarchy (ProtInitialVolume for ProtPreprocessVolumes) when "Initial Volume" menu is created
<<<<<<< HEAD
class EmanProtInitModel(ProtPreprocessVolumes):
    _label = 'initial model'
=======
class EmanProtInitModel(ProtInitialVolume):
    _label = 'Eman Initial Model'
>>>>>>> 5e27dc02
    
    def _defineParams(self, form):
        form.addSection(label='Input')
        form.addParam('inputClasses', PointerParam, label="Input classes", important=True, 
                      pointerClass='SetOfClasses2D', pointerCondition='hasAverages',
                      help='Select the input images from the project.'
                           'It should be a SetOfClasses2D class')
        form.addParam('numberOfIterations', IntParam, default=8,
                      label='Number of iterations to perform',
                      help='The total number of refinement to perform.')
        form.addParam('numberOfModels', IntParam, default=10,
                      label='Number of different initial models',
                      help='The number of different initial models to generate in search of a good one.')
        form.addParam('shrink', IntParam, default=1,expertLevel=LEVEL_ADVANCED,
                      label='shrink',
                      help='Optionally shrink the input particles by an integer amount prior to recontruction.' 
                           'Default = 1, no shrinking')
        form.addParam('symmetry', TextParam, default='c1',
                      label='Point group symmetry',
                      help='Specify the symmetry.Choices are: c(n), d(n), h(n), tet, oct, icos')        
        form.addParallelSection(threads=3, mpi=0)
        
    def _defineSteps(self):        
        eman2.loadEnvironment()
        self._prepareDefinition()
        self._insertSteps()

    def _prepareDefinition(self):

        # ToDo: create an Eman conversor and change this lines.
        image = self.getXmippStackFilename()
        imgsFn = os.path.abspath(image)
        
        #self._insertFunctionStep('genxmippstack')
        self._params = {'imgsFn': imgsFn,
                        'numberOfIterations': self.numberOfIterations.get(),
                        'numberOfModels': self.numberOfModels.get(),
                        'shrink': self.shrink.get(),
                        'symmetry': self.symmetry.get(),
                        'threads':self.numberOfThreads.get()
                       }

    def getXmippStackFilename(self):
        for cls in self.inputClasses.get():
            img = cls.getAverage()
            return img.getFileName()

    def _insertSteps(self):
        self._insertInitialModelStep()      
        self._insertFunctionStep('createOutput')

    def _insertInitialModelStep(self):
        self._enterWorkingDir()
        args = '--input %(imgsFn)s iter=%(numberOfIterations)d --tries=%(numberOfModels)d --sym=%(symmetry)s'
        if self.shrink > 1:
            args += ' --shrink=%(shrink)d'
        if self.numberOfThreads > 1:
            args += ' --parallel=thread:%(threads)d'
        program = eman2.getEmanProgram('e2initialmodel.py')
        self._insertRunJobStep(program, args % self._params)
                
    def createOutput(self):
        self._leaveWorkingDir()
        #volumes = EmanSetOfVolumes(self._getPath('scipion_volumes.json'))
        volumes = self._createSetOfVolumes()
        volumes.setSamplingRate(self.inputClasses.get().getImages().getSamplingRate())
        
        for k in range(1, self.numberOfModels.get() + 1):
            volFn = self._getPath('initial_models/model_00_%02d.hdf' % k)
            vol = Volume()
            vol.setFileName(volFn)
            volumes.append(vol)

        volumes.write()
        self._defineOutputs(outputVolumes=volumes)
        
    def _summary(self):
        summary = []
        if not hasattr(self, 'outputVolumes'):
            summary.append("Output volumes not ready yet.")
        else:
            summary.append("Input Images: %s" % self.inputClasses.get().getNameId())
            summary.append("Output initials volumes: %s" % self.outputVolumes.get())
        return summary<|MERGE_RESOLUTION|>--- conflicted
+++ resolved
@@ -37,13 +37,8 @@
 import eman2
 
 #TODO: Change the hierarchy (ProtInitialVolume for ProtPreprocessVolumes) when "Initial Volume" menu is created
-<<<<<<< HEAD
-class EmanProtInitModel(ProtPreprocessVolumes):
+class EmanProtInitModel(ProtInitialVolume):
     _label = 'initial model'
-=======
-class EmanProtInitModel(ProtInitialVolume):
-    _label = 'Eman Initial Model'
->>>>>>> 5e27dc02
     
     def _defineParams(self, form):
         form.addSection(label='Input')
