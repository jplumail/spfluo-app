# **************************************************************************
# *
# * Authors:     Josue Gomez Blanco (jgomez@cnb.csic.es)
# *
# * Unidad de  Bioinformatica of Centro Nacional de Biotecnologia , CSIC
# *
# * This program is free software; you can redistribute it and/or modify
# * it under the terms of the GNU General Public License as published by
# * the Free Software Foundation; either version 2 of the License, or
# * (at your option) any later version.
# *
# * This program is distributed in the hope that it will be useful,
# * but WITHOUT ANY WARRANTY; without even the implied warranty of
# * MERCHANTABILITY or FITNESS FOR A PARTICULAR PURPOSE.  See the
# * GNU General Public License for more details.
# *
# * You should have received a copy of the GNU General Public License
# * along with this program; if not, write to the Free Software
# * Foundation, Inc., 59 Temple Place, Suite 330, Boston, MA
# * 02111-1307  USA
# *
# *  All comments concerning this program package may be sent to the
# *  e-mail address 'jgomez@cnb.csic.es'
# *
# **************************************************************************
"""
This sub-package contains wrapper around EMAN initialmodel program
"""


from pyworkflow.em import *  
from pyworkflow.utils import * 
from pyworkflow.em.packages.eman2.data import *
import os
from data import *
from glob import glob
import eman2


<<<<<<< HEAD
#TODO: Change the hierarchy (ProtInitialVolume for ProtPreprocessVolumes) when "Initial Volume" menu is created
class EmanProtInitModel(ProtPreprocessVolumes):
    _label = 'Eman Initial Model'
=======

class EmanProtInitModel(ProtInitialVolume):
    _label = 'initial model'
>>>>>>> 53cda620
    
    def _defineParams(self, form):
        form.addSection(label='Input')
        form.addParam('inputClasses', PointerParam, label="Input classes", important=True, 
                      pointerClass='SetOfClasses2D', pointerCondition='hasAverages',
                      help='Select the input images from the project.'
                           'It should be a SetOfClasses2D class')
        form.addParam('numberOfIterations', IntParam, default=8,
                      label='Number of iterations to perform',
                      help='The total number of refinement to perform.')
        form.addParam('numberOfModels', IntParam, default=10,
                      label='Number of different initial models',
                      help='The number of different initial models to generate in search of a good one.')
        form.addParam('shrink', IntParam, default=1,expertLevel=LEVEL_ADVANCED,
                      label='shrink',
                      help='Optionally shrink the input particles by an integer amount prior to recontruction.' 
                           'Default = 1, no shrinking')
        form.addParam('symmetry', TextParam, default='c1',
                      label='Point group symmetry',
                      help='Specify the symmetry.Choices are: c(n), d(n), h(n), tet, oct, icos')        
        form.addParallelSection(threads=3, mpi=0)
        
    def _defineSteps(self):        
        eman2.loadEnvironment()
        self._prepareDefinition()
        self._insertSteps()

    def _prepareDefinition(self):

        # ToDo: create an Eman conversor and change this lines.
        image = self.getXmippStackFilename()
        imgsFn = os.path.abspath(image)
        
        #self._insertFunctionStep('genxmippstack')
        self._params = {'imgsFn': imgsFn,
                        'numberOfIterations': self.numberOfIterations.get(),
                        'numberOfModels': self.numberOfModels.get(),
                        'shrink': self.shrink.get(),
                        'symmetry': self.symmetry.get(),
                        'threads':self.numberOfThreads.get()
                       }

    def getXmippStackFilename(self):
        for cls in self.inputClasses.get():
            img = cls.getAverage()
            return img.getFileName()

    def _insertSteps(self):
        self._insertInitialModelStep()      
        self._insertFunctionStep('createOutput')

    def _insertInitialModelStep(self):
        self._enterWorkingDir()
        args = '--input %(imgsFn)s iter=%(numberOfIterations)d --tries=%(numberOfModels)d --sym=%(symmetry)s'
        if self.shrink > 1:
            args += ' --shrink=%(shrink)d'
        if self.numberOfThreads > 1:
            args += ' --parallel=thread:%(threads)d'
        program = eman2.getEmanProgram('e2initialmodel.py')
        self._insertRunJobStep(program, args % self._params)
                
    def createOutput(self):
        self._leaveWorkingDir()
        #volumes = EmanSetOfVolumes(self._getPath('scipion_volumes.json'))
        volumes = self._createSetOfVolumes()
        volumes.setSamplingRate(self.inputClasses.get().getImages().getSamplingRate())
        
        for k in range(1, self.numberOfModels.get() + 1):
            volFn = self._getPath('initial_models/model_00_%02d.hdf' % k)
            vol = Volume()
            vol.setFileName(volFn)
            volumes.append(vol)

        volumes.write()
        self._defineOutputs(outputVolumes=volumes)
        
    def _summary(self):
        summary = []
        if not hasattr(self, 'outputVolumes'):
            summary.append("Output volumes not ready yet.")
        else:
            summary.append("Input Images: %s" % self.inputClasses.get().getNameId())
            summary.append("Output initials volumes: %s" % self.outputVolumes.get())
        return summary<|MERGE_RESOLUTION|>--- conflicted
+++ resolved
@@ -36,16 +36,9 @@
 from glob import glob
 import eman2
 
-
-<<<<<<< HEAD
 #TODO: Change the hierarchy (ProtInitialVolume for ProtPreprocessVolumes) when "Initial Volume" menu is created
 class EmanProtInitModel(ProtPreprocessVolumes):
     _label = 'Eman Initial Model'
-=======
-
-class EmanProtInitModel(ProtInitialVolume):
-    _label = 'initial model'
->>>>>>> 53cda620
     
     def _defineParams(self, form):
         form.addSection(label='Input')
