--- conflicted
+++ resolved
@@ -434,10 +434,7 @@
             if inputMovies.getDark():
                 args += ' -Dark "%s"' % inputMovies.getDark()
 
-<<<<<<< HEAD
-=======
             args += ' -Gpu %(GPU)s'
->>>>>>> 56e28a73
             args += ' ' + self.extraParams2.get()
             program = MOTIONCOR2_PATH
 
@@ -452,27 +449,6 @@
                 # if only DW mic is saved
                 outMicFn = self._getExtraPath(self._getOutputMicWtName(movie))
 
-<<<<<<< HEAD
-            if self.doComputePSD:
-                # Compute uncorrected avg mic
-                roi = [self.cropOffsetX.get(), self.cropOffsetY.get(),
-                       self.cropDimX.get(), self.cropDimY.get()]
-                fakeShiftsFn = self.writeZeroShifts(movie)
-                self.averageMovie(movie, fakeShiftsFn, aveMicFn,
-                                  binFactor=self.binFactor.get(),
-                                  roi=roi, dark=inputMovies.getDark(),
-                                  gain=inputMovies.getGain())
-
-                self.computePSDs(movie, aveMicFn, outMicFn,
-                                 outputFnCorrected=self._getPsdJpeg(movie))
-
-            self._saveAlignmentPlots(movie)
-
-            if self._doComputeMicThumbnail():
-                self.computeThumbnail(outMicFn,
-                                      outputFn=self._getOutputMicThumbnail(
-                                          movie))
-=======
             def _extraWork():
                 if self.doComputePSD:
                     # Compute uncorrected avg mic
@@ -502,7 +478,6 @@
                 thread.start()
             else:
                 _extraWork()
->>>>>>> 56e28a73
         except:
             print("ERROR: Movie %s failed\n" % movie.getName())
 
