# ******************************************************************************
# *
# * Authors:     J.M. De la Rosa Trevin (jmdelarosa@cnb.csic.es)
# *              Vahid Abrishami (vabrishami@cnb.csic.es)
# *              Josue Gomez Blanco (jgomez@cnb.csic.es)
# *              Grigory Sharov (sharov@igbmc.fr)
# *
# * Unidad de  Bioinformatica of Centro Nacional de Biotecnologia , CSIC
# *
# * This program is free software; you can redistribute it and/or modify
# * it under the terms of the GNU General Public License as published by
# * the Free Software Foundation; either version 2 of the License, or
# * (at your option) any later version.
# *
# * This program is distributed in the hope that it will be useful,
# * but WITHOUT ANY WARRANTY; without even the implied warranty of
# * MERCHANTABILITY or FITNESS FOR A PARTICULAR PURPOSE.  See the
# * GNU General Public License for more details.
# *
# * You should have received a copy of the GNU General Public License
# * along with this program; if not, write to the Free Software
# * Foundation, Inc., 59 Temple Place, Suite 330, Boston, MA
# * 02111-1307  USA
# *
# *  All comments concerning this program package may be sent to the
# *  e-mail address 'scipion@cnb.csic.es'
# *
# ******************************************************************************

import os
from itertools import izip
from math import ceil

import pyworkflow.protocol.params as params
import pyworkflow.protocol.constants as cons
import pyworkflow.utils as pwutils
import pyworkflow.em as em
from pyworkflow import VERSION_1_1
from pyworkflow.em.data import MovieAlignment
from pyworkflow.em.packages.xmipp3.convert import writeShiftsMovieAlignment
from pyworkflow.em.packages.grigoriefflab.convert import (parseMagCorrInput,
                                                          parseMagEstOutput)
from pyworkflow.em.protocol import ProtAlignMovies
from pyworkflow.gui.plotter import Plotter
from convert import (MOTIONCORR_PATH, MOTIONCOR2_PATH, getVersion, getEnviron,
                     parseMovieAlignment, parseMovieAlignment2, getCudaLib,
                     MOTIONCORR_CUDA_LIB, MOTIONCOR2_CUDA_LIB, CUDA_LIB)
from pyworkflow.protocol import STEPS_PARALLEL


class ProtMotionCorr(ProtAlignMovies):
    """
    Wrapper protocol to movie alignment programs developed at UCSF:
    motioncorr: Flat fielding and Drift correction
        (written by Xueming Li @ Yifan Cheng Lab)
    motioncor2: anisotropic drift correction and dose weighting
        (written by Shawn Zheng @ David Agard lab)
    """

    _label = 'motioncorr alignment'
    _lastUpdateVersion = VERSION_1_1
    CONVERT_TO_MRC = 'mrc'

    def __init__(self, **args):
        ProtAlignMovies.__init__(self, **args)
        self.stepsExecutionMode = STEPS_PARALLEL

    def isSemVersion(self):
        """ Return True if it is a semantic version of motioncor2.
        It started with release 1.0.0.
        """
        return getVersion('MOTIONCOR2').startswith('1.0.')

    def isLatestVersion(self):
        return getVersion('MOTIONCOR2') == '1.0.2'

    def _getConvertExtension(self, filename):
        """ Check wether it is needed to convert to .mrc or not """
        ext = pwutils.getExt(filename).lower()
        print "_getConvertExtension: ", ext
        return None if ext in ['.mrc', '.mrcs', '.tiff', '.tif'] else 'mrc'

    #--------------------------- DEFINE param functions ------------------------
    def _defineAlignmentParams(self, form):
        form.addParam('gpuMsg', params.LabelParam, default=True,
                      label='WARNING! You need to have installed CUDA'
                            ' libraries and a Nvidia GPU')

        form.addParam('GPUIDs', params.StringParam, default='0',
                      expertLevel=cons.LEVEL_ADVANCED,
                      label="Choose GPU IDs",
                      help="GPU may have several cores. Set it to zero"
                           " if you do not know what we are talking about."
                           " First core index is 0, second 1 and so on."
                           " Motioncor2 can use multiple GPUs - in that case"
                           " set to i.e. *0 1 2*.")

        ProtAlignMovies._defineAlignmentParams(self, form)

        form.addParam('doComputePSD', params.BooleanParam, default=False,
                      expertLevel=cons.LEVEL_ADVANCED,
                      label="Compute PSD (before/after)?",
                      help="If Yes, the protocol will compute for each movie "
                           "the average PSD before and after alignment, "
                           "for comparison")

        form.addParam('doComputeMicThumbnail', params.BooleanParam,
                      expertLevel=cons.LEVEL_ADVANCED,
                      default=False,
                      label='Compute micrograph thumbnail?',
                      help='When using this option, we will compute a '
                           'micrograph thumbnail and keep it with the '
                           'micrograph object for visualization purposes. ')

        form.addParam('computeAllFramesAvg', params.BooleanParam,
                      expertLevel=cons.LEVEL_ADVANCED,
                      default=False,
                      label='Compute all frames average?',
                      help='Computing all the frames average could provide a '
                           'sanity check about the microscope and the camera.')

        form.addParam('extraParams', params.StringParam, default='',
                      expertLevel=cons.LEVEL_ADVANCED,
                      label='Additional parameters',
                      help="""Extra parameters for motioncorr (NOT motioncor2)\n
        -bft       150               BFactor in pix^2.
        -pbx       96                Box dimension for searching CC peak.
        -fod       2                 Number of frame offset for frame comparison.
        -nps       0                 Radius of noise peak.
        -sub       0                 1: Save as sub-area corrected sum. 0: Not.
        -srs       0                 1: Save uncorrected sum. 0: Not.
        -scc       0                 1: Save CC Map. 0: Not.
        -slg       1                 1: Save Log. 0: Not.
        -atm       1                 1: Align to middle frame. 0: Not.
        -dsp       1                 1: Save quick results. 0: Not.
        -fsc       0                 1: Calculate and log FSC. 0: Not.
                                    """)

        form.addSection(label="Motioncor2")
        form.addParam('useMotioncor2', params.BooleanParam, default=True,
                      label='Use motioncor2',
                      help='Use new *motioncor2* program with local '
                           'patch-based motion correction and dose weighting.')
        form.addParam('doApplyDoseFilter', params.BooleanParam, default=True,
                      condition='useMotioncor2',
                      label='Apply Dose filter',
                      help='Apply a dose-dependent filter to frames before '
                           'summing them. Pre-exposure and dose per frame '
                           'should  be specified during movies import.')

        line = form.addLine('Number of patches', condition='useMotioncor2',
                            help='Number of patches to be used for patch based '
                                 'alignment. Set to *0 0* to do only global motion '
                                 'correction.')
        line.addParam('patchX', params.IntParam, default=5, label='X')
        line.addParam('patchY', params.IntParam, default=5, label='Y')

        if self.isLatestVersion():
            form.addParam('patchOverlap', params.IntParam, default=0,
                          label='Patches overlap (%)',
                          help="Specify the overlapping between adjacent "
                               "patches. \nFor example, overlap=20 means that "
                               "each patch will have a 20% overlapping with "
                               "its neighboring patches in each dimension. \n"
                               "Note: NEW in version 1.0.1")

        form.addParam('group', params.IntParam, default='1',
                      label='Group N frames', condition='useMotioncor2',
                      help='Group every specified number of frames by adding '
                           'them together. The alignment is then performed on '
                           'the summed frames. By default, no grouping is '
                           'performed.')
        form.addParam('tol', params.FloatParam, default='0.5',
                      label='Tolerance (px)', condition='useMotioncor2',
                      help='Tolerance for iterative alignment, default *0.5px*.')
        if self._supportsMagCorrection():
            group = form.addGroup('Magnification correction')
            group.addParam('doMagCor', params.BooleanParam, default=False,
                           label='Correct anisotropic magnification?',
                           condition='useMotioncor2',
                           help='Correct anisotropic magnification by '
                                'stretching image along the major axis, '
                                'the axis where the lower magnification is '
                                'detected.')
            group.addParam('useEst', params.BooleanParam, default=True,
                           label='Use previous estimation?',
                           condition='useMotioncor2 and doMagCor',
                           help='Use previously calculated parameters of '
                                'magnification anisotropy (from magnification '
                                'distortion estimation protocol).')
            group.addParam('inputEst', params.PointerParam,
                           pointerClass='ProtMagDistEst',
                           condition='useEst and useMotioncor2 and doMagCor',
                           label='Input protocol',
                           help='Select previously executed estimation protocol.')
            group.addParam('scaleMaj', params.FloatParam, default=1.0,
                           condition='not useEst and useMotioncor2 and doMagCor',
                           label='Major scale factor',
                           help='Major scale factor.')
            group.addParam('scaleMin', params.FloatParam, default=1.0,
                           condition='not useEst and useMotioncor2 and doMagCor',
                           label='Minor scale factor',
                           help='Minor scale factor.')
            group.addParam('angDist', params.FloatParam, default=0.0,
                           condition='not useEst and useMotioncor2 and doMagCor',
                           label='Distortion angle (deg)',
                           help='Distortion angle, in degrees.')
        else:
            form.addParam('motioncor2Version', params.LabelParam,
                          condition='useMotioncor2',
                          label='Scipion supports some versions of motioncor2 '
                                'that can do magnification correction, '
                                'but they do not seems to be installed. Check '
                                'available versions with: \n'
                                'scipion install --help.\n'
                                'Also, make sure MOTIONCOR2_CUDA_LIB or '
                                'CUDA_LIB point to cuda-8.0/lib path')

        if self.isSemVersion():
            form.addParam('defectFile', params.FileParam, allowsNull=True,
                          expertLevel=cons.LEVEL_ADVANCED,
                          condition='useMotioncor2',
                          label='Camera defects file',
                          help='Defect file that stores entries of defects on camera.\n'
                               'Each entry corresponds to a rectangular region in image. '
                               'The pixels in such a region are replaced by '
                               'neighboring good pixel values. Each entry contains '
                               '4 integers x, y, w, h representing the x, y '
                               'coordinates, width, and height, respectively.')

        form.addParam('extraParams2', params.StringParam, default='',
                      expertLevel=cons.LEVEL_ADVANCED,
                      condition='useMotioncor2',
                      label='Additional parameters',
                      help="""Extra parameters for motioncor2\n
        -Bft       100        BFactor for alignment, in px^2.
        -Iter      5          Maximum iterations for iterative alignment.
        -MaskCent  0 0        Center of subarea that will be used for alignment,
                              default *0 0* corresponding to the frame center.
        -MaskSize  1.0 1.0    The size of subarea that will be used for alignment,
                              default *1.0 1.0* corresponding full size.
        -Align     1          Generate aligned sum (1) or simple sum (0).
        -FmRef     -1         Specify which frame to be the reference to which
                              all other frames are aligned, by default (-1) the
                              the central frame is chosen. The central frame is
                              at N/2 based upon zero indexing where N is the
                              number of frames that will be summed, i.e., not
                              including the frames thrown away.
        -RotGain   0          Rotate gain reference counter-clockwise: 0 - no rotation,
                              1 - 90 degrees, 2 - 180 degrees, 3 - 270 degrees.
        -FlipGain  0          Flip gain reference after gain rotation: 0 - no flipping,
                              1 - flip upside down, 2 - flip left right.
        -Tilt      0 0        Tilt angle range for a dose fractionated tomographic
                              tilt series, e.g. *-60 60*
                              """)
        form.addParam('doSaveUnweightedMic', params.BooleanParam, default=True,
                      condition='doSaveAveMic and useMotioncor2 and doApplyDoseFilter',
                      label="Save unweighted micrographs?",
                      help="Yes by default, if you have selected to apply a "
                           "dose-dependent filter to the frames")

        # Since only runs on GPU, do not allow neither threads nor mpi
        form.addParallelSection(threads=1, mpi=1)

    # --------------------------- STEPS functions -------------------------------
    def _processMovie(self, movie):
        inputMovies = self.inputMovies.get()
        movieFolder = self._getOutputMovieFolder(movie)
        outputMicFn = self._getRelPath(self._getOutputMicName(movie),
                                       movieFolder)
        outputMovieFn = self._getRelPath(self._getOutputMovieName(movie),
                                         movieFolder)
        movieBaseName = pwutils.removeExt(movie.getFileName())
        aveMicFn = movieBaseName + '_uncorrected_avg.mrc'
        logFile = self._getRelPath(self._getMovieLogFile(movie),
                                   movieFolder)

        a0, aN = self._getRange(movie, 'align')

        if not self.useMotioncor2:
            # Get the number of frames and the range to be used
            # for alignment and sum
            s0, sN = self._getRange(movie, 'sum')

            argsDict = {'-crx': self.cropOffsetX.get(),
                        '-cry': self.cropOffsetY.get(),
                        '-cdx': self.cropDimX.get(),
                        '-cdy': self.cropDimY.get(),
                        '-bin': self.binFactor.get(),
                        '-nst': '%d' % a0,
                        '-ned': '%d' % aN,
                        '-nss': '%d' % s0,
                        '-nes': '%d' % sN,
                        '-gpu': self.GPUIDs.get(),
                        '-flg': logFile,
                        }

            args = '"%s" ' % movie.getBaseName()
            args += ' '.join(
                ['%s %s' % (k, v) for k, v in argsDict.iteritems()])

            if inputMovies.getGain():
                args += ' -fgr "%s"' % inputMovies.getGain()

            if inputMovies.getDark():
                args += ' -fdr "%s"' % inputMovies.getDark()

            if self.doSaveAveMic:
                args += ' -fcs "%s" ' % outputMicFn

            if self.doSaveMovie:
                args += ' -fct "%s" -ssc 1' % outputMovieFn

            args += ' ' + self.extraParams.get()
            program = MOTIONCORR_PATH

        else:
            logFileBase = (logFile.replace('0-Full.log', '').replace(
                '0-Patch-Full.log', ''))
            # default values for motioncor2 are (1, 1)
            cropDimX = self.cropDimX.get() or 1
            cropDimY = self.cropDimY.get() or 1

            numbOfFrames = self._getNumberOfFrames(movie)

            if self.doApplyDoseFilter:
                preExp, dose = self._getCorrectedDose(inputMovies)
            else:
                preExp, dose = 0.0, 0.0

            argsDict = {'-OutMrc': '"%s"' % outputMicFn,
                        '-Patch': '%d %d' % (self.patchX, self.patchY),
                        '-MaskCent': '%d %d' % (self.cropOffsetX,
                                                self.cropOffsetY),
                        '-MaskSize': '%d %d' % (cropDimX, cropDimY),
                        '-FtBin': self.binFactor.get(),
                        '-Tol': self.tol.get(),
                        '-Group': self.group.get(),
                        '-FmDose': dose,
                        '-Throw': '%d' % a0,
                        '-Trunc': '%d' % (abs(aN - numbOfFrames + 1)),
                        '-PixSize': inputMovies.getSamplingRate(),
                        '-kV': inputMovies.getAcquisition().getVoltage(),
                        '-Gpu': self.GPUIDs.get(),
                        '-LogFile': logFileBase,
                        }
            if getVersion('MOTIONCOR2') != '03162016':
                argsDict['-InitDose'] = preExp
                argsDict['-OutStack'] = 1 if self.doSaveMovie else 0

            if self.isSemVersion():
                if self.defectFile.get():
                    argsDict['-DefectFile'] = self.defectFile.get()

                # From version 1.0.1
                if self.isLatestVersion():
                    patchOverlap = self.getAttributeValue('patchOverlap', None)
                    if patchOverlap: # 0 or None is False
                        argsDict['-Patch'] += " %d" % patchOverlap

            if self._supportsMagCorrection() and self.doMagCor:
                if self.useEst:
                    inputEst = self.inputEst.get().getOutputLog()
                    if getVersion('MOTIONCOR2') == '01302017':
                        input_params = parseMagCorrInput(inputEst)
                        # this version uses stretch parameters as following:
                        # 1/maj, 1/min, -angle
                        argsDict['-Mag'] = '%0.3f %0.3f %0.3f' % (
                            1.0 / input_params[1],
                            1.0 / input_params[2],
                            -1 * input_params[0])
                    else:
                        # While motioncor2 >=1.0.0 uses estimation params AS IS
                        input_params = parseMagEstOutput(inputEst)
                        argsDict['-Mag'] = '%0.3f %0.3f %0.3f' % (
                            input_params[1],
                            input_params[2],
                            input_params[0])
                else:
                    argsDict['-Mag'] = '%0.3f %0.3f %0.3f' % (self.scaleMaj,
                                                              self.scaleMin,
                                                              self.angDist)

            ext = pwutils.getExt(movie.getFileName()).lower()

            if ext in ['.mrc', '.mrcs']:
                args = ' -InMrc "%s" ' % movie.getBaseName()
            elif ext in ['.tif', '.tiff']:
                args = ' -InTiff "%s" ' % movie.getBaseName()
            else:
                raise Exception("Unsupported format: %s" % ext)

            args += ' '.join(['%s %s' % (k, v)
                              for k, v in argsDict.iteritems()])

            if inputMovies.getGain():
                args += ' -Gain "%s" ' % inputMovies.getGain()

            args += ' ' + self.extraParams2.get()
            program = MOTIONCOR2_PATH

        try:
            self.runJob(program, args, cwd=movieFolder,
                        env=getEnviron(self.useMotioncor2))
            self._fixMovie(movie)

            # Compute PSDs
            outMicFn = self._getExtraPath(self._getOutputMicName(movie))
            if not os.path.exists(outMicFn):
                # if only DW mic is saved
                outMicFn = self._getExtraPath(self._getOutputMicWtName(movie))

            if self.doComputePSD:
                # Compute uncorrected avg mic
                roi = [self.cropOffsetX.get(), self.cropOffsetY.get(),
                       self.cropDimX.get(), self.cropDimY.get()]
                fakeShiftsFn = self.writeZeroShifts(movie)
                self.averageMovie(movie, fakeShiftsFn, aveMicFn,
                                  binFactor=self.binFactor.get(),
                                  roi=roi, dark=None,
                                  gain=inputMovies.getGain())

                self.computePSDs(movie, aveMicFn, outMicFn,
                                 outputFnCorrected=self._getPsdJpeg(movie))

            self._saveAlignmentPlots(movie)

            if self._doComputeMicThumbnail():
                self.computeThumbnail(outMicFn,
                                      outputFn=self._getOutputMicThumbnail(
                                          movie))
        except:
            print("ERROR: Movie %s failed\n" % movie.getName())

    # --------------------------- INFO functions --------------------------------
    def _summary(self):
        summary = []
        return summary

    def _validate(self):
        # Check base validation before the specific ones for Motioncorr
        errors = ProtAlignMovies._validate(self)

        program = MOTIONCOR2_PATH if self.useMotioncor2 else MOTIONCORR_PATH

        if not os.path.exists(program):
            errors.append('Missing %s' % program)

        # Check CUDA paths
        cudaLib = getCudaLib(useMC2=self.useMotioncor2)
        cudaConst = (MOTIONCOR2_CUDA_LIB if self.useMotioncor2 else
                     MOTIONCORR_CUDA_LIB)

        if cudaLib is None:
            errors.append("Do not know where to find CUDA lib path. "
                          " %s or %s variables have None value or are not"
                          " present in scipion configuration."
                          % (cudaConst, CUDA_LIB))

        elif not pwutils.existsVariablePaths(cudaLib):
            errors.append("Either %s or %s variables points to a non existing "
                          "path (%s). Please, check scipion configuration."
                          % (cudaConst, CUDA_LIB, cudaLib))

        gpu = self.GPUIDs.get()

        if not self.useMotioncor2:
            bin = self.binFactor.get()

            if not (bin == 1.0 or bin == 2.0):
                errors.append("Binning factor can only be 1 or 2")

            if len(gpu) > 1:
                errors.append("Old motioncorr2.1 does not support multiple "
                              "GPUs, use motioncor2.")
        else:
            if not self.doSaveAveMic:
                errors.append('Option not supported. Please select Yes for '
                              'Save aligned micrograph. '
                              'Optionally you could add -Align 0 to additional '
                              'parameters so that protocol '
                              'produces simple movie sum.')

            if self.doSaveMovie and not self._isOutStackSupport:
                errors.append('Saving aligned movies is not supported by '
                              'this version of motioncor2. '
                              'By default, the protocol will produce '
                              'outputMovies equivalent to the input '
                              'however containing alignment information.')

            if not self.useAlignToSum:
                errors.append('Frame range for ALIGN and SUM must be '
                              'equivalent in case of motioncor2. \n Please, '
                              'set *YES* _Use ALIGN frames range to SUM?_ '
                              'flag or use motioncorr')

            if self.doApplyDoseFilter and self.inputMovies.get():
                inputMovies = self.inputMovies.get()
                doseFrame = inputMovies.getAcquisition().getDosePerFrame()

                if doseFrame == 0.0 or doseFrame is None:
                    errors.append('Dose per frame for input movies is 0 or not '
                                  'set. You cannot apply dose filter.')

        return errors

    # --------------------------- UTILS functions ------------------------------
    def _getMovieLogFile(self, movie):
        if not self.useMotioncor2:
            return 'micrograph_%06d_Log.txt' % movie.getObjId()
        else:
            if self.patchX == 0 and self.patchY == 0:
                return 'micrograph_%06d_0-Full.log' % movie.getObjId()
            else:
                return 'micrograph_%06d_0-Patch-Full.log' % movie.getObjId()

    def _getAbsPath(self, baseName):
        return os.path.abspath(self._getExtraPath(baseName))

    def _getRelPath(self, baseName, refPath):
        return os.path.relpath(self._getExtraPath(baseName), refPath)

    def _getNameExt(self, movie, postFix, ext, extra=False):
        fn = self._getMovieRoot(movie) + postFix + '.' + ext
        return self._getExtraPath(fn) if extra else fn

    def _getPlotGlobal(self, movie):
        return self._getNameExt(movie, '_global_shifts', 'png', extra=True)

    def _getPsdCorr(self, movie):
        return self._getNameExt(movie, '_psd_comparison', 'psd', extra=True)

    def _getPsdJpeg(self, movie):
        return self._getNameExt(movie, '_psd', 'jpeg', extra=True)

    def _preprocessOutputMicrograph(self, mic, movie):
        self._setPlotInfo(movie, mic)

    def _getMovieShifts(self, movie):
        """ Returns the x and y shifts for the alignment of this movie.
        The shifts should refer to the original micrograph without any binning.
        In case of a binning greater than 1, the shifts should be scaled.
        """
        logPath = self._getExtraPath(self._getMovieLogFile(movie))
        binning = self.binFactor.get()
        if not self.useMotioncor2:
            xShifts, yShifts = parseMovieAlignment(logPath)
        else:
            xShifts, yShifts = parseMovieAlignment2(logPath)
        # ROB: this is wrong, shifts are given in "original pixels"
        # even if bin is requested
        # xSfhtsCorr = [x * binning for x in xShifts]
        # ySfhtsCorr = [y * binning for y in yShifts]
        # return xSfhtsCorr, ySfhtsCorr
        return xShifts, yShifts

    def _setPlotInfo(self, movie, mic):
        mic.plotGlobal = em.Image(location=self._getPlotGlobal(movie))
        if self.doComputePSD:
            mic.psdCorr = em.Image(location=self._getPsdCorr(movie))
            mic.psdJpeg = em.Image(location=self._getPsdJpeg(movie))
        if self._doComputeMicThumbnail():
            mic.thumbnail = em.Image(
                location=self._getOutputMicThumbnail(movie))

    def _saveAlignmentPlots(self, movie):
        """ Compute alignment shift plots and save to file as png images. """
        shiftsX, shiftsY = self._getMovieShifts(movie)
        first, _ = self._getFrameRange(movie.getNumberOfFrames(), 'align')
        plotter = createGlobalAlignmentPlot(shiftsX, shiftsY, first)
        plotter.savefig(self._getPlotGlobal(movie))

    def _isOutStackSupport(self):
        # checks if output aligned movies can be saved by motioncor2
        return True if getVersion('MOTIONCOR2') != '03162016' else False

    def _fixMovie(self, movie):
        if self.doSaveMovie and self.useMotioncor2 and self._isOutStackSupport():
            outputMicFn = self._getExtraPath(self._getOutputMicName(movie))
            outputMovieFn = self._getExtraPath(self._getOutputMovieName(movie))
            movieFn = outputMicFn.replace('_aligned_mic.mrc',
                                          '_aligned_mic_Stk.mrc')
            pwutils.moveFile(movieFn, outputMovieFn)

        if self.useMotioncor2 and not self.doSaveUnweightedMic:
            fnToDelete = self._getExtraPath(self._getOutputMicName(movie))
            pwutils.cleanPath(fnToDelete)

    def writeZeroShifts(self, movie):
        # TODO: find another way to do this
        shiftsMd = self._getTmpPath('zero_shifts.xmd')
        pwutils.cleanPath(shiftsMd)
        xshifts = [0] * movie.getNumberOfFrames()
        yshifts = xshifts
        alignment = MovieAlignment(first=1, last=movie.getNumberOfFrames(),
                                   xshifts=xshifts, yshifts=yshifts)
        roiList = [0, 0, 0, 0]
        alignment.setRoi(roiList)
        movie.setAlignment(alignment)
        writeShiftsMovieAlignment(movie, shiftsMd,
                                  1, movie.getNumberOfFrames())
        return shiftsMd

    def _getRange(self, movie, prefix):

        n = self._getNumberOfFrames(movie)
        iniFrame, _, indxFrame = movie.getFramesRange()
        first, last = self._getFrameRange(n, prefix)

        if iniFrame != indxFrame:
            first -= iniFrame
            last -= iniFrame
        else:
            first -= 1
            last -= 1

        return first, last

    def _getNumberOfFrames(self, movie):
        _, lstFrame, _ = movie.getFramesRange()

        if movie.hasAlignment():
            _, lastFrmAligned = movie.getAlignment().getRange()
            if lastFrmAligned != lstFrame:
                return lastFrmAligned
            else:
                return movie.getNumberOfFrames()
        else:
            return movie.getNumberOfFrames()

    def _createOutputMicrographs(self):
        createWeighted = self._createOutputWeightedMicrographs()
        # To create the unweighted average micrographs
        # we only consider the 'doSaveUnweightedMic' flag if the
        # weighted ones should be created.
        return (self.doSaveAveMic and
                (not createWeighted or self.doSaveUnweightedMic))

    def _createOutputWeightedMicrographs(self):
        return (self.doSaveAveMic and self.useMotioncor2 and
                self.doApplyDoseFilter)

    def _doComputeMicThumbnail(self):
        return (self.doSaveAveMic and self.doComputeMicThumbnail)

    def _supportsMagCorrection(self):
        return getVersion('MOTIONCOR2') not in ['03162016', '10192016']


def createGlobalAlignmentPlot(meanX, meanY, first):
    """ Create a plotter with the cumulative shift per frame. """
    sumMeanX = []
    sumMeanY = []
    preX = 0.0
    preY = 0.0

    figureSize = (6, 4)
    plotter = Plotter(*figureSize)
    figure = plotter.getFigure()
    ax = figure.add_subplot(111)
    ax.grid()
    ax.set_title('Alignment based upon full frames (cumulative)')
    ax.set_xlabel('Shift x (pixels)')
    ax.set_ylabel('Shift y (pixels)')
    # morioncor2 (1.0.2) values refer to the middle frame, so first frame is no longer 0,0
    #if meanX[0] != 0 or meanY[0] != 0:
    #    raise Exception("First frame shift must be (0,0)!")

    i = first
<<<<<<< HEAD
    # ROB no accumulation is needed
    # see Motioncor2 user manual: "The output and log files list the shifts relative to the first frame."
    # or middle frame for motioncor2 1.0.2

    # ROB unit seems to be pixels since samplingrate is only asked by the program if
    # dose filtering is required
=======
    skipLabels = ceil(len(meanX)/10.0)
    labelTick = 1
>>>>>>> 3d957534
    for x, y in izip(meanX, meanY):
        #preX += x
        #preY += y
        preX = x
        preY = y
        sumMeanX.append(preX)
        sumMeanY.append(preY)
        if labelTick == 1:
            ax.text(preX - 0.02, preY + 0.02, str(i))
            labelTick = skipLabels
        else:
            labelTick -= 1
        i += 1

    ax.plot(sumMeanX, sumMeanY, color='b')
    ax.plot(sumMeanX, sumMeanY, 'yo')

    plotter.tightLayout()

    return plotter<|MERGE_RESOLUTION|>--- conflicted
+++ resolved
@@ -667,17 +667,16 @@
     #    raise Exception("First frame shift must be (0,0)!")
 
     i = first
-<<<<<<< HEAD
+
     # ROB no accumulation is needed
     # see Motioncor2 user manual: "The output and log files list the shifts relative to the first frame."
     # or middle frame for motioncor2 1.0.2
 
     # ROB unit seems to be pixels since samplingrate is only asked by the program if
     # dose filtering is required
-=======
     skipLabels = ceil(len(meanX)/10.0)
     labelTick = 1
->>>>>>> 3d957534
+
     for x, y in izip(meanX, meanY):
         #preX += x
         #preY += y
