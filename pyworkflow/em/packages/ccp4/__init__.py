# **************************************************************************
# *
# * Authors:     Roberto Marabini (roberto@cnb.csic.es)
# *
# *
# * This program is free software; you can redistribute it and/or modify
# * it under the terms of the GNU General Public License as published by
# * the Free Software Foundation; either version 2 of the License, or
# * (at your option) any later version.
# *
# * This program is distributed in the hope that it will be useful,
# * but WITHOUT ANY WARRANTY; without even the implied warranty of
# * MERCHANTABILITY or FITNESS FOR A PARTICULAR PURPOSE.  See the
# * GNU General Public License for more details.
# *
# * You should have received a copy of the GNU General Public License
# * along with this program; if not, write to the Free Software
# * Foundation, Inc., 59 Temple Place, Suite 330, Boston, MA
# * 02111-1307  USA
# *
# *  All comments concerning this program package may be sent to the
# *  e-mail address 'scipion@cnb.csic.es'
# *
# **************************************************************************
"""
This EM module contains Gautomatch auto-picking protocol 
"""

from bibtex import _bibtex # Load bibtex dict with references
from convert import getEnviron

_logo = "ccp4_200.png"

from protocol_coot import CCP4ProtCoot
<<<<<<< HEAD
=======
from protocol_refmac import CCP4ProtRunRefmac
#from viewer import GautomatchViewer
#from wizard import *
>>>>>>> ad68af53
_environ = getEnviron()<|MERGE_RESOLUTION|>--- conflicted
+++ resolved
@@ -32,10 +32,5 @@
 _logo = "ccp4_200.png"
 
 from protocol_coot import CCP4ProtCoot
-<<<<<<< HEAD
-=======
 from protocol_refmac import CCP4ProtRunRefmac
-#from viewer import GautomatchViewer
-#from wizard import *
->>>>>>> ad68af53
 _environ = getEnviron()