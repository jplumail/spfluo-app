--- conflicted
+++ resolved
@@ -50,350 +50,4 @@
         pdb to scipion. Default values are model=#0,
         refmodel =#1 and saverefmodel 0 (false).
         model refers to the pdb file. refmodel to a 3Dmap"""
-<<<<<<< HEAD
-    _label = 'chimera operate'
-    _version = VERSION_1_2
-
-    # --------------------------- DEFINE param functions --------------------
-    def _defineParams(self, form):
-        form.addSection(label='Input')
-        form.addParam('inputVolume', PointerParam, pointerClass="Volume",
-                      label='Input Volume', allowsNull=True,
-                      help="Volume to process")
-        form.addParam('pdbFileToBeRefined', PointerParam,
-                      pointerClass="PdbFile",
-                      label='PDBx/mmCIF file',
-                      help="PDBx/mmCIF file that you can save after operating "
-                           "with it.")
-        form.addParam('inputPdbFiles', MultiPointerParam,
-                      pointerClass="PdbFile",
-                      label='Other PDBx/mmCIF files',
-                      help="In case you need to load more PDBx/mmCIF files, "
-                           "you can load them here and save them after "
-                           "operating with them.")
-        form.addParam('extraCommands', StringParam,
-                      default='',
-                      condition='False',
-                      label='Extra commands for chimera viewer',
-                      help="Add extra commands in cmd file. Use for testing")
-        form.addSection(label='Help')
-        form.addLine('''Execute command *scipionwrite [model #n] [refmodel #p] 
-        [saverefmodel 0|1]* from command line in order to transfer structures 
-        and 3D map volumes to SCIPION. 
-        In the particular case in which you have only a volume and a structure, 
-        default values are model #2, refmodel #1 and saverefmodel 0 (false). 
-        Model refers to the PDBx/mmCIF file, refmodel to a 3D map volume. 
-        If you have several structures and no volumes, you can save 
-        all of them by executing commands *scipionwrite [model #1]*, 
-        *scipionwrite [model #2]*, *scipionwrite [model #3]*, and so on.''')
-
-    # --------------------------- INSERT steps functions --------------------
-    def _insertAllSteps(self):
-
-        self._insertFunctionStep('prerequisitesStep')
-        self._insertFunctionStep('runChimeraStep')
-        self._insertFunctionStep('createOutput')
-
-    # --------------------------- STEPS functions ---------------------------
-
-    def prerequisitesStep(self):
-        """
-        """
-        pass
-
-    def runChimeraStep(self):
-        # building script file including the coordinate axes and the input
-        # volume with samplingRate and Origin information
-        f = open(self._getTmpPath(chimeraScriptFileName), "w")
-        f.write("from chimera import runCommand\n")
-        # create coherent header
-        createScriptFile(1,  # model id pdb
-                         1,  # model id 3D map
-                         self._getExtraPath(chimeraPdbTemplateFileName),
-                         self._getExtraPath(chimeraMapTemplateFileName),
-                         f
-                         )
-
-        if self.inputVolume.get() is None:
-            _inputVol = self.pdbFileToBeRefined.get().getVolume()
-        else:
-            _inputVol = self.inputVolume.get()
-
-        # building coordinate axes
-        if _inputVol is not None:
-            dim = _inputVol.getDim()[0]
-            sampling = _inputVol.getSamplingRate()
-        else:
-            dim = 150  # eventually we will create a PDB library that
-                       # computes PDB dim
-            sampling = 1.
-
-        tmpFileName = os.path.abspath(self._getTmpPath("axis_input.bild"))
-        createCoordinateAxisFile(dim,
-                                 bildFileName=tmpFileName,
-                                 sampling=sampling)
-        f.write("runCommand('open %s')\n" % tmpFileName)
-
-        # input vol with its origin coordinates
-        pdbModelCounter = 1
-        if _inputVol is not None:
-            pdbModelCounter += 1
-            x_input, y_input, z_input = _inputVol.getVolOriginAsTuple()
-            inputVolFileName = os.path.abspath(ImageHandler.removeFileType(
-                _inputVol.getFileName()))
-            f.write("runCommand('open %s')\n" % inputVolFileName)
-            f.write("runCommand('volume #1 style surface voxelSize %f')\n"
-                    % _inputVol.getSamplingRate())
-            f.write("runCommand('volume #1 origin %0.2f,%0.2f,%0.2f')\n"
-                    % (x_input, y_input, z_input))
-
-        pdbFileToBeRefined = self.pdbFileToBeRefined.get()
-        f.write("runCommand('open %s')\n" % os.path.abspath(
-            pdbFileToBeRefined.getFileName()))
-        if pdbFileToBeRefined.hasOrigin():
-            x, y, z = (pdbFileToBeRefined.getOrigin().getShifts())
-            f.write("runCommand('move %0.2f,%0.2f,%0.2f model #%d "
-                    "coord #0')\n" % (x, y, z, pdbModelCounter))
-        # other pdb files
-        pdbModelCounter += 1
-        for pdb in self.inputPdbFiles:
-            f.write("runCommand('open %s')\n" % os.path.abspath(pdb.get(
-            ).getFileName()))
-            if pdb.get().hasOrigin():
-                x, y, z = pdb.get().getOrigin().getShifts()
-                f.write("runCommand('move %0.2f,%0.2f,%0.2f model #%d "
-                        "coord #0')\n" % (x, y, z, pdbModelCounter))
-
-        # run the text:
-        if len(self.extraCommands.get()) > 2:
-            f.write(self.extraCommands.get())
-            args = " --nogui --script " + self._getTmpPath(
-                chimeraScriptFileName)
-        else:
-            args = " --script " + self._getTmpPath(chimeraScriptFileName)
-
-        f.close()
-
-        self._log.info('Launching: ' + getProgram() + ' ' + args)
-
-        # run in the background
-        runChimeraProgram(getProgram(), args)
-
-    def createOutput(self):
-        """ Copy the PDB structure and register the output object.
-        """
-        volFileName = self._getExtraPath((chimeraMapTemplateFileName) % 1)
-        if os.path.exists(volFileName):
-            if self.inputVolume.get() is None:
-                _inputVol = self.pdbFileToBeRefined.get().getVolume()
-            else:
-                _inputVol = self.inputVolume.get()
-            oldSampling = _inputVol.getSamplingRate()
-            vol = Volume()
-            vol.setLocation(volFileName)
-
-            ccp4header = Ccp4Header(volFileName, readHeader=True)
-            sampling = ccp4header.computeSampling()
-            vol.setSamplingRate(sampling)
-            if self.inputVolume.get() is None:
-                origin = self.pdbFileToBeRefined.get().getVolume(). \
-                    getOrigin(force=True)
-            else:
-                origin = self.inputVolume.get().getOrigin(
-                    force=True)
-
-            newOrigin = vol.originResampled(origin, oldSampling)
-            vol.setOrigin(newOrigin)
-
-            self._defineOutputs(output3Dmap=vol)
-            if self.inputVolume.get() is None:
-                self._defineSourceRelation(
-                    self.pdbFileToBeRefined.get(), vol)
-            else:
-                self._defineSourceRelation(self.inputVolume.get(), vol)
-        else:
-            if self.inputVolume.get() is None:
-                vol = self.pdbFileToBeRefined.get().getVolume()
-            else:
-                vol = self.inputVolume.get()
-        directory = self._getExtraPath()
-        counter = 1
-        for filename in sorted(os.listdir(directory)):
-            if filename.endswith(".pdb"):
-                path = os.path.join(directory, filename)
-                pdb = PdbFile()
-                pdb.setFileName(path)
-                if vol is not None:
-                    pdb.setVolume(vol)
-                keyword = "outputPdb_%02d" % counter
-                counter += 1
-                kwargs = {keyword: pdb}
-                self._defineOutputs(**kwargs)
-                self._defineSourceRelation(self.pdbFileToBeRefined.get(), pdb)
-                for pdbFile in self.inputPdbFiles:
-                    self._defineSourceRelation(pdbFile.get(), pdb)
-                # if self.inputVolume.get() is None:
-                #     if self.pdbFileToBeRefined.get().getVolume() is not None:
-                #         self._defineSourceRelation(
-                #             self.pdbFileToBeRefined.get().getVolume(), pdb)
-                # else:
-                #     self._defineSourceRelation(self.inputVolume.get(), pdb)
-
-    # --------------------------- INFO functions ----------------------------
-    def _validate(self):
-        errors = []
-        # Check that the program exists
-        program = getProgram()
-        if program is None:
-            errors.append("Missing variable CHIMERA_HOME")
-        elif not os.path.exists(program):
-            errors.append("Binary '%s' does not exists.\n" % program)
-
-        # If there is any error at this point it is related to config variables
-        if errors:
-            errors.append("Check configuration file: ~/.config/scipion/"
-                          "scipion.conf")
-            errors.append("and set CHIMERA_HOME variables properly.")
-            if program is not None:
-                errors.append("Current value:")
-                errors.append("CHIMERA_HOME = %s" % os.environ['CHIMERA_HOME'])
-
-        return errors
-
-    def _summary(self):
-        # Think on how to update this summary with created PDB
-        summary = []
-        summary.append("TO BE DONE")
-        if (self.getOutputsSize() > 0):
-            summary.append("we have some result")
-        else:
-            summary.append(Message.TEXT_NO_OUTPUT_CO)
-        return summary
-
-    def _methods(self):
-        methodsMsgs = []
-        methodsMsgs.append("TODO")
-
-        return methodsMsgs
-
-    def _citations(self):
-        return ['Emsley_2004']
-
-# define scipion_write command
-chimeraScriptHeader = '''
-import os
-import chimera
-from chimera import runCommand
-def newFileName(template):
-    counter = 1
-    while os.path.isfile(template%counter):
-        counter += 1
-    return template%counter
-
-def sessionName(template):
-     fileName = template % 1
-     dirPath = os.path.dirname(fileName)
-     return os.path.join(dirPath,"SESSION.py")
-
-def saveSession(template):
-    fileName = sessionName(template)
-    runCommand('save %s' % fileName)
-
-def restoreSession(template):
-    fileName = sessionName(template)
-    runCommand('open %s' % fileName)
-
-def saveModel(model, refModel, fileName):
-    runCommand('write relative %s %s %s'%(refModel, model, fileName))
-
-def beep(time):
-   """I simply do not know how to create a portable beep sound.
-      This system call seems to work pretty well if you have sox
-      installed"""
-   try:
-      command = "play --no-show-progress -n synth %f sin 880"%time
-      os.system(command)
-   except:
-      pass
-
-"""load the script in chimera for example chimera --script ScipioChimeraExt/
-ChimeraExtension.py
-from chimera command line type one of the following three options
-scipionwrite
-scipionwrite model #n
-scipionwrite model #n refmodel #p saverefmodel 0/1
-"""
-def cmd_scipionWrite(scipionWrite,args):
-  from Midas.midas_text import doExtensionFunc
-'''
-
-chimeraScriptMain = '''
-  def scipionWrite(model="#%(pdbID)d",refmodel="#%(_3DmapId)d",
-     saverefmodel=0):
-     #get model (pdb) id
-
-     modelId = int(model[1:])# model to write  1
-     refModelId = int(refmodel[1:])# coordenate system refers to this model 0
-
-     # get actual models
-     #model    = chimera.openModels.list()[modelId]
-     #TODO: this ID is wrong if models before refmodel are modified
-     refModel = chimera.openModels.list()[refModelId]
-
-     #for m in chimera.openModels.list():
-     #    if m.id != modelId:
-     #        continue
-     #    else:
-     #        break
-     # Save the PDB relative to the volume coordinate system
-     # TODO: check if this Will work if the reference is a PDB?
-     #from Midas import write
-     fileName = newFileName('%(pdbFileTemplate)s')
-     saveModel(model, refModel, fileName)
-     # alternative way to save  the pdb file using a command
-     #run('write relative #1 #0 pdb_path')
-
-     # Save the map if sampling rate has been changed
-     if saverefmodel:
-         from VolumeData import save_grid_data
-         save_grid_data(refModel.data, "%(chimeraMapTemplateFileName)s")
-     #beep(0.1)
-
-  doExtensionFunc(scipionWrite,args)
-
-def cmd_scipionSaveSession(scipionWrite,args):
-  from Midas.midas_text import doExtensionFunc
-  def scipionSaveSession():
-     saveSession('%(pdbFileTemplate)s')
-     beep(0.1)
-
-  doExtensionFunc(scipionSaveSession,args)
-
-def cmd_scipionRestoreSession(scipionWrite,args):
-  from Midas.midas_text import doExtensionFunc
-  def scipionRestoreSession():
-     restoreSession('%(pdbFileTemplate)s')
-     beep(0.1)
-
-  doExtensionFunc(scipionRestoreSession,args)
-
-
-from Midas.midas_text import addCommand
-addCommand('scipionwrite', cmd_scipionWrite, help="http://scipion.cnb.csic.es")
-addCommand('scipionss', cmd_scipionSaveSession, help="http://scipion.cnb.csic.es")
-addCommand('scipionrs', cmd_scipionRestoreSession, help="http://scipion.cnb.csic.es")
-'''
-
-
-def createScriptFile(pdbID, _3DmapId,
-                     pdbFileTemplate, mapFileTemplate, f):
-    f.write(chimeraScriptHeader)
-    d = {}
-    d['pdbID'] = pdbID
-    d['_3DmapId'] = _3DmapId
-    d['pdbFileTemplate'] = pdbFileTemplate  # % 1
-    d['chimeraMapTemplateFileName'] = mapFileTemplate % 1
-    f.write(chimeraScriptMain % d)
-=======
-    _label = 'chimera operate'
->>>>>>> 5f3fef36
+    _label = 'chimera operate'