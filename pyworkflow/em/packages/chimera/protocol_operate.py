--- conflicted
+++ resolved
@@ -334,22 +334,11 @@
      #TODO: this ID is wrong if models before refmodel are modified
      refModel = chimera.openModels.list()[refModelId]
 
-<<<<<<< HEAD
-     f = open('/tmp/kk','w')
-     counter=0
-     for m in chimera.openModels.list():
-      if m.id == modelId:
-          f.write(str(counter)+'')
-          f.flush()
-      counter += 1
-     f.close()
-=======
      #for m in chimera.openModels.list():
      #    if m.id != modelId:
      #        continue
      #    else:
      #        break
->>>>>>> d9d12bb2
      # Save the PDB relative to the volume coordinate system
      # TODO: check if this Will work if the reference is a PDB?
      #from Midas import write
