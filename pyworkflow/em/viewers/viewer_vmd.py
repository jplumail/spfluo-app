# **************************************************************************
# *
# * Authors:     J.M. De la Rosa Trevin (delarosatrevin@scilifelab.se) [1]
# *
# * [1] SciLifeLab, Stockholm University
# *
# * This program is free software; you can redistribute it and/or modify
# * it under the terms of the GNU General Public License as published by
# * the Free Software Foundation; either version 2 of the License, or
# * (at your option) any later version.
# *
# * This program is distributed in the hope that it will be useful,
# * but WITHOUT ANY WARRANTY; without even the implied warranty of
# * MERCHANTABILITY or FITNESS FOR A PARTICULAR PURPOSE.  See the
# * GNU General Public License for more details.
# *
# * You should have received a copy of the GNU General Public License
# * along with this program; if not, write to the Free Software
# * Foundation, Inc., 59 Temple Place, Suite 330, Boston, MA
# * 02111-1307  USA
# *
# *  All comments concerning this program package may be sent to the
# *  e-mail address 'scipion@cnb.csic.es'
# *
# **************************************************************************

import os

import pyworkflow.utils as pwutils
import pyworkflow.viewer as pwviewer
<<<<<<< HEAD
from pyworkflow.em.data import AtomStruct
=======
from pyworkflow.em.data import AtomStruct 
>>>>>>> 89d675b5


class Vmd:
    """ Help class to run VMD and manage its environment. """

    @classmethod
    def getEnviron(cls):
        """ Return the proper environ to launch VMD.
        VMD_HOME variable is read from the ~/.config/scipion.conf file.
        """
        environ = pwutils.Environ(os.environ)
        environ.set('PATH', os.path.join(os.environ['VMD_HOME'], 'bin'),
                    position=pwutils.Environ.BEGIN)
        return environ


class VmdView(pwviewer.CommandView):
    """ View for calling an external command. """
    def __init__(self, vmdCommand, **kwargs):
        pwviewer.CommandView.__init__(self, 'vmd %s' % vmdCommand,
                             env=Vmd.getEnviron(), **kwargs)

    def show(self):
        pwutils.runJob(None, '', self._cmd, env=Vmd.getEnviron())


class VmdViewer(pwviewer.Viewer):
    """ Wrapper to visualize PDB objects with VMD viewer. """
    _environments = [pwviewer.DESKTOP_TKINTER]
    # _targets = [AtomStruct]

    def __init__(self, **args):
        pwviewer.Viewer.__init__(self, **args)

    def visualize(self, obj, **args):
        cls = type(obj)

        if issubclass(cls, AtomStruct):
            VmdView(obj.getFileName()).show()
            # FIXME: there is an asymetry between ProtocolViewer and Viewer.
            # For the first, the visualize method return a list of View's,
            # while for the second, the visualize method directly shows
            # the objects. (the first approach is preferable)
        else:
            raise Exception('VmdViewer.visualize: can not visualize class: %s'
                            % obj.getClassName())<|MERGE_RESOLUTION|>--- conflicted
+++ resolved
@@ -28,11 +28,7 @@
 
 import pyworkflow.utils as pwutils
 import pyworkflow.viewer as pwviewer
-<<<<<<< HEAD
 from pyworkflow.em.data import AtomStruct
-=======
-from pyworkflow.em.data import AtomStruct 
->>>>>>> 89d675b5
 
 
 class Vmd:
@@ -72,7 +68,7 @@
 
         if issubclass(cls, AtomStruct):
             VmdView(obj.getFileName()).show()
-            # FIXME: there is an asymetry between ProtocolViewer and Viewer.
+            # FIXME: there is an asymmetry between ProtocolViewer and Viewer.
             # For the first, the visualize method return a list of View's,
             # while for the second, the visualize method directly shows
             # the objects. (the first approach is preferable)
