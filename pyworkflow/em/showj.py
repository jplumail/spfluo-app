--- conflicted
+++ resolved
@@ -273,16 +273,10 @@
     cmd = ['java'] + shlex.split(args)
     return subprocess.Popen(cmd, env=env)
 
-<<<<<<< HEAD
-def launchSupervisedPickerGUI(micsFn, outputDir, protocol, mode=None,
-                              memory=None, pickerProps=None, inTmpFolder=False):
-
-=======
 
 def launchSupervisedPickerGUI(micsFn, outputDir, protocol,
-                              mode=None, memory='2g',
+                              mode=None, memory=None,
                               pickerProps=None, inTmpFolder=False):
->>>>>>> 4fd0681d
         app = "xmipp.viewer.particlepicker.training.SupervisedPickerRunner"
         args = "--input %s --output %s" % (micsFn, outputDir)
 
