# **************************************************************************
# *
# * Authors:    Laura del Cano (ldelcano@cnb.csic.es)
# *
# * Unidad de  Bioinformatica of Centro Nacional de Biotecnologia , CSIC
# *
# * This program is free software; you can redistribute it and/or modify
# * it under the terms of the GNU General Public License as published by
# * the Free Software Foundation; either version 2 of the License, or
# * (at your option) any later version.
# *
# * This program is distributed in the hope that it will be useful,
# * but WITHOUT ANY WARRANTY; without even the implied warranty of
# * MERCHANTABILITY or FITNESS FOR A PARTICULAR PURPOSE.  See the
# * GNU General Public License for more details.
# *
# * You should have received a copy of the GNU General Public License
# * along with this program; if not, write to the Free Software
# * Foundation, Inc., 59 Temple Place, Suite 330, Boston, MA
# * 02111-1307  USA
# *
# *  All comments concerning this program package may be sent to the
# *  e-mail address 'jmdelarosa@cnb.csic.es'
# *
# **************************************************************************

import sys, unittest

from pyworkflow.em import *
from pyworkflow.tests import *
from pyworkflow.em.packages.relion import *


class TestRelionBase(BaseTest):
    @classmethod
    def setData(cls, dataProject='hemoglobin_mda'):
        cls.dataset = DataSet.getDataSet(dataProject)
        cls.particlesFn = cls.dataset.getFile('particles')
        cls.vol = cls.dataset.getFile('volumes')

    def checkOutput(self, prot, outputName, conditions=[]):
        """ Check that an output was generated and
        the condition is valid.
        """
        o = getattr(prot, outputName, None)
        locals()[outputName] = o
        self.assertIsNotNone(o, "Output: %s is None" % outputName)
        for cond in conditions:
            self.assertTrue(eval(cond), 'Condition failed: ' + cond)
    
    @classmethod
    def runImportParticles(cls, pattern, samplingRate, checkStack=False):
        """ Run an Import particles protocol. """
        protImport = cls.newProtocol(ProtImportParticles, 
                                      filesPath=pattern, samplingRate=samplingRate, 
                                      checkStack=checkStack)
        cls.launchProtocol(protImport)
        # check that input images have been imported (a better way to do this?)
        if protImport.outputParticles is None:
            raise Exception('Import of images: %s, failed. outputParticles is None.' % pattern)
        return protImport
    
    @classmethod
    def runNormalizeParticles(cls, particles):
        """ Run normalize particles protocol """
        protPreproc = cls.newProtocol(ProtRelionPreprocessParticles,
                                      doNormalize=True)
        protPreproc.inputParticles.set(particles)
        cls.launchProtocol(protPreproc)
        return protPreproc
    
    @classmethod
    def runImportVolumes(cls, pattern, samplingRate):
        """ Run an Import particles protocol. """
        protImport = cls.newProtocol(ProtImportVolumes, 
                                     filesPath=pattern, samplingRate=samplingRate)
        cls.launchProtocol(protImport)
        return protImport


class TestRelionClassify2D(TestRelionBase):
    @classmethod
    def setUpClass(cls):
        setupTestProject(cls)
        TestRelionBase.setData('mda')
        cls.protImport = cls.runImportParticles(cls.particlesFn, 3.5)
        cls.protNormalize = cls.runNormalizeParticles(cls.protImport.outputParticles)
    
    def testRelion2D(self):                  
        print "Run relion2D"
        prot2D = self.newProtocol(ProtRelionClassify2D,
                                  doCTF=False, maskDiameterA=340,
                                  numberOfMpi=4, numberOfThreads=1)
        prot2D.numberOfClasses.set(4)
        prot2D.numberOfIterations.set(3)
        prot2D.inputParticles.set(self.protNormalize.outputParticles)
        self.launchProtocol(prot2D)        
        
        self.assertIsNotNone(getattr(prot2D, 'outputClasses', None), 
                             "There was a problem with Relion 2D:\n" + prot2D.getErrorMessage())
        self.assertAlmostEquals(self.protNormalize.outputParticles.getSamplingRate(), 
                                prot2D.outputClasses.getImages().getSamplingRate(),
                                "There was a problem with the sampling rate of the particles")
        for class2D in prot2D.outputClasses:
            self.assertTrue(class2D.hasAlignment2D())


class TestRelionClassify3D(TestRelionBase):
    @classmethod
    def setUpClass(cls):
        setupTestProject(cls)
        TestRelionBase.setData('mda')
        cls.protImport = cls.runImportParticles(cls.particlesFn, 3.5)
#         cls.protNormalize = cls.runNormalizeParticles(cls.protImport.outputParticles)
        cls.protImportVol = cls.runImportVolumes(cls.vol, 3.5)
    
    def testProtRelionClassify3D(self):
        relionNormalize = self.newProtocol(ProtRelionPreprocessParticles)
        relionNormalize.inputParticles.set(self.protImport.outputParticles)
        relionNormalize.doNormalize.set(True)
        self.launchProtocol(relionNormalize)

        print "Run ProtRelionClassify3D"
        relion3DClass = self.newProtocol(ProtRelionClassify3D, 
                                         numberOfClasses=3, numberOfIterations=4, 
                                         doCTF=False, runMode=1, maskDiameterA=320,
                                         numberOfMpi=2, numberOfThreads=2)
        relion3DClass.inputParticles.set(relionNormalize.outputParticles)
        relion3DClass.referenceVolume.set(self.protImportVol.outputVolume)
        self.launchProtocol(relion3DClass)
        
        self.assertIsNotNone(getattr(relion3DClass, 'outputClasses', None), 
                             "There was a problem with Relion 3D:\n" + relion3DClass.getErrorMessage()) 

        for class3D in relion3DClass.outputClasses:
            self.assertTrue(class3D.hasAlignment3D())


class TestRelionRefine(TestRelionBase):
    @classmethod
    def setUpClass(cls):
        setupTestProject(cls)
        TestRelionBase.setData('mda')
        cls.protImport = cls.runImportParticles(cls.particlesFn, 3.5)
#         cls.protNormalize = cls.runNormalizeParticles(cls.protImport.outputParticles)
        cls.protImportVol = cls.runImportVolumes(cls.vol, 3.5)
      
    def testProtRelionRefine(self):
        relionNormalize = self.newProtocol(ProtRelionPreprocessParticles)
        relionNormalize.inputParticles.set(self.protImport.outputParticles)
        relionNormalize.doNormalize.set(True)
        self.launchProtocol(relionNormalize)
  
        print "Run ProtRelionRefine"
        relionRefine = self.newProtocol(ProtRelionRefine3D, 
                                         doCTF=False, runMode=1, memoryPreThreads=1,
                                         maskDiameterA=340, symmetryGroup="d6",
                                         numberOfMpi=3, numberOfThreads=2)
        relionRefine.inputParticles.set(relionNormalize.outputParticles)
        relionRefine.referenceVolume.set(self.protImportVol.outputVolume)
        self.launchProtocol(relionRefine)
        
        self.assertIsNotNone(getattr(relionRefine, 'outputVolume', None), 
                             "There was a problem with Relion 3D:\n" + relionRefine.getErrorMessage())
        
        relionRefine._initialize() # Load filename templates
        dataSqlite =  relionRefine._getIterData(3)
        outImgSet = em.SetOfParticles(filename=dataSqlite)
        self.assertAlmostEqual(outImgSet[1].getSamplingRate(),
                               relionNormalize.outputParticles[1].getSamplingRate(),
                               "The sampling rate is wrong", delta=0.00001)
        
        self.assertAlmostEqual(outImgSet[1].getFileName(),
                               relionNormalize.outputParticles[1].getFileName(),
                               "The particles filenames are wrong")
        
class TestRelionPreprocess(TestRelionBase):
    """ This class helps to test all different preprocessing particles options on RElion. """
    @classmethod
    def setUpClass(cls):
        setupTestProject(cls)
        TestRelionBase.setData('mda')
        cls.protImport = cls.runImportParticles(cls.particlesFn, 3.5)
            
    def test_NormalizeAndDust(self):
        """ Normalize particles.
        """
        # Test now a normalization after the imported particles   
        protocol = self.newProtocol(ProtRelionPreprocessParticles,
                                    doNormalize=True, backRadius=40,
                                    doRemoveDust=True, whiteDust=4, blackDust=8)
        protocol.setObjLabel('relion: norm-dust')
        protocol.inputParticles.set(self.protImport.outputParticles)
        self.launchProtocol(protocol)

    def test_ScaleAndInvert(self):
        """ Test all options at once.
        """
        # Test now a normalization after the imported particles   
        protocol = self.newProtocol(ProtRelionPreprocessParticles,
                                    doNormalize=False,
                                    doScale=True, scaleSize=50,
                                    doInvert=True)
        protocol.setObjLabel('relion: scale-invert')
        protocol.inputParticles.set(self.protImport.outputParticles)
        
        self.launchProtocol(protocol)       


class TestRelionSubtract(TestRelionBase):
    @classmethod
    def setUpClass(cls):
        setupTestProject(cls)
        cls.dsRelion = DataSet.getDataSet('relion_tutorial')
    
    def test_subtract(self):
        protParts = self.newProtocol(ProtImportParticles,
                                     objLabel='from relion auto-refine',
                                     importFrom=ProtImportParticles.IMPORT_FROM_RELION,
                                     starFile=self.dsRelion.getFile('import/refine3d/extra/relion_it001_data.star'),
                                     magnification=10000,
                                     samplingRate=7.08,
                                     haveDataBeenPhaseFlipped=True
                                     )
        self.launchProtocol(protParts)
        self.assertEqual(60, protParts.outputParticles.getXDim())
        
        protVol = self.newProtocol(ProtImportVolumes,
                                   filesPath=self.dsRelion.getFile('volumes/reference.mrc'),
                                   samplingRate=7.08)
        self.launchProtocol(protVol)
        self.assertEqual(60, protVol.outputVolume.getDim()[0])
        
        protSubtract = self.newProtocol(ProtRelionSubtract)
        protSubtract.inputParticles.set(protParts.outputParticles)
        protSubtract.inputVolume.set(protVol.outputVolume)
        self.launchProtocol(protSubtract)
        self.assertIsNotNone(protSubtract.outputParticles, "There was a problem with subtract projection")


class TestRelionSortParticles(TestRelionBase):
    """ This class helps to test sort particles protocol from Relion. """

    @classmethod
    def setUpClass(cls):
        setupTestProject(cls)
<<<<<<< HEAD
        cls.ds = DataSet.getDataSet('relion_tutorial')
=======
        cls.dataset = DataSet.getDataSet('relion_tutorial')
        cls.partFn = cls.dataset.getFile('import/particles.sqlite')
        cls.partAvg = cls.dataset.getFile('import/averages.mrcs')
        cls.partCl2dFn = cls.dataset.getFile('import/classify2d/extra/relion_it015_data.star')
        cls.partCl3dFn = cls.dataset.getFile('import/classify3d/extra/relion_it015_data.star')
        #FIXME: import from completed relion 3d refine run is not working
        #cls.partRef3dFn = cls.dataset.getFile('import/refine3d/extra/relion_data.star')
        cls.partRef3dFn = cls.dataset.getFile('import/refine3d/extra/relion_it025_data.star')
        cls.volFn = cls.dataset.getFile('import/refine3d/extra/relion_class001.mrc')
>>>>>>> f3e3f70a

    def importParticles(self, partStar):
        """ Import particles from Relion star file. """
        protPart = self.newProtocol(ProtImportParticles,
<<<<<<< HEAD
                                    importFrom=ProtImportParticles.IMPORT_FROM_RELION,
                                    starFile=partStar,
                                    magnification=10000,
                                    samplingRate=7.08,
                                    haveDataBeenPhaseFlipped=True
=======
                                    objLabel='from xmipp extract (after relion auto-picking)',
                                    importFrom=ProtImportParticles.IMPORT_FROM_SCIPION,
                                    sqliteFile=self.partFn,
                                    samplingRate=7.08
>>>>>>> f3e3f70a
                                    )
        self.launchProtocol(protPart)
        return protPart

    def importAverages(self):
        """ Import averages used for relion autopicking. """
        partAvg = self.ds.getFile('import/averages.mrcs')
        protAvg = self.newProtocol(ProtImportAverages,
                                   importFrom=ProtImportParticles.IMPORT_FROM_FILES,
                                   filesPath=partAvg,
                                   samplingRate=7.08
                                   )
        self.launchProtocol(protAvg)
        return protAvg

    def importVolume(self):
        volFn = self.ds.getFile('import/refine3d/extra/relion_class001.mrc')
        protVol = self.newProtocol(ProtImportVolumes,
                                   objLabel='import volume',
                                   filesPath=volFn,
                                   samplingRate=7.08)
        self.launchProtocol(protVol)
        return protVol

    def test_afterCl2D(self):
        partCl2dFn = self.ds.getFile(
            'import/classify2d/extra/relion_it015_data.star')
        importRun = self.importParticles(partCl2dFn)

        prot = self.newProtocol(ProtRelionSortParticles)
        prot.setObjLabel('relion - sort after cl2d')
        prot.inputSet.set(importRun.outputClasses)
        self.launchProtocol(prot)

    def test_afterCl3D(self):
        prot = self.newProtocol(ProtRelionSortParticles)
        prot.setObjLabel('relion - sort after cl3d')
        partCl3dFn = self.ds.getFile(
            'import/classify3d/extra/relion_it015_data.star')
        importRun = self.importParticles(partCl3dFn)
        prot.inputSet.set(importRun.outputClasses)
        self.launchProtocol(prot)

    def test_after3DRefinement(self):
        prot = self.newProtocol(ProtRelionSortParticles)
        prot.setObjLabel('relion - sort after ref3d')
        # FIXME: import from completed relion 3d refine run is not working
        # partRef3dFn = self.ds.getFile('import/refine3d/extra/relion_data.star')
        partRef3dFn = self.ds.getFile(
            'import/refine3d/extra/relion_it025_data.star')
        importRun = self.importParticles(partRef3dFn)
        prot.inputParticles.set(importRun.outputParticles)
        prot.inputReferences.set(self.importVolume().outputVolume)
        self.launchProtocol(prot)

    def test_afterPicking(self):
        prot = self.newProtocol(ProtRelionSortParticles)
        prot.setObjLabel('relion - sort after picking')
        partFn = self.ds.getFile('particles.star')
        prot.inputParticles.set(self.importParticles(partFn).outputParticles)
        prot.inputReferences.set(self.importAverages().outputAverages)
        self.launchProtocol(prot)
<|MERGE_RESOLUTION|>--- conflicted
+++ resolved
@@ -244,9 +244,9 @@
     @classmethod
     def setUpClass(cls):
         setupTestProject(cls)
-<<<<<<< HEAD
         cls.ds = DataSet.getDataSet('relion_tutorial')
-=======
+
+        # FIXME
         cls.dataset = DataSet.getDataSet('relion_tutorial')
         cls.partFn = cls.dataset.getFile('import/particles.sqlite')
         cls.partAvg = cls.dataset.getFile('import/averages.mrcs')
@@ -256,24 +256,30 @@
         #cls.partRef3dFn = cls.dataset.getFile('import/refine3d/extra/relion_data.star')
         cls.partRef3dFn = cls.dataset.getFile('import/refine3d/extra/relion_it025_data.star')
         cls.volFn = cls.dataset.getFile('import/refine3d/extra/relion_class001.mrc')
->>>>>>> f3e3f70a
 
     def importParticles(self, partStar):
         """ Import particles from Relion star file. """
         protPart = self.newProtocol(ProtImportParticles,
-<<<<<<< HEAD
                                     importFrom=ProtImportParticles.IMPORT_FROM_RELION,
                                     starFile=partStar,
                                     magnification=10000,
                                     samplingRate=7.08,
                                     haveDataBeenPhaseFlipped=True
-=======
+                                    )
+        self.launchProtocol(protPart)
+        return protPart
+
+    def importParticlesFromScipion(self):
+        partFn = self.ds.getFile('import/particles.sqlite')
+        protPart = self.newProtocol(ProtImportParticles,
                                     objLabel='from xmipp extract (after relion auto-picking)',
                                     importFrom=ProtImportParticles.IMPORT_FROM_SCIPION,
-                                    sqliteFile=self.partFn,
-                                    samplingRate=7.08
->>>>>>> f3e3f70a
+                                    sqliteFile=partFn,
+                                    magnification=10000,
+                                    samplingRate=7.08,
+                                    haveDataBeenPhaseFlipped=True
                                     )
+
         self.launchProtocol(protPart)
         return protPart
 
@@ -324,14 +330,13 @@
         partRef3dFn = self.ds.getFile(
             'import/refine3d/extra/relion_it025_data.star')
         importRun = self.importParticles(partRef3dFn)
-        prot.inputParticles.set(importRun.outputParticles)
-        prot.inputReferences.set(self.importVolume().outputVolume)
+        prot.inputSet.set(importRun.outputParticles)
+        prot.referenceVolume.set(self.importVolume().outputVolume)
         self.launchProtocol(prot)
 
     def test_afterPicking(self):
         prot = self.newProtocol(ProtRelionSortParticles)
         prot.setObjLabel('relion - sort after picking')
-        partFn = self.ds.getFile('particles.star')
-        prot.inputParticles.set(self.importParticles(partFn).outputParticles)
-        prot.inputReferences.set(self.importAverages().outputAverages)
+        prot.inputSet.set(self.importParticlesFromScipion().outputParticles)
+        prot.referenceAverages.set(self.importAverages().outputAverages)
         self.launchProtocol(prot)
