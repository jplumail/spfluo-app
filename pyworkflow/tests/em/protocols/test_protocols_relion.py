# **************************************************************************
# *
# * Authors:    Laura del Cano (ldelcano@cnb.csic.es)
# *
# * Unidad de  Bioinformatica of Centro Nacional de Biotecnologia , CSIC
# *
# * This program is free software; you can redistribute it and/or modify
# * it under the terms of the GNU General Public License as published by
# * the Free Software Foundation; either version 2 of the License, or
# * (at your option) any later version.
# *
# * This program is distributed in the hope that it will be useful,
# * but WITHOUT ANY WARRANTY; without even the implied warranty of
# * MERCHANTABILITY or FITNESS FOR A PARTICULAR PURPOSE.  See the
# * GNU General Public License for more details.
# *
# * You should have received a copy of the GNU General Public License
# * along with this program; if not, write to the Free Software
# * Foundation, Inc., 59 Temple Place, Suite 330, Boston, MA
# * 02111-1307  USA
# *
# *  All comments concerning this program package may be sent to the
# *  e-mail address 'scipion@cnb.csic.es'
# *
# **************************************************************************
from pyworkflow.tests import *
from pyworkflow.em.packages.relion import *
from pyworkflow.em.protocol import ImageHandler


class TestRelionBase(BaseTest):
    @classmethod
    def setData(cls, dataProject='mda'):
        cls.dataset = DataSet.getDataSet(dataProject)
        cls.particlesFn = cls.dataset.getFile('particles')
        cls.vol = cls.dataset.getFile('volumes')

    def checkOutput(self, prot, outputName, conditions=[]):
        """ Check that an output was generated and
        the condition is valid.
        """
        o = getattr(prot, outputName, None)
        locals()[outputName] = o
        self.assertIsNotNone(o, "Output: %s is None" % outputName)
        for cond in conditions:
            self.assertTrue(eval(cond), 'Condition failed: ' + cond)
    
    @classmethod
    def runImportParticles(cls, pattern, samplingRate, checkStack=False):
        """ Run an Import particles protocol. """
        protImport = cls.newProtocol(ProtImportParticles, 
                                     filesPath=pattern,
                                     samplingRate=samplingRate,
                                     checkStack=checkStack)
        cls.launchProtocol(protImport)
        # check that input images have been imported (a better way to do this?)
        if protImport.outputParticles is None:
            raise Exception('Import of images: %s, failed. outputParticles '
                            'is None.' % pattern)
        return protImport

    @classmethod
    def runImportParticlesStar(cls, partStar, mag, samplingRate):
        """ Import particles from Relion star file. """
        protImport = cls.newProtocol(ProtImportParticles,
                                     importFrom=ProtImportParticles.IMPORT_FROM_RELION,
                                     starFile=partStar,
                                     magnification=mag,
                                     samplingRate=samplingRate,
                                     haveDataBeenPhaseFlipped=True
                                     )
        cls.launchProtocol(protImport)
        # check that input images have been imported (a better way to do this?)
        if protImport.outputParticles is None:
            raise Exception('Import of images: %s, failed. outputParticles '
                            'is None.' % partStar)
        return protImport
        return protImport
    
    @classmethod
    def runNormalizeParticles(cls, particles):
        """ Run normalize particles protocol """
        protPreproc = cls.newProtocol(ProtRelionPreprocessParticles,
                                      doNormalize=True)
        protPreproc.inputParticles.set(particles)
        cls.launchProtocol(protPreproc)
        return protPreproc
    
    @classmethod
    def runImportVolumes(cls, pattern, samplingRate):
        """ Run an Import particles protocol. """
        protImport = cls.newProtocol(ProtImportVolumes, 
                                     filesPath=pattern,
                                     samplingRate=samplingRate)
        cls.launchProtocol(protImport)
        return protImport


class TestRelionClassify2D(TestRelionBase):
    @classmethod
    def setUpClass(cls):
        setupTestProject(cls)
        TestRelionBase.setData('mda')
        cls.protImport = cls.runImportParticles(cls.particlesFn, 3.5)
        cls.protNormalize = cls.runNormalizeParticles(cls.protImport.outputParticles)
    
    def testRelion2D(self):
        def _runRelionClassify2D(doGpu=False, label=''):
            prot2D = self.newProtocol(ProtRelionClassify2D,
                                      doCTF=False, maskDiameterA=340,
                                      numberOfMpi=4, numberOfThreads=1)
            prot2D.numberOfClasses.set(4)
            prot2D.numberOfIterations.set(3)
            prot2D.inputParticles.set(self.protNormalize.outputParticles)
            prot2D.setObjLabel(label)

            if isVersion2():
                prot2D.doGpu.set(doGpu)

            self.launchProtocol(prot2D)
            return prot2D

        def _checkAsserts(relionProt):

            self.assertIsNotNone(relionProt.outputClasses,
                                 "There was a problem with Relion 2D classify")
        
            partsPixSize = self.protNormalize.outputParticles.getSamplingRate()
            classsesPixSize = relionProt.outputClasses.getImages().getSamplingRate()
            self.assertAlmostEquals(partsPixSize,classsesPixSize,
                                    "There was a problem with the sampling rate "
                                    "of the particles")
            for class2D in relionProt.outputClasses:
                self.assertTrue(class2D.hasAlignment2D())

        if isVersion2():
            relionNoGpu = _runRelionClassify2D(False, "Relion classify2D No GPU")
            _checkAsserts(relionNoGpu)

            environ = Environ(os.environ)
            cudaPath = environ.getFirst(('RELION_CUDA_LIB', 'CUDA_LIB'))

            if cudaPath is not None and os.path.exists(cudaPath):
                relionGpu = _runRelionClassify2D(True, "Relion classify2D GPU")
                _checkAsserts(relionGpu)
        else:
            relionProt = _runRelionClassify2D(label="Run Relion classify2D")
            _checkAsserts(relionProt)


class TestRelionClassify3D(TestRelionBase):
    @classmethod
    def setUpClass(cls):
        setupTestProject(cls)
        TestRelionBase.setData('mda')
        cls.protImport = cls.runImportParticles(cls.particlesFn, 3.5)
        cls.protImportVol = cls.runImportVolumes(cls.vol, 3.5)
    
    def testProtRelionClassify3D(self):
        relionNormalize = self.newProtocol(ProtRelionPreprocessParticles)
        relionNormalize.inputParticles.set(self.protImport.outputParticles)
        relionNormalize.doNormalize.set(True)
        self.launchProtocol(relionNormalize)

        def _runRelionClassify3D(doGpu=False, label=''):

            print label
            relion3DClass = self.newProtocol(ProtRelionClassify3D,
                                             numberOfClasses=3,
                                             numberOfIterations=4,
                                             doCTF=False, runMode=1,
                                             maskDiameterA=320,
                                             numberOfMpi=2, numberOfThreads=2)

            relion3DClass.setObjLabel(label)
            relion3DClass.inputParticles.set(relionNormalize.outputParticles)
            relion3DClass.referenceVolume.set(self.protImportVol.outputVolume)


            if isVersion2():
                relion3DClass.doGpu.set(doGpu)

            self.launchProtocol(relion3DClass)
            return relion3DClass

        def _checkAsserts(relionProt):
            self.assertIsNotNone(relionProt.outputClasses, "There was a "
                                                           "problem with "
                                                           "Relion 3D classify")

            for class3D in relionProt.outputClasses:
                self.assertTrue(class3D.hasAlignmentProj())

        if isVersion2():
            relionNoGpu = _runRelionClassify3D(False, "Relion classify3D No GPU")
            _checkAsserts(relionNoGpu)

            environ = Environ(os.environ)
            cudaPath = environ.getFirst(('RELION_CUDA_LIB', 'CUDA_LIB'))

            if cudaPath is not None and os.path.exists(cudaPath):
                relionGpu = _runRelionClassify3D(True, "Relion classify3D GPU")
                _checkAsserts(relionGpu)
        else:
            relionProt = _runRelionClassify3D(label="Run Relion classify3D")
            _checkAsserts(relionProt)


class TestRelionRefine(TestRelionBase):
    @classmethod
    def setUpClass(cls):
        setupTestProject(cls)
        TestRelionBase.setData('mda')
        cls.protImport = cls.runImportParticles(cls.particlesFn, 3.5)
        cls.protImportVol = cls.runImportVolumes(cls.vol, 3.5)
    
    def testProtRelionRefine(self):
        relNorm = self.newProtocol(ProtRelionPreprocessParticles)
        relNorm.inputParticles.set(self.protImport.outputParticles)
        relNorm.doNormalize.set(True)
        self.launchProtocol(relNorm)
        
        def _runRelionRefine(doGpu=False, label=''):
            relionRefine = self.newProtocol(ProtRelionRefine3D,
                                            doCTF=False, runMode=1,
                                            memoryPreThreads=1,
                                            maskDiameterA=340,
                                            symmetryGroup="d6",
                                            numberOfMpi=3, numberOfThreads=2)
            relionRefine.setObjLabel(label)
            relionRefine.inputParticles.set(relNorm.outputParticles)
            relionRefine.referenceVolume.set(self.protImportVol.outputVolume)
            
            if isVersion2():
                relionRefine.doGpu.set(doGpu)
            
            self.launchProtocol(relionRefine)
            return relionRefine
        
        def _checkAsserts(relionRefine):
            relionRefine._initialize()  # Load filename templates
            dataSqlite = relionRefine._getIterData(3)
            outImgSet = em.SetOfParticles(filename=dataSqlite)
            
            self.assertIsNotNone(relionRefine.outputVolume,
                                 "There was a problem with Relion autorefine")
            self.assertAlmostEqual(outImgSet[1].getSamplingRate(),
                                   relNorm.outputParticles[1].getSamplingRate(),
                                   "The sampling rate is wrong", delta=0.00001)
            
            self.assertAlmostEqual(outImgSet[1].getFileName(),
                                   relNorm.outputParticles[1].getFileName(),
                                   "The particles filenames are wrong")
        
        if isVersion2():
            environ = Environ(os.environ)
            cudaPath = environ.getFirst(('RELION_CUDA_LIB', 'CUDA_LIB'))

            hasCuda = (cudaPath is not None and
                       all(os.path.exists(p) for p in cudaPath.split(os.pathsep)))

            relionRefine = _runRelionRefine(hasCuda,
                                            "Relion auto-refine %sGPU"
                                            % ('' if hasCuda else 'NO-'))
            _checkAsserts(relionRefine)
        else:
            relionProt = _runRelionRefine(label="Run Relion auto-refine")
            _checkAsserts(relionProt)


class TestRelionInitialModel(TestRelionBase):
    @classmethod
    def setUpClass(cls):
        setupTestProject(cls)
        cls.dataset = DataSet.getDataSet('relion_tutorial')
        cls.partFn = cls.dataset.getFile('import/classify2d/extra/relion_it015_data.star')
        cls.protImport = cls.runImportParticlesStar(cls.partFn, 50000, 7.08)

    def testProtRelionIniModel(self):
        if getVersion() in [V1_3, V1_4, V2_0]:
            raise Exception('Initial model protocol exists only for Relion v2.1 or higher!')

        def _runRelionIniModel(doGpu=True, label=''):
            print label
            relionIniModel = self.newProtocol(ProtRelionInitialModel,
                                              doCTF=False, doGpu=doGpu,
                                              maskDiameterA=340,
                                              numberOfIterations=2,
                                              symmetryGroup="C1",
                                              numberOfMpi=3, numberOfThreads=2)
            relionIniModel.setObjLabel(label)
            relionIniModel.inputParticles.set(self.protImport.outputParticles)
            self.launchProtocol(relionIniModel)

            return relionIniModel

        def _checkAsserts(relionProt):
            relionProt._initialize()  # Load filename templates
            dataSqlite = relionProt._getIterData(2)
            outImgSet = em.SetOfParticles(filename=dataSqlite)

            self.assertIsNotNone(relionProt.outputVolume,
                                 "There was a problem with Relion initial model")
            self.assertAlmostEqual(outImgSet[1].getSamplingRate(),
                                   self.protImport.outputParticles[1].getSamplingRate(),
                                   "The sampling rate is wrong", delta=0.00001)

        environ = Environ(os.environ)
        cudaPath = environ.getFirst(('RELION_CUDA_LIB', 'CUDA_LIB'))

        if cudaPath is not None and os.path.exists(cudaPath):
            relionGpu = _runRelionIniModel(doGpu=True, label="Relion initial model GPU")
            _checkAsserts(relionGpu)
        else:
            print "Warning: running this test on CPU might take a lot of time!"
            relion = _runRelionIniModel(doGpu=False, label="Relion initial model CPU")
            _checkAsserts(relion)

        
class TestRelionPreprocess(TestRelionBase):
    """ This class helps to test all different preprocessing particles options
    on Relion. """
    @classmethod
    def setUpClass(cls):
        setupTestProject(cls)
        TestRelionBase.setData('mda')
        cls.protImport = cls.runImportParticles(cls.particlesFn, 3.5)

    def _validations(self, imgSet, dims, pxSize):
        self.assertIsNotNone(imgSet, "There was a problem with preprocess "
                                     "particles")
        xDim = imgSet.getXDim()
        sr = imgSet.getSamplingRate()
        self.assertEqual(xDim, dims, "The dimension of your particles are %d x "
                                     "%d and must be  %d x %d" % (xDim, xDim,
                                                                  dims, dims))
        self.assertAlmostEqual(sr, pxSize, 0.0001,
                               "Pixel size of your particles are  %0.2f and"
                               " must be %0.2f" % (sr, pxSize))

    def test_NormalizeAndDust(self):
        """ Normalize particles.
        """
        # Test now a normalization after the imported particles
        protocol = self.newProtocol(ProtRelionPreprocessParticles,
                                    doNormalize=True, backRadius=40,
                                    doRemoveDust=True, whiteDust=4, blackDust=8)
        protocol.setObjLabel('relion: norm-dust')
        protocol.inputParticles.set(self.protImport.outputParticles)
        self.launchProtocol(protocol)
        
        self._validations(protocol.outputParticles, 100, 3.5)
        
    def test_ScaleAndInvert(self):
        """ Test all options at once.
        """
        # Test now a normalization after the imported particles   
        protocol = self.newProtocol(ProtRelionPreprocessParticles,
                                    doNormalize=False,
                                    doScale=True, scaleSize=50,
                                    doInvert=True)
        protocol.setObjLabel('relion: scale-invert')
        protocol.inputParticles.set(self.protImport.outputParticles)
        
        self.launchProtocol(protocol)
        self._validations(protocol.outputParticles, 50, 7.0)


class TestRelionSubtract(TestRelionBase):
    @classmethod
    def setUpClass(cls):
        setupTestProject(cls)
        cls.dsRelion = DataSet.getDataSet('relion_tutorial')
    
    def test_subtract(self):
        protParts = self.newProtocol(ProtImportParticles,
                                     objLabel='from relion auto-refine',
                                     importFrom=ProtImportParticles.IMPORT_FROM_RELION,
                                     starFile=self.dsRelion.getFile('import/refine3d/extra/relion_it001_data.star'),
                                     magnification=10000,
                                     samplingRate=7.08,
                                     haveDataBeenPhaseFlipped=True
                                     )
        self.launchProtocol(protParts)
        self.assertEqual(60, protParts.outputParticles.getXDim())
        
        protVol = self.newProtocol(ProtImportVolumes,
                                   filesPath=self.dsRelion.getFile('volumes/reference.mrc'),
                                   samplingRate=7.08)
        self.launchProtocol(protVol)
        self.assertEqual(60, protVol.outputVolume.getDim()[0])
        
        protSubtract = self.newProtocol(ProtRelionSubtract)
        protSubtract.inputParticles.set(protParts.outputParticles)
        protSubtract.inputVolume.set(protVol.outputVolume)
        self.launchProtocol(protSubtract)
        self.assertIsNotNone(protSubtract.outputParticles,
                             "There was a problem with subtract projection")


class TestRelionSortParticles(TestRelionBase):
    """ This class helps to test sort particles protocol from Relion. """

    @classmethod
    def setUpClass(cls):
        setupTestProject(cls)
        cls.ds = DataSet.getDataSet('relion_tutorial')

        cls.dataset = DataSet.getDataSet('relion_tutorial')
        cls.partFn = cls.dataset.getFile('import/particles.sqlite')
        cls.partAvg = cls.dataset.getFile('import/averages.mrcs')
        cls.partCl2dFn = cls.dataset.getFile('import/classify2d/extra/relion_it015_data.star')
        cls.partCl3dFn = cls.dataset.getFile('import/classify3d/extra/relion_it015_data.star')
        cls.partRef3dFn = cls.dataset.getFile('import/refine3d/extra/relion_data.star')
        cls.volFn = cls.dataset.getFile('import/refine3d/extra/relion_class001.mrc')

    def importParticles(self, partStar):
        """ Import particles from Relion star file. """
        protPart = self.newProtocol(ProtImportParticles,
                                    importFrom=ProtImportParticles.IMPORT_FROM_RELION,
                                    starFile=partStar,
                                    magnification=10000,
                                    samplingRate=7.08,
                                    haveDataBeenPhaseFlipped=True
                                    )
        self.launchProtocol(protPart)
        return protPart

    def importParticlesFromScipion(self):
        partFn = self.ds.getFile('import/particles.sqlite')
        protPart = self.newProtocol(ProtImportParticles,
                                    objLabel='from xmipp extract (after relion auto-picking)',
                                    importFrom=ProtImportParticles.IMPORT_FROM_SCIPION,
                                    sqliteFile=partFn,
                                    magnification=10000,
                                    samplingRate=7.08,
                                    haveDataBeenPhaseFlipped=True
                                    )

        self.launchProtocol(protPart)
        return protPart

    def importAverages(self):
        """ Import averages used for relion autopicking. """
        partAvg = self.ds.getFile('import/averages.mrcs')
        protAvg = self.newProtocol(ProtImportAverages,
                                   importFrom=ProtImportParticles.IMPORT_FROM_FILES,
                                   filesPath=partAvg,
                                   samplingRate=7.08
                                   )
        self.launchProtocol(protAvg)
        return protAvg

    def importVolume(self):
        volFn = self.ds.getFile('import/refine3d/extra/relion_class001.mrc')
        protVol = self.newProtocol(ProtImportVolumes,
                                   objLabel='import volume',
                                   filesPath=volFn,
                                   samplingRate=7.08)
        self.launchProtocol(protVol)
        return protVol

    def test_afterCl2D(self):
        partCl2dFn = self.ds.getFile(
            'import/classify2d/extra/relion_it015_data.star')
        importRun = self.importParticles(partCl2dFn)

        prot = self.newProtocol(ProtRelionSortParticles)
        prot.setObjLabel('relion - sort after cl2d')
        prot.inputSet.set(importRun.outputClasses)
        self.launchProtocol(prot)

    def test_afterCl3D(self):
        prot = self.newProtocol(ProtRelionSortParticles)
        prot.setObjLabel('relion - sort after cl3d')
        partCl3dFn = self.ds.getFile(
            'import/classify3d/extra/relion_it015_data.star')
        importRun = self.importParticles(partCl3dFn)
        prot.inputSet.set(importRun.outputClasses)
        self.launchProtocol(prot)

    def test_after3DRefinement(self):
        prot = self.newProtocol(ProtRelionSortParticles)
        prot.setObjLabel('relion - sort after ref3d')
        partRef3dFn = self.ds.getFile('import/refine3d/extra/relion_data.star')
        importRun = self.importParticles(partRef3dFn)
        prot.inputSet.set(importRun.outputParticles)
        prot.referenceVolume.set(self.importVolume().outputVolume)
        self.launchProtocol(prot)

    def test_afterPicking(self):
        prot = self.newProtocol(ProtRelionSortParticles)
        prot.setObjLabel('relion - sort after picking')
        prot.inputSet.set(self.importParticlesFromScipion().outputParticles)
        prot.referenceAverages.set(self.importAverages().outputAverages)
        self.launchProtocol(prot)


class TestRelionPostprocess(TestRelionBase):
    """ This class helps to test postprocess protocol from Relion. """

    @classmethod
    def setUpClass(cls):
        setupTestProject(cls)
        cls.ds = DataSet.getDataSet('relion_tutorial')
    
    def importVolume(self):
        volFn = self.ds.getFile('import/refine3d/extra/relion_class001.mrc')
        protVol = self.newProtocol(ProtImportVolumes,
                                   objLabel='import volume',
                                   filesPath=volFn,
                                   samplingRate=3)
        self.launchProtocol(protVol)
        return protVol

    def importPartsFromScipion(self):
        partFn = self.ds.getFile('import/particles.sqlite')
        protPart = self.newProtocol(ProtImportParticles,
                                    objLabel='Import Particles',
                                    importFrom=ProtImportParticles.IMPORT_FROM_SCIPION,
                                    sqliteFile=partFn,
                                    magnification=10000,
                                    samplingRate=3,
                                    haveDataBeenPhaseFlipped=True
                                    )
        self.launchProtocol(protPart)
        return protPart
    
    def _createRef3DProtBox(self, label, protocol, volPatt="kk.mrc",
                            storeIter=False, iterN=0):
        from pyworkflow.protocol.constants import STATUS_FINISHED
        
        prot = self.newProtocol(protocol)
        self.saveProtocol(prot)
        
        prot.setObjLabel(label)
        project = prot.getProject()
        makePath(prot._getPath())
        makePath(prot._getExtraPath())
        makePath(prot._getTmpPath())

        prot.inputParticles.set(self.importPartsFromScipion().outputParticles)
        
        protClassName = prot.getClassName()
        if protClassName.startswith('ProtRelionRefine3D'):
            prot.referenceVolume.set(self.importVolume().outputVolume)
        elif protClassName.startswith('ProtFrealign'):
            prot.input3DReference.set(self.importVolume().outputVolume)
        elif protClassName.startswith('XmippProtProjMatch'):
            prot.input3DReferences.set(self.importVolume().outputVolume)
        elif protClassName.startswith('EmanProtRefine'):
            pass
        
        volume = em.Volume()
        volume.setFileName(prot._getExtraPath(volPatt))
        pxSize = prot.inputParticles.get().getSamplingRate()
        volume.setSamplingRate(pxSize)
        if storeIter:
            prot._setLastIter(iterN)
        prot._defineOutputs(outputVolume=volume)

        prot.setStatus(STATUS_FINISHED)
        project._storeProtocol(prot)
        return prot
    
    def _validations(self, vol, dims, pxSize, prot=""):
        self.assertIsNotNone(vol, "There was a problem with postprocess "
                                  "protocol, using %s protocol as input" % prot)
        xDim = vol.getXDim()
        sr = vol.getSamplingRate()
        self.assertEqual(xDim, dims, "The dimension of your volume is (%d)^3 "
                                     "and must be (%d)^3" % (xDim, dims))

        self.assertAlmostEqual(sr, pxSize, 0.0001,
                               "Pixel size of your volume is %0.2f and"
                               " must be %0.2f" % (sr, pxSize))
    
    def test_postProcess_from_autorefine(self):
        pathFns = 'import/refine3d/extra'
        vol = self.ds.getFile(join(pathFns, 'relion_class001.mrc'))
        half1 = self.ds.getFile(join(pathFns,
                                     'relion_it025_half1_class001.mrc'))
        half2 = self.ds.getFile(join(pathFns,
                                     'relion_it025_half2_class001.mrc'))
        volPatt = 'relion_class001.mrc'
        
        protRef = self._createRef3DProtBox("auto-refine",
                                           ProtRelionRefine3D,
                                           volPatt)
        
        copyFile(vol, protRef._getExtraPath(volPatt))
        copyFile(half1,
                 protRef._getExtraPath('relion_half1_class001_unfil.mrc'))
        copyFile(half2,
                 protRef._getExtraPath('relion_half2_class001_unfil.mrc'))

        postProt = self.newProtocol(ProtRelionPostprocess,
                                    protRefine=protRef)
        postProt.setObjLabel('post process Auto-refine')
        
        self.launchProtocol(postProt)
        self._validations(postProt.outputVolume, 60, 3, "Relion auto-refine")
        
    def test_postProcess_from_frealign(self):
        from pyworkflow.em.packages.grigoriefflab import ProtFrealign
        
        pathFns = 'import/refine3d/extra'
        vol = self.ds.getFile(join(pathFns, 'relion_class001.mrc'))
        half1 = self.ds.getFile(join(pathFns,
                                     'relion_it025_half1_class001.mrc'))
        half2 = self.ds.getFile(join(pathFns,
                                     'relion_it025_half2_class001.mrc'))
        volPatt = 'iter_002/volume_iter_002.mrc'

        protRef = self._createRef3DProtBox("frealign", ProtFrealign, volPatt,
                                           storeIter=True, iterN=2)
        makePath(join(protRef._getExtraPath(), 'iter_002'))
        
        copyFile(vol, protRef._getExtraPath(volPatt))
        copyFile(half1,
                 protRef._getExtraPath('iter_002/volume_1_iter_002.mrc'))
        copyFile(half2,
                 protRef._getExtraPath('iter_002/volume_2_iter_002.mrc'))

        postProt = self.newProtocol(ProtRelionPostprocess,
                                    protRefine=protRef)
        postProt.setObjLabel('post process frealign')
        self.launchProtocol(postProt)
        self._validations(postProt.outputVolume, 60, 3, "Frealign")

    def test_postProcess_from_projMatch(self):
        from pyworkflow.em.packages.xmipp3 import XmippProtProjMatch
        
        pathFns = 'import/refine3d/extra'
        vol = self.ds.getFile(join(pathFns, 'relion_class001.mrc'))
        half1 = self.ds.getFile(join(pathFns,
                                     'relion_it025_half1_class001.mrc'))
        half2 = self.ds.getFile(join(pathFns,
                                     'relion_it025_half2_class001.mrc'))
        
        volPatt = 'iter_002/reconstruction_Ref3D_001.vol'
        protRef = self._createRef3DProtBox("Proj Match", XmippProtProjMatch,
                                           volPatt, storeIter=True, iterN=2)
        
        makePath(join(protRef._getExtraPath(), 'iter_002'))
        
        protRef._initialize()
        
        volXmipp = protRef._getFileName('reconstructedFileNamesIters',
                                        iter=2, ref=1)
        half1Xmipp = protRef._getFileName('reconstructedFileNamesItersSplit1',
                                          iter=2, ref=1)
        half2Xmipp = protRef._getFileName('reconstructedFileNamesItersSplit2',
                                          iter=2, ref=1)
        
        ih = ImageHandler()
        ih.convert(ih.getVolFileName(vol), volXmipp)
        ih.convert(ih.getVolFileName(half1), half1Xmipp)
        ih.convert(ih.getVolFileName(half2), half2Xmipp)

        postProt = self.newProtocol(ProtRelionPostprocess,
                                    protRefine=protRef)
        postProt.setObjLabel('post process Xmipp Projection Matching')
        self.launchProtocol(postProt)
        self._validations(postProt.outputVolume, 60, 3, "Projection Matching")
    
    def test_postProcess_from_eman_refineEasy(self):
        from pyworkflow.em.packages.eman2 import EmanProtRefine
        from pyworkflow.em.packages.eman2.convert import convertImage
        
        pathFns = 'import/refine3d/extra'
        vol = self.ds.getFile(join(pathFns, 'relion_class001.mrc'))
        half1 = self.ds.getFile(join(pathFns,
                                     'relion_it025_half1_class001.mrc'))
        half2 = self.ds.getFile(join(pathFns,
                                     'relion_it025_half2_class001.mrc'))

        volPatt = 'refine_01/threed_02.hdf'
        protRef = self._createRef3DProtBox("Eman refine Easy",
                                           EmanProtRefine, volPatt)
        makePath(join(protRef._getExtraPath(), 'refine_01'))
        protRef._createFilenameTemplates()
        protRef._createFilenameTemplates()

        volEman = protRef._getFileName("mapFull", run=1, iter=2)
        half1Eman = protRef._getFileName("mapEvenUnmasked", run=1)
        half2Eman = protRef._getFileName("mapOddUnmasked", run=1)
        
        convertImage(vol, volEman)
        convertImage(half1, half1Eman)
        convertImage(half2, half2Eman)

        postProt = self.newProtocol(ProtRelionPostprocess,
                                    protRefine=protRef)
        postProt.setObjLabel('post process Eman2 refine-easy')
        self.launchProtocol(postProt)
        self._validations(postProt.outputVolume, 60, 3, "Eman refine easy")


class TestRelionLocalRes(TestRelionBase):
    """ This class helps to test local resolution protocol from Relion. """

    @classmethod
    def setUpClass(cls):
        setupTestProject(cls)
        cls.ds = DataSet.getDataSet('relion_tutorial')
        cls.partFn = cls.ds.getFile('import/refine3d/extra/relion_it025_data.star')
        cls.protImport = cls.runImportParticlesStar(cls.partFn, 50000, 7.08)
        cls.volFn = cls.ds.getFile('import/refine3d/extra/relion_class001.mrc')

    def importVolume(self):
        protVol = self.newProtocol(ProtImportVolumes,
                                   objLabel='import volume',
                                   filesPath=self.volFn,
                                   samplingRate=7.08)
        self.launchProtocol(protVol)
        return protVol

    def _createRef3DProtBox(self, label):
        from pyworkflow.protocol.constants import STATUS_FINISHED

        prot = self.newProtocol(ProtRelionRefine3D)
        self.saveProtocol(prot)
        prot.setObjLabel(label)
        project = prot.getProject()
        makePath(prot._getPath())
        makePath(prot._getExtraPath())
        makePath(prot._getTmpPath())

        prot.inputParticles.set(self.protImport.outputParticles)
        prot.referenceVolume.set(self.importVolume().outputVolume)

        volume = em.Volume()
        volume.setFileName(prot._getExtraPath("relion_class001.mrc"))
        pxSize = prot.inputParticles.get().getSamplingRate()
        volume.setSamplingRate(pxSize)

        prot._defineOutputs(outputVolume=volume)
        prot.setStatus(STATUS_FINISHED)
        project._storeProtocol(prot)
        return prot

    def _validations(self, vol, dims, pxSize):
        self.assertIsNotNone(vol, "There was a problem with localres protocol ")
        xDim = vol.getXDim()
        sr = vol.getSamplingRate()
        self.assertEqual(xDim, dims, "The dimension of your volume is (%d)^3 "
                                     "and must be (%d)^3" % (xDim, dims))
        self.assertAlmostEqual(sr, pxSize, 0.0001,
                               "Pixel size of your volume is %0.2f and"
                               " must be %0.2f" % (sr, pxSize))

    def test_runRelionLocalRes(self):
        if not isVersion2():
            raise Exception('Local resolution protocol exists only for Relion v2.0 or higher!')

        pathFns = 'import/refine3d/extra'
        vol = self.ds.getFile(join(pathFns, 'relion_class001.mrc'))
        half1 = self.ds.getFile(join(pathFns, 'relion_it025_half1_class001.mrc'))
        half2 = self.ds.getFile(join(pathFns, 'relion_it025_half2_class001.mrc'))
        volPatt = 'relion_class001.mrc'
        modelFn = self.ds.getFile(join(pathFns, 'relion_model.star'))
        protRef = self._createRef3DProtBox("auto-refine")

        copyFile(vol, protRef._getExtraPath(volPatt))
        copyFile(half1,
                 protRef._getExtraPath('relion_half1_class001_unfil.mrc'))
        copyFile(half2,
                 protRef._getExtraPath('relion_half2_class001_unfil.mrc'))
        copyFile(modelFn, protRef._getExtraPath('relion_model.star'))

        postProt = self.newProtocol(ProtRelionLocalRes, protRefine=protRef)
        postProt.setObjLabel('Relion local resolution')

        self.launchProtocol(postProt)
        self._validations(postProt.outputVolume, 60, 7.08)


class TestRelionExpandSymmetry(TestRelionBase):
    @classmethod
    def setUpClass(cls):
        setupTestProject(cls)
        cls.dataset = DataSet.getDataSet('relion_tutorial')
        cls.partRef3dFn = cls.dataset.getFile('import/refine3d/extra/relion_data.star')

    def importParticles(self, partStar):
        """ Import particles from Relion star file. """
        protPart = self.newProtocol(ProtImportParticles,
                                    importFrom=ProtImportParticles.IMPORT_FROM_RELION,
                                    starFile=partStar,
                                    magnification=10000,
                                    samplingRate=7.08,
                                    haveDataBeenPhaseFlipped=True
                                    )
        self.launchProtocol(protPart)
        return protPart

    def test_ExpandSymmetry(self):
        if not isVersion2():
            raise Exception('Expand symmetry protocol exists only for Relion v2.0 or higher!')

        prot = self.newProtocol(ProtRelionExpandSymmetry)
        print "Import particles"
        importRun = self.importParticles(self.partRef3dFn)
        prot.inputParticles.set(importRun.outputParticles)
        prot.symmetryGroup.set("D2")
        print "Run expand symmetry"
        self.launchProtocol(prot)

        self.assertIsNotNone(prot.outputParticles,
                             "There was a problem with expand symmetry protocol")
        sizeIn = importRun.outputParticles.getSize()
        sizeOut = prot.outputParticles.getSize()
        self.assertAlmostEqual(sizeIn * 4, sizeOut, 0.0001,
                               "Number of output particles is %d and"
                               " must be %d" % (sizeOut, sizeIn * 4))


class TestRelionCreate3dMask(TestRelionBase):
    @classmethod
    def setUpClass(cls):
        setupTestProject(cls)
        cls.ds = DataSet.getDataSet('relion_tutorial')

    def importVolume(self):
        volFn = self.ds.getFile('import/refine3d/extra/relion_class001.mrc')
        protVol = self.newProtocol(ProtImportVolumes,
                                   objLabel='import volume',
                                   filesPath=volFn,
                                   samplingRate=3)
        self.launchProtocol(protVol)
        return protVol

    def _validations(self, mask, dims, pxSize, prot):
        self.assertIsNotNone(mask, "There was a problem with mask 3d protocol, "
                                  "using %s protocol as input" % prot)
        xDim = mask.getXDim()
        sr = mask.getSamplingRate()
        self.assertEqual(xDim, dims, "The dimension of your volume is (%d)^3 "
                                     "and must be (%d)^3" % (xDim, dims))

        self.assertAlmostEqual(sr, pxSize, 0.0001,
                               "Pixel size of your volume is %0.2f and"
                               " must be %0.2f" % (sr, pxSize))

    def test_createMask(self):
        importProt = self.importVolume()

        maskProt = self.newProtocol(ProtRelionCreateMask3D,
                                    initialLowPassFilterA=10)  # filter at 10 A
        vol = importProt.outputVolume
        maskProt.inputVolume.set(vol)
        self.launchProtocol(maskProt)

        self._validations(maskProt.outputMask, vol.getXDim(),
                          vol.getSamplingRate(), maskProt)

        ih = ImageHandler()
        img = ih.read(maskProt.outputMask)
        mean, std, _min, _max = img.computeStats()
        # Check the mask is non empty and between 0 and 1
        self.assertAlmostEqual(_min, 0)
        self.assertAlmostEqual(_max, 1)
        self.assertTrue(mean > 0)

<<<<<<< HEAD
=======

class TestRelionExtractParticles(TestRelionBase):
    """This class check if the protocol to extract particles
    in Relion works properly.
    """

    @classmethod
    def runImportMicrograph(cls, pattern, samplingRate, voltage,
                            scannedPixelSize, magnification,
                            sphericalAberration):
        """ Run an Import micrograph protocol. """

        # We have two options:
        # 1) pass the SamplingRate or
        # 2) the ScannedPixelSize + microscope magnification
        if not samplingRate is None:
            cls.protImport = cls.newProtocol(ProtImportMicrographs,
                                             samplingRateMode=0,
                                             filesPath=pattern,
                                             samplingRate=samplingRate,
                                             magnification=magnification,
                                             voltage=voltage,
                                             sphericalAberration=sphericalAberration)
        else:
            cls.protImport = cls.newProtocol(ProtImportMicrographs,
                                             samplingRateMode=1,
                                             filesPath=pattern,
                                             scannedPixelSize=scannedPixelSize,
                                             voltage=voltage,
                                             magnification=magnification,
                                             sphericalAberration=sphericalAberration)

        cls.protImport.setObjLabel('import mics')
        cls.launchProtocol(cls.protImport)
        if cls.protImport.isFailed():
            raise Exception("Protocol has failed. Error: ", cls.protImport.getErrorMessage())
        # check that input micrographs have been imported (a better way to do this?)
        if cls.protImport.outputMicrographs is None:
            raise Exception('Import of micrograph: %s, failed. outputMicrographs is None.' % pattern)
        return cls.protImport

    @classmethod
    def runImportMicrographBPV(cls, pattern):
        """ Run an Import micrograph protocol. """
        return cls.runImportMicrograph(pattern, samplingRate=1.237,
                                       voltage=300, sphericalAberration=2,
                                       scannedPixelSize=None, magnification=56000)

    @classmethod
    def runDownsamplingMicrographs(cls, mics, downFactorValue, threads=1):
        # test downsampling a set of micrographs
        from pyworkflow.em.packages.xmipp3 import XmippProtPreprocessMicrographs
        cls.protDown = XmippProtPreprocessMicrographs(doDownsample=True,
                                                      downFactor=downFactorValue,
                                                      numberOfThreads=threads)
        cls.protDown.inputMicrographs.set(mics)
        cls.proj.launchProtocol(cls.protDown, wait=True)
        return cls.protDown

    @classmethod
    def runFakedPicking(cls, mics, pattern):
        """ Run a faked particle picking. Coordinates already existing. """
        from pyworkflow.em.packages.xmipp3 import XmippProtParticlePicking
        cls.protPP = XmippProtParticlePicking(importFolder=pattern, runMode=1)
        cls.protPP.inputMicrographs.set(mics)
        cls.proj.launchProtocol(cls.protPP, wait=True)
        # check that faked picking has run ok
        if cls.protPP.outputCoordinates is None:
            raise Exception('Faked particle picking failed. outputCoordinates is None.')
        return cls.protPP

    @classmethod
    def setUpClass(cls):
        setupTestProject(cls)
        cls.dataset = DataSet.getDataSet('xmipp_tutorial')
        cls.micFn = cls.dataset.getFile('mic1')
        cls.micsFn = cls.dataset.getFile('allMics')
        cls.coordsDir = cls.dataset.getFile('posSupervisedDir')
        cls.allCrdsDir = cls.dataset.getFile('posAllDir')

        cls.DOWNSAMPLING = 5.0
        cls.protImport = cls.runImportMicrographBPV(cls.micsFn)
        cls.protDown = cls.runDownsamplingMicrographs(cls.protImport.outputMicrographs,
                                                      cls.DOWNSAMPLING)

        cls.protCTF = cls.newProtocol(ProtImportCTF,
                                      importFrom=ProtImportCTF.IMPORT_FROM_XMIPP3,
                                      filesPath=cls.dataset.getFile('ctfsDir'),
                                      filesPattern='*.ctfparam')
        cls.protCTF.inputMicrographs.set(cls.protImport.outputMicrographs)
        cls.proj.launchProtocol(cls.protCTF, wait=True)

        cls.protPP = cls.runFakedPicking(cls.protDown.outputMicrographs, cls.allCrdsDir)

    def _checkSamplingConsistency(self, outputSet):
        """ Check that the set sampling is the same as item sampling. """
        first = outputSet.getFirstItem()

        self.assertAlmostEqual(outputSet.getSamplingRate(),
                               first.getSamplingRate())

    def testExtractSameAsPicking(self):
        print "Run extract particles from same micrographs as picking"
        protExtract = self.newProtocol(ProtRelionExtractParticles,
                                       boxSize=110,
                                       doInvert=False)
        protExtract.setObjLabel("extract-same as picking")
        protExtract.inputCoordinates.set(self.protPP.outputCoordinates)
        self.launchProtocol(protExtract)

        inputCoords = protExtract.inputCoordinates.get()
        outputParts = protExtract.outputParticles
        micSampling = protExtract.inputCoordinates.get().getMicrographs().getSamplingRate()

        self.assertIsNotNone(outputParts,
                             "There was a problem generating the output.")
        self.assertAlmostEqual(outputParts.getSamplingRate() / micSampling,
                               1, 1,
                               "There was a problem generating the output.")
        self._checkSamplingConsistency(outputParts)

        def compare(objId, delta=0.001):
            cx, cy = inputCoords[objId].getPosition()
            px, py = outputParts[objId].getCoordinate().getPosition()
            micNameCoord = inputCoords[objId].getMicName()
            micNamePart = outputParts[objId].getCoordinate().getMicName()
            self.assertAlmostEquals(cx, px, delta=delta)
            self.assertAlmostEquals(cy, py, delta=delta)
            self.assertEqual(micNameCoord, micNamePart,
                             "The micName should be %s and its %s"
                             % (micNameCoord, micNamePart))

        compare(83)
        compare(228)

    def testExtractOriginal(self):
        print "Run extract particles from the original micrographs"
        protExtract = self.newProtocol(ProtRelionExtractParticles,
                                       boxSize=550,
                                       downsampleType=OTHER,
                                       doInvert=False)
        protExtract.setObjLabel("extract-original")
        protExtract.inputCoordinates.set(self.protPP.outputCoordinates)
        protExtract.inputMicrographs.set(self.protImport.outputMicrographs)
        self.launchProtocol(protExtract)

        inputCoords = protExtract.inputCoordinates.get()
        outputParts = protExtract.outputParticles
        samplingCoords = self.protPP.outputCoordinates.getMicrographs().getSamplingRate()
        samplingFinal = self.protImport.outputMicrographs.getSamplingRate()
        samplingMics = protExtract.inputMicrographs.get().getSamplingRate()
        factor = samplingFinal / samplingCoords

        def compare(objId, delta=1.0):
            cx, cy = inputCoords[objId].getPosition()
            px, py = outputParts[objId].getCoordinate().getPosition()
            micNameCoord = inputCoords[objId].getMicName()
            micNamePart = outputParts[objId].getCoordinate().getMicName()
            self.assertAlmostEquals(cx / factor, px, delta=delta)
            self.assertAlmostEquals(cy / factor, py, delta=delta)
            self.assertEqual(micNameCoord, micNamePart,
                             "The micName should be %s and its %s"
                             % (micNameCoord, micNamePart))

        compare(111)
        compare(7)

        self.assertIsNotNone(outputParts,
                             "There was a problem generating the output.")
        self.assertEqual(outputParts.getSamplingRate(), samplingMics,
                         "Output sampling rate should be equal to input "
                         "sampling rate.")
        self._checkSamplingConsistency(outputParts)

    def testExtractOther(self):
        print "Run extract particles from original micrographs, with downsampling"
        downFactor = 2.989
        protExtract = self.newProtocol(ProtRelionExtractParticles,
                                       boxSize=550, downsampleType=OTHER,
                                       doRescale=True,
                                       rescaledSize=184,
                                       doInvert=False,
                                       doFlip=False)
        # Get all the micrographs ids to validate that all particles
        # has the micId properly set
        micsId = [mic.getObjId() for mic in
                  self.protPP.outputCoordinates.getMicrographs()]

        protExtract.inputCoordinates.set(self.protPP.outputCoordinates)
        protExtract.inputMicrographs.set(self.protImport.outputMicrographs)
        protExtract.setObjLabel("extract-other")
        self.launchProtocol(protExtract)

        inputCoords = protExtract.inputCoordinates.get()
        outputParts = protExtract.outputParticles
        samplingCoords = self.protPP.outputCoordinates.getMicrographs().getSamplingRate()
        samplingFinal = self.protImport.outputMicrographs.getSamplingRate() * downFactor
        samplingMics = protExtract.inputMicrographs.get().getSamplingRate()
        factor = samplingFinal / samplingCoords
        self.assertIsNotNone(outputParts,
                             "There was a problem generating the output.")

        def compare(objId, delta=2.0):
            cx, cy = inputCoords[objId].getPosition()
            px, py = outputParts[objId].getCoordinate().getPosition()
            micNameCoord = inputCoords[objId].getMicName()
            micNamePart = outputParts[objId].getCoordinate().getMicName()
            self.assertAlmostEquals(cx / factor, px, delta=delta)
            self.assertAlmostEquals(cy / factor, py, delta=delta)
            self.assertEqual(micNameCoord, micNamePart,
                             "The micName should be %s and its %s"
                             % (micNameCoord, micNamePart))

        compare(45)
        compare(229)

        outputSampling = outputParts.getSamplingRate()
        self.assertAlmostEqual(outputSampling / samplingMics,
                               downFactor, 1,
                               "There was a problem generating the output.")
        for particle in outputParts:
            self.assertTrue(particle.getCoordinate().getMicId() in micsId)
            self.assertAlmostEqual(outputSampling, particle.getSamplingRate())

    def testExtractCTF(self):
        print "Run extract particles with CTF"
        protExtract = self.newProtocol(ProtRelionExtractParticles,
                                       boxSize=110,
                                       downsampleType=SAME_AS_PICKING,
                                       doInvert=False,
                                       doFlip=True)
        protExtract.inputCoordinates.set(self.protPP.outputCoordinates)
        protExtract.ctfRelations.set(self.protCTF.outputCTF)
        protExtract.setObjLabel("extract-ctf")
        self.launchProtocol(protExtract)

        inputCoords = protExtract.inputCoordinates.get()
        outputParts = protExtract.outputParticles

        def compare(objId, delta=0.001):
            cx, cy = inputCoords[objId].getPosition()
            px, py = outputParts[objId].getCoordinate().getPosition()
            micNameCoord = inputCoords[objId].getMicName()
            micNamePart = outputParts[objId].getCoordinate().getMicName()
            self.assertAlmostEquals(cx, px, delta=delta)
            self.assertAlmostEquals(cy, py, delta=delta)
            self.assertEqual(micNameCoord, micNamePart,
                             "The micName should be %s and its %s"
                             % (micNameCoord, micNamePart))

        compare(228)
        compare(83)

        def compareCTF(partId, ctfId):
            partDefU = outputParts[partId].getCTF().getDefocusU()
            defU = protExtract.ctfRelations.get()[ctfId].getDefocusU()
            self.assertAlmostEquals(partDefU, defU, delta=1)

        compareCTF(1, 1)
        compareCTF(150, 2)
        compareCTF(300, 3)

        self.assertIsNotNone(outputParts,
                             "There was a problem generating the output.")
        self.assertTrue(outputParts.hasCTF(), "Output does not have CTF.")
        self._checkSamplingConsistency(outputParts)
>>>>>>> 29c15c15
<|MERGE_RESOLUTION|>--- conflicted
+++ resolved
@@ -863,8 +863,6 @@
         self.assertAlmostEqual(_max, 1)
         self.assertTrue(mean > 0)
 
-<<<<<<< HEAD
-=======
 
 class TestRelionExtractParticles(TestRelionBase):
     """This class check if the protocol to extract particles
@@ -1130,5 +1128,4 @@
         self.assertIsNotNone(outputParts,
                              "There was a problem generating the output.")
         self.assertTrue(outputParts.hasCTF(), "Output does not have CTF.")
-        self._checkSamplingConsistency(outputParts)
->>>>>>> 29c15c15
+        self._checkSamplingConsistency(outputParts)