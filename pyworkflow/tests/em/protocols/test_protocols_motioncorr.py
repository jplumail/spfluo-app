--- conflicted
+++ resolved
@@ -25,14 +25,10 @@
 # *
 # **************************************************************************
 
-import unittest, sys
 from pyworkflow.em import ProtImportMovies
 from pyworkflow.tests import *
 from pyworkflow.em.packages.motioncorr import ProtMotionCorr
-<<<<<<< HEAD
 from pyworkflow.em.packages.motioncorr.convert import MOTIONCORR
-=======
->>>>>>> 01a20996
 
 
 # Some utility functions to import movies that are used
@@ -45,7 +41,8 @@
     @classmethod
     def runImportMovies(cls, pattern, **kwargs):
         """ Run an Import micrograph protocol. """
-        # We have two options: passe the SamplingRate or the ScannedPixelSize + microscope magnification
+        # We have two options: passe the SamplingRate or the
+        # ScannedPixelSize + microscope magnification
         params = {'samplingRate': 1.14,
                   'voltage': 300,
                   'sphericalAberration': 2.7,
@@ -133,7 +130,6 @@
 
         expected = ([0.0, 0.3646, 0.2604], [0.0, -0.1354, -0.3958])
 
-
         if "7.5" in MOTIONCORR:
             expected = ([0.0, 0.3333, 0.2292], [0.0, -0.2187, -0.4688])
         self._checkAlignment(prot.outputMovies[1],
