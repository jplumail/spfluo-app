--- conflicted
+++ resolved
@@ -382,13 +382,9 @@
                                        boxSize=750,
                                        downsampleType=OTHER,
                                        doInvert=False,
-<<<<<<< HEAD
                                        doBorders=False,
                                        doFlip=False)
-=======
-                                       doFlip=False,
-                                       doBorders=False)
->>>>>>> 7ec90842
+
         protExtract.setObjLabel("extract-avoid borders")
         protExtract.inputCoordinates.set(self.protPP.outputCoordinates)
         protExtract.inputMicrographs.set(self.protImport.outputMicrographs)
