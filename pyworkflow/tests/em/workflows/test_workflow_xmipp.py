--- conflicted
+++ resolved
@@ -54,26 +54,14 @@
                     'protPicking/extra/BPV_1387.pos', 
                     'protPicking/extra/BPV_1386.pos', 
                     'protPicking/extra/BPV_1388.pos', 
-<<<<<<< HEAD
-#                    'protExtract/extra/BPV_1387.pos', 
                     'protExtract/tmp/BPV_1388_flipped.xmp', 
                     'protExtract/tmp/BPV_1387_flipped.xmp', 
                     'protExtract/tmp/BPV_1386_noDust.xmp', 
-#                    'protExtract/extra/BPV_1388.pos', 
-=======
-                    'protExtract/tmp/BPV_1388_flipped.xmp', 
-                    'protExtract/tmp/BPV_1387_flipped.xmp', 
-                    'protExtract/tmp/BPV_1386_noDust.xmp', 
->>>>>>> 1a396cab
                     'protExtract/extra/BPV_1386.xmd', 
                     'protExtract/extra/BPV_1388.stk', 
                     'protExtract/images.xmd', 
                     'protExtract/extra/BPV_1386.stk', 
                     'protExtract/extra/BPV_1388.xmd', 
-<<<<<<< HEAD
-#                    'protExtract/extra/BPV_1386.pos', 
-=======
->>>>>>> 1a396cab
                     'protExtract/extra/BPV_1387.stk', 
                     'protExtract/tmp/BPV_1387_noDust.xmp', 
                     'protExtract/tmp/BPV_1388_noDust.xmp', 
