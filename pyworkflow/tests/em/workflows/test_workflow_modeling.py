--- conflicted
+++ resolved
@@ -42,15 +42,14 @@
 import json
 
 
-ChimeraProtRigidFit = importFromPlugin('chimera.protocols', 'ChimeraProtRigidFit', doRaise=True)
-CootRefine = importFromPlugin('cpp4.protocols', 'CootRefine', noRaise=True)
+ChimeraProtRigidFit = importFromPlugin('chimera.protocols',
+                                       'ChimeraProtRigidFit', doRaise=True)
+CootRefine = importFromPlugin('cpp4.protocols', 'CootRefine', doRaise=True)
 CCP4ProtRunRefmac = importFromPlugin('ccp4.protocols', 'CCP4ProtRunRefmac')
-<<<<<<< HEAD
-PhenixProtRunEMRinger = importFromPlugin('phenix.protocols','PhenixProtRunEMRinger', noRaise=True)
-=======
-PhenixProtRunEMRinger = importFromPlugin('phenix.protocols','PhenixProtRunEMRinger')
-PhenixProtRunMolprobity = importFromPlugin('phenix.protocols','PhenixProtRunMolprobity')
->>>>>>> 2fa95d8c
+PhenixProtRunEMRinger = importFromPlugin('phenix.protocols',
+                                         'PhenixProtRunEMRinger', doRaise=True)
+PhenixProtRunMolprobity = importFromPlugin('phenix.protocols',
+                                           'PhenixProtRunMolprobity')
 
 class TestImportBase(BaseTest):
     @classmethod
