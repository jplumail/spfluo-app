--- conflicted
+++ resolved
@@ -1,10 +1,4 @@
 V3.6.0
-<<<<<<< HEAD
-______
-developers:
-  - Fixing an error drawing the graph
-=======
-------
 users:
   - Window to see/edit config variables. Launched from Project menu in project window.
 developers:
@@ -14,7 +8,8 @@
   - backup: Method in pyworkflow.utils.path to backup files
   - All variables are centralized and Plugin._defineVar or _defineEmVar accept variable description, and type (VarTypes enum) to better describe the variable.
   - ProgressBar handles the step in combination with increase method call
->>>>>>> 2810fede
+  - Fixing an error drawing the graph
+
 
 V3.5.0
 ------
