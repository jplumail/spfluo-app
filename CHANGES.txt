--- conflicted
+++ resolved
@@ -1,8 +1,3 @@
-<<<<<<< HEAD
-V3.0.32
--------
-  - Hotfix: fix links more versatile.
-=======
 V3.1.0
 ------
 users:
@@ -33,8 +28,10 @@
   - Config.isScipionRunning(): To distinguish from just importing or running.
   - Set implements copy() leaving mapper_path out.
   - TaseCase: compareSetProperties() added to compare 2 set's properties.
->>>>>>> dcbe3749
-
+
+V3.0.32
+-------
+  - Hotfix: fix links more versatile.
 V3.0.31
 -------
   - Hotfix: Fixed updated protocol icon
