V3.5.0
------
users:
  - New Icons.
  - Icons based on sprites, easier to resize or customized
  - New variable: SCIPION_SPRITES_FILE to point to a custom sprite. It should be compatible with sprites.png at pyworkflow/resources.
  - Scipion GUI log moved to the log tabs and removed from menu
  - New variable: SCIPION_SHOW_TEXT_IN_TOOLBAR, set it to anything to show the text of the icons below
  - New variable: SCIPION_ICON_ZOOM, defaults to 75 (percent) to show icons at 24x24. 100 will set them to 32 or 50 to 16.
  - Improved handling of the case where protocols steps are send to the queue, fix stop protocol functionality
developers:
  - ProjectConfig class removed
  - New methods in path: hasChangedSince and isFileFinished
  - New method in utils: strToDuration (useful to translate "1h 35m" to seconds). For duration parameters.
  - New class Variable to be tested in Config class. A step towards a Config editing GUI.
  - SCIPION_DEBUG_SQLITE rescued to activate SQL clauses in debug.
  - Active jobs are stored in the 'jobIds' protocol variable. Iteration through these job IDs allows for canceling each active job sent to the queue.
  - Implemented cleaning of old protocol job IDs and PIDs.
  - Extending the ToolbarDialog buttons. Now is possible to define a tooltip and a shortcut
  - Viewers has getName class method.
  - Object.getClassName is now a class method
<<<<<<< HEAD
  - Validating the Close method in the Dialog class. Now we can to reimplement de validateClose method.
=======
  - Better case-specific implementation of pID and jobID. Three scenarios: normal execution, sending the entire protocol to the queue, or sending individual steps.
  - Object.clone an copy optionaly clones the enable flag
  - Set.getItem: returns the first item with a value in the fiels passed. Useful for querying by TsId in tomo.
>>>>>>> f4f48678

V3.4.0
------
users:
  - Prevent cyclic loops in protocols. Cannot chose as input, as output that is derived or will be derived from the current protocol.
  - Tolerate cyclic loops saved projects projects, disconnecting the "problematic" protocol.
developers:
  - Dialog class: add lockGui input to allow the viewers to prevent getting the screen focus if desired.

V3.3.1
------
users:
  - Steps window can force finish steps too. Useful for some CS cases.
  - "Continue workflow" from improved. Works with more cases.
  - Fix output deletion when right-clicking on an output compatible with this option.
developers:
  - Set class has isItemEnabled to be used as callback based on item.isEnabled()
  - config.py.OS class (not for GUI): to return distro info (isCentos or isUbuntu) or isWSL (--> new dependency "distro")"...

V3.3.0
------
users:
  - Boxes from Plugins in devel mode are prefixed with * now (not delta anymore)
  - Partial exporting/copying will carry also the input of those protocols not being exported
  - Partial importing/pasting will be linked to existing protocols in the project with the same id.
  - Fix: Scheduling failed with direct pointers (impossible to get form GUI but programming or tests)
  - tests: possible to use " tomo." (e.g.) to test just a plugin. Unfortunately needs adaptation in the launcher
  - "Return" keypress "clicks" the active button in a window
  - Avoid adding the same viewer twice

developers:
  - Control and Shift keypress are captured when clicking in analyze result button and passed to the viewer.
  - Project.getProtocol() has a fromRuns mode to prevent going to the db. Used in a couple of calls.(performance)
  - Plotter.createSubPlot: allow plots without axis passing xlabel and ylabel as None
  - Tolerate type change in attributes in protocol execution processes.
  - Fixing an error when loading a project where it is not possible to retrieve the current version of an installed plugin

V3.2.0
------
users:
  - Templates validate booleans properly (false, true, 0 or 1)
  - Labels and box positions are saved after Labels being edited.
  - scipion3 project list (or without list) should list existing projects.
  - Windows are grouped by project under the project name.
  - Do not allow empty Config variables unless is the default value
  - SCIPION_MAIN_COLOR: If not valid, fallsback to Firebrick
  - Project names: Only accepts digits, "letters", - or _. Rest are turned into -
  - Fix wrong PARALLEL_COMMAND in hosts.conf created during tests.
  - SCIPION_USE_QUEUE: New variable (default=False). If defined to anything else than False, new protocols will be sent to queue by default.

developers:
  - Tolerate loading of extra set properties but WARN the developer.
  - ListDialog: allows for a preview panel on the right if previewCallback is passed.
  - SQL DEBUG deprecated: active when regular debug is on.
  - Boolean Config variables refactored to be "reversible".
  - Show info id debug mode (print) when an infinite loop happens in the protocols graph
V3.1.1
------
  - Hotfix: Fix resume single. Protocol was reset.

V3.1.0
------
users:
  - New optional config variable: SCIPION_MAIN_COLOR. Any medium tone color name or hexadecimal should work(like in CSS)
  - New optional config variable: SCIPION_BG_COLOR. Any light tone color name or hexadecimal should work(like in CSS)
  - Control + Plus (numpad) will increase the font of the logs. Control + subtract will restore it.
  - Toolbar and actions refactored: Most of them have shortcuts and appear in the toolbar without text, but have tooltips showing the shortcut
  - Plugins in devel mode are shown with a delta suffix after the package name.
  - Green lines in log are lighter, colored lines are back in the log.
  - Commands in the log are "announced" by "** Running command: **"
  - Project list window: F5 on the filter box will refresh the list.
  - Project list window: Auto refresh on window activate when data is older than 60 seconds
  - New actions: Copy (Control+c) and Paste (Control +v) will allow to copy the selection to and from the clipboard.
  - File browser thumbnail: Writes if the file is a link
  - Protocol in devel mode is shown prefixing the protocol in the box and shown in log
  - Unused graphical gui nodes are cleaned up upon protocols deletion and graph painting (to clean up old projects)
  - Error in host.conf for clusters better described.
  - Fixed a bug related to organizing the workflow when importing a template(Import workflow template option)
  - Terminal where Scipion is being launched only shows ERROR level info. Rest goes to scipion.log shown by the Scipion log menu.
  - Scipion windows of the same process are now grouped under the same icon. Window Tooltip says Scipion framework instead of Toplevel
  - Refactoring Restart & Continue workflow option. Allowing to continue and restart a workflow from a protocol

  
 developers:
  - Plugin.inDevelMode(): returns true is plugin installed in devel mode.
  - Shortcut for devel mode is now Control+D since Control+d is for duplicate (old copy)
  - Protocol.getClassPlugin deprecated. Use instead getPlugin()
  - Protocol._cleanExtraFiles(): optional method to clean files other than tmp folder.
  - Config.isScipionRunning(): To distinguish from just importing or running.
  - Set implements copy() leaving mapper_path out.
  - TaseCase: compareSetProperties() added to compare 2 set's properties.
  - Add debugging messages to check the job status and add renameGpuIds method in the StepQueueExecutor

V3.0.32
-------
  - Hotfix: fix links more versatile.
V3.0.31
-------
  - Hotfix: Fixed updated protocol icon

V3.0.30
-------
users:
  - File browser: error while getting the preview thumbnail are reported as the preview string and logged.
  - Wrong status when updating: When scheduling protocols, they were wrongly showed as failure temporarily.


developers:
  - Using logger in executor.py
  - Fix: --overwrite problem. CONDA_ACTIVATION_CMD was disappearing form the config
  - Fix: plugin manager error. wait.png renamed to wait.gif
  - Improvement: Tolerate protocol loading when attribute type is changed by developers.
  - CONDA_ACTIVATION_CMD is now a Config variable.
  - Flag to indicate if steps list has new steps. Useful for new streaming approach.
  - Base streaming protocol: ProtStreamingBase.

V3.0.29
-------
users:
  - Fix: with some host.conf, where current working dir is not "transferred" to the node, execution failed when
    creating the logs cause they where relative. Now they (log paths) are passed to pw_protocol_run as absolute paths

V3.0.28
-------
users:
  - Fix: rare error making subsets of self referencing output.
  - Schedule process: Logging starts from the very beginning. Better feedback when there is an error.
  - Message is shown in project's info log when discovering viewers for the firs time.
  - Fix: Expert level pointers not clearer anymore after copying or deacivating expert level.
  - Protocol list output improved --> scipion3 protocols --with-doc
  - Scheduling: more informative log lines.
  - Exporting a workflow does not show the final confirmation dialog (just a log line)
  - Font size responsive in file browser text box.
developers:
  - Fix: rare error when loading pointers with extended from the database
  - More modules using logging: gui/project.py, mapper/sqlite.py
  - Pointer.set: optional parameter to cancel extended reset. Used from mapper.
  - Pyworkflow Domain now is operational. Still ED plugins needs adaptation.
  - String class offers getListFromRange and getListFromValues for convenience when param any ot the Ranges
  - getListFromValues, returns str list as before, but optionally you can pass a caster (int, float,..)
  - GE validator: tolerates None values.
  - Form.addBoolean() helper added to facilitate Boolean param definitions. TODO: Do it with the rest?
  - dependencies updated
  - icons changed to png 32, so transparency is understood by pillow latest version
  - unused icons removed
  - icon names all centralized in Icon class
  - getImage: caches the images, rename gif to png.

V3.0.27
-------
Users:
 - Fixing an error refreshing the workflow:
     * the protocol status changed intermittently
 - "Use queue?" label and help reworded and linked to documentation site
 - "Wait for" label and help reworded and linked to documentation site
 - Fix: New protocols, without sibilings were wrongly located at the top.


V3.0.26 (hotfix)
-------
 - Reporting url is now pointing to https.

V3.0.25 (hotfix)
-------
 - Fix logger error when downloading a new dataset.

V3.0.24 (hotfix)
-------
 - Do not fail when getting the size of an empty protocol.

V3.0.23
-------
Users:
 - Fixing a bug for static protocols: when a protocol had another protocol as input, it failed to wait until it had finished.
 - Improvements in responsiveness to font size: Tables and automatic layouts. Object browser, Search windows.
 - Filebrowser has 2 new shortcuts: "recent" and "Protocol folder"
 - Text widget: "File does not exist message" removed.
 - Rescue colors in terminal
 - Rescue output in tests.
 - New color mode: Size (GREEN < 1MB, ORANGE < 1GB, RED < 1TB, DARK > 1TB
 - Color mode info is shown in the "info line" when switching
 - Color mode age: fixed.
 - New config variables:
      SCIPION_LOG_FORMAT: Define log lines format base on python convention,
      SCIPION_TEST_NOSYNC: Disable dataset syncing,
      SCIPION_GUI_REFRESH_INITIAL_WAIT: Initial time to wait after a manual refresh. Defaults to 5.
      SCIPION_GUI_CANCEL_AUTO_REFRESH: True will cancel automatic refreshes.
 - scipion printenv returns also int variables.
 - Tolerate project update errors (e.g.: read only filesystem due to quota + update)
 - Check if scheduled process is alive when updating.

Developers:
 - Some modules switched to use logger instead of print: viewprotocols.py, browser.py and launch.py,
   pw_schedule_run.py, viewprojects.py, canvas.py, project.py, protocol.py.
 - LoggerConfigurator adapted to received logfile, flag for console handler and line format.
 - pw_run_tests.py uses logging now.
 - tests mode with --log now works. All goes to the same file and is not html.
 - Protocol.getPath added = Protocol._getPath
 - form.py, process.py, pw_sync_data.py, utils.py use logging now.
 - All logging messages are affected by SCIPION_LOG_FORMAT (defaults to %(message)).
 - stdout handler does exclude ERROR and CRITICAL messages.
 - Test output can be sent to a log file (--log) and uses SCIPION_LOG_FORMAT.
 - testdata --check-all renamed to --check and optionally can check a single dataset.

V3.0.22
-------
 - Fixing a persistent error related with the logic of the EXECUTE/SCHEDULE button


V3.0.21
-------
 - Generating an interface to create the scipion log file.
 - Creating an option to display the scipion log
 - New "Search protocol in graph" (Control + l) window to locate a box in the graph
 - At loading time, selected protocol is "focused" (window scrolls to it)
 - Control + MouseWheel scrolls horizontally
 - Links are also detected when they are just "http"
 - Bugfixed: Input list is shown when there are possible outputs and need to "expose details" (like selecting a specific volume in a set)
 - Bugfixed: Outputs that a numeric do not break the "Browse object window"
 - Fixing an error related with the logic of the EXECUTE/SCHEDULE button

Developers:
 - prerequisites could be just the id or the previous list of ids when adding a step.

V3.0.20
-------
 - Empty sections/subsection (without protocols) in the left tree will not be shown

Developers:
 - Allow pointers to be defined with a list of classes instead of a string: "SetOfParticles, SetOfAverages" or [ SetOfParticles, SetOfAverages ]
 - Two "utils" functions: hasAnyFileChanged, hasFileChangedSince to check if a file/s have changed since a "time" passed.
 - BaseTest now has: setupTestOutput exposed --> self.setupTestOutput()
 - Allow getting an item in a set not only by id but by a query: myset["_tsId=tomo1"].


V3.0.19
-------
 - Scalar parameters pointing to outputs now works also when scheduling
 - Fix: outputs after a Scalar output (boxSize from pickings) weren't offered to the chosen
 - Defining a new format to handler the log
 - Creating in the config new constants to prevent sqlite locks when updating any set
    - SCIPION_UPDATE_SET_ATTEMPTS: Number of attempts when trying a set update. The default value is 3
    - SCIPION_UPDATE_SET_ATTEMPT_WAIT: Time in seconds to wait between updates. The default value is 2 seconds

Developers:
 - In _showWizard, passing the paramName as a form variable so the wizard can check from which parameter it was called


V3.0.18
-------
 - Fixed GUI errors:
   - fixing the workflow collapse/expand nodes
   - resetting nodes with manual subset looses the parent
   - reporting the protocol wall time
   - finished protocol can't be modified
 - Fixed: execute a protocol directly that is not streaming and that has an open input must be scheduled
 - Close all sets when stopping a protocol
 - fixing an error closing some viewers(the action of closing some viewers closes Scipion completely)
 - fixing an error drawing the protocols step tree
 - fixing an error deleting a protocol by the keyboard
 - logging DEBUG mode will be activated when toggling debug mode
 - A dramatic plugin import error will be tolerated. Plugin will not be loaded.
 - Possible outputs definition is now possible. Protocols can define possible outputs to allow designing
   a workflow in advance without executing them.
 - New variable added: SCIPION_STEPS_CHECK_SEC. Defaults to 3 (seconds). It represents how often new input is checked in streamified protocols. Increasing this   
   value will relax the stress in the system, but will feel less "alive".
 - Workflow templates can now be imported into an existing project

Developers:
 - Possible Outputs allowed: dict or enum definition possible, see Protocol._possibleOutput
 - Allow readonly parameters in protocols. Useful in combination with wizards or just informative parameters.
 - Added the variable SCIPION_PRIORITY_PACKAGE_LIST that is used in the view
   protocols in order to load first the plugins that contains the main
   protocols.conf sections. This variable is defined as string with the packages names separated by a space.
   e.g: SCIPION_PRIORITY_PACKAGE_LIST = "pwem tomo cistem"


v3.0.17
-------
 - Second tab of logs have just error messages (stderr output)
 - Tests show stderr output too (last lines)
 - Report host.conf submit command problems when parsing/formatting fails

 Developers:
 - Logging mechanism closer to a standard way. import logging + logging.getLogger() whould work in any module


v3.0.16
-------
 - Do not suggest deleteing hosts-conf when parsing fails
 - "Select from" option in context menu to select all protocols hanging from the current selection.
 - Schedule optimized
 - dataset download more verbose
 - pyworkflow version shown in main project window
 - new color chooser. More user friendly
 - Viewers are not asked to open outputs generated by themselves. In case a viewer creates an output.
 - File browser shows links
 - File browser allow multiple file handlers for the same extension

 Developers:
 - weakImport tool: context manager to tolerate import errors

-------
v3.0.15
-------
 - Cancel fastcopy of shutil if SCIPION_CANCEL_FASTCOPY is defined (fix GPFS copying errors)
 Developers:
 - Allow renaming parameters using pyworkflow.protocol.params.DeprecatedParam

-------
v3.0.13
-------

April 21, 2021:
 - GUI performance and speed up
 - Improvement of the scheduling process
 - Fixed the options: Restart, Continue, Reset and Stop a workflow<|MERGE_RESOLUTION|>--- conflicted
+++ resolved
@@ -19,13 +19,10 @@
   - Extending the ToolbarDialog buttons. Now is possible to define a tooltip and a shortcut
   - Viewers has getName class method.
   - Object.getClassName is now a class method
-<<<<<<< HEAD
   - Validating the Close method in the Dialog class. Now we can to reimplement de validateClose method.
-=======
   - Better case-specific implementation of pID and jobID. Three scenarios: normal execution, sending the entire protocol to the queue, or sending individual steps.
   - Object.clone an copy optionaly clones the enable flag
   - Set.getItem: returns the first item with a value in the fiels passed. Useful for querying by TsId in tomo.
->>>>>>> f4f48678
 
 V3.4.0
 ------
