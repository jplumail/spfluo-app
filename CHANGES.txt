--- conflicted
+++ resolved
@@ -7,7 +7,9 @@
  - Text widget: "File does not exist message" removed.
  - Rescue colors in terminal
  - Rescue output in tests.
-<<<<<<< HEAD
+ - New color mode: Size (GREEN < 1MB, ORANGE < 1GB, RED < 1TB, DARK > 1TB
+ - Color mode info is shown in the "info line" when switching
+ - Color mode age: fixed.
  - New config variables:
       SCIPION_LOG_FORMAT: Define log lines format base on python convention,
       SCIPION_TEST_NOSYNC: Disable dataset syncing,
@@ -16,11 +18,6 @@
  - scipion printenv returns also int variables.
  - Tolerate project update errors (e.g.: read only filesystem due to quota + update)
  - Check if scheduled process is alive when updating.
-=======
- - New color mode: Size (GREEN < 1MB, ORANGE < 1GB, RED < 1TB, DARK > 1TB
- - Color mode info is shown in the "info line" when switching
- - Color mode age: fixed.
->>>>>>> 0bb20148
 
 Developers:
  - Some modules switched to use logger instead of print: viewprotocols.py, browser.py and launch.py,
@@ -28,15 +25,12 @@
  - LoggerConfigurator adapted to received logfile, flag for console handler and line format.
  - pw_run_tests.py uses logging now.
  - tests mode with --log now works. All goes to the same file and is not html.
-<<<<<<< HEAD
+ - Protocol.getPath added = Protocol._getPath
  - form.py, process.py, pw_sync_data.py, utils.py use logging now.
  - All logging messages are affected by SCIPION_LOG_FORMAT (defaults to %(message)).
  - stdout handler does exclude ERROR and CRITICAL messages.
  - Test output can be sent to a log file (--log) and uses SCIPION_LOG_FORMAT.
  - testdata --check-all renamed to --check and optionally can check a single dataset.
-=======
- - Protocol.getPath added = Protocol._getPath
->>>>>>> 0bb20148
 
 V3.0.22
 -------
