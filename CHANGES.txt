V3.3.0
------
users:
  - Boxes from Plugins in devel mode are prefixed with * now (not delta anymore)
  - Partial exporting/copying will carry also the input of those protocols not being exported
  - Partial importing/pasting will be linked to existing protocols in the project with the same id.
  - Fix: Scheduling failed with direct pointers (impossible to get form GUI but programming or tests)
  - tests: possible to use " tomo." (e.g.) to test just a plugin. Unfortunately needs adaptation in the launcher
  - "Return" keypress "clicks" the active button in a window
  - Avoid adding the same viewer twice

developers:
  - Control and Shift keypress are captured when clicking in analyze result button and passed to the viewer.
  - Project.getProtocol() has a fromRuns mode to prevent going to the db. Used in a couple of calls.(performance)
  - Plotter.createSubPlot: allow plots without axis passing xlabel and ylabel as None
<<<<<<< HEAD
  - Tolerate type change in attributes in protocol execution processes.
=======
  - Fixing an error when loading a project where it is not possible to retrieve the current version of an installed plugin

>>>>>>> bd47e424

V3.2.0
------
users:
  - Templates validate booleans properly (false, true, 0 or 1)
  - Labels and box positions are saved after Labels being edited.
  - scipion3 project list (or without list) should list existing projects.
  - Windows are grouped by project under the project name.
  - Do not allow empty Config variables unless is the default value
  - SCIPION_MAIN_COLOR: If not valid, fallsback to Firebrick
  - Project names: Only accepts digits, "letters", - or _. Rest are turned into -
  - Fix wrong PARALLEL_COMMAND in hosts.conf created during tests.
  - SCIPION_USE_QUEUE: New variable (default=False). If defined to anything else than False, new protocols will be sent to queue by default.

developers:
  - Tolerate loading of extra set properties but WARN the developer.
  - ListDialog: allows for a preview panel on the right if previewCallback is passed.
  - SQL DEBUG deprecated: active when regular debug is on.
  - Boolean Config variables refactored to be "reversible".
  - Show info id debug mode (print) when an infinite loop happens in the protocols graph
V3.1.1
------
  - Hotfix: Fix resume single. Protocol was reset.

V3.1.0
------
users:
  - New optional config variable: SCIPION_MAIN_COLOR. Any medium tone color name or hexadecimal should work(like in CSS)
  - New optional config variable: SCIPION_BG_COLOR. Any light tone color name or hexadecimal should work(like in CSS)
  - Control + Plus (numpad) will increase the font of the logs. Control + subtract will restore it.
  - Toolbar and actions refactored: Most of them have shortcuts and appear in the toolbar without text, but have tooltips showing the shortcut
  - Plugins in devel mode are shown with a delta suffix after the package name.
  - Green lines in log are lighter, colored lines are back in the log.
  - Commands in the log are "announced" by "** Running command: **"
  - Project list window: F5 on the filter box will refresh the list.
  - Project list window: Auto refresh on window activate when data is older than 60 seconds
  - New actions: Copy (Control+c) and Paste (Control +v) will allow to copy the selection to and from the clipboard.
  - File browser thumbnail: Writes if the file is a link
  - Protocol in devel mode is shown prefixing the protocol in the box and shown in log
  - Unused graphical gui nodes are cleaned up upon protocols deletion and graph painting (to clean up old projects)
  - Error in host.conf for clusters better described.
  - Fixed a bug related to organizing the workflow when importing a template(Import workflow template option)
  - Terminal where Scipion is being launched only shows ERROR level info. Rest goes to scipion.log shown by the Scipion log menu.
  - Scipion windows of the same process are now grouped under the same icon. Window Tooltip says Scipion framework instead of Toplevel
  - Refactoring Restart & Continue workflow option. Allowing to continue and restart a workflow from a protocol

  
 developers:
  - Plugin.inDevelMode(): returns true is plugin installed in devel mode.
  - Shortcut for devel mode is now Control+D since Control+d is for duplicate (old copy)
  - Protocol.getClassPlugin deprecated. Use instead getPlugin()
  - Protocol._cleanExtraFiles(): optional method to clean files other than tmp folder.
  - Config.isScipionRunning(): To distinguish from just importing or running.
  - Set implements copy() leaving mapper_path out.
  - TaseCase: compareSetProperties() added to compare 2 set's properties.
  - Add debugging messages to check the job status and add renameGpuIds method in the StepQueueExecutor

V3.0.32
-------
  - Hotfix: fix links more versatile.
V3.0.31
-------
  - Hotfix: Fixed updated protocol icon

V3.0.30
-------
users:
  - File browser: error while getting the preview thumbnail are reported as the preview string and logged.
  - Wrong status when updating: When scheduling protocols, they were wrongly showed as failure temporarily.


developers:
  - Using logger in executor.py
  - Fix: --overwrite problem. CONDA_ACTIVATION_CMD was disappearing form the config
  - Fix: plugin manager error. wait.png renamed to wait.gif
  - Improvement: Tolerate protocol loading when attribute type is changed by developers.
  - CONDA_ACTIVATION_CMD is now a Config variable.
  - Flag to indicate if steps list has new steps. Useful for new streaming approach.
  - Base streaming protocol: ProtStreamingBase.

V3.0.29
-------
users:
  - Fix: with some host.conf, where current working dir is not "transferred" to the node, execution failed when
    creating the logs cause they where relative. Now they (log paths) are passed to pw_protocol_run as absolute paths

V3.0.28
-------
users:
  - Fix: rare error making subsets of self referencing output.
  - Schedule process: Logging starts from the very beginning. Better feedback when there is an error.
  - Message is shown in project's info log when discovering viewers for the firs time.
  - Fix: Expert level pointers not clearer anymore after copying or deacivating expert level.
  - Protocol list output improved --> scipion3 protocols --with-doc
  - Scheduling: more informative log lines.
  - Exporting a workflow does not show the final confirmation dialog (just a log line)
  - Font size responsive in file browser text box.
developers:
  - Fix: rare error when loading pointers with extended from the database
  - More modules using logging: gui/project.py, mapper/sqlite.py
  - Pointer.set: optional parameter to cancel extended reset. Used from mapper.
  - Pyworkflow Domain now is operational. Still ED plugins needs adaptation.
  - String class offers getListFromRange and getListFromValues for convenience when param any ot the Ranges
  - getListFromValues, returns str list as before, but optionally you can pass a caster (int, float,..)
  - GE validator: tolerates None values.
  - Form.addBoolean() helper added to facilitate Boolean param definitions. TODO: Do it with the rest?
  - dependencies updated
  - icons changed to png 32, so transparency is understood by pillow latest version
  - unused icons removed
  - icon names all centralized in Icon class
  - getImage: caches the images, rename gif to png.

V3.0.27
-------
Users:
 - Fixing an error refreshing the workflow:
     * the protocol status changed intermittently
 - "Use queue?" label and help reworded and linked to documentation site
 - "Wait for" label and help reworded and linked to documentation site
 - Fix: New protocols, without sibilings were wrongly located at the top.


V3.0.26 (hotfix)
-------
 - Reporting url is now pointing to https.

V3.0.25 (hotfix)
-------
 - Fix logger error when downloading a new dataset.

V3.0.24 (hotfix)
-------
 - Do not fail when getting the size of an empty protocol.

V3.0.23
-------
Users:
 - Fixing a bug for static protocols: when a protocol had another protocol as input, it failed to wait until it had finished.
 - Improvements in responsiveness to font size: Tables and automatic layouts. Object browser, Search windows.
 - Filebrowser has 2 new shortcuts: "recent" and "Protocol folder"
 - Text widget: "File does not exist message" removed.
 - Rescue colors in terminal
 - Rescue output in tests.
 - New color mode: Size (GREEN < 1MB, ORANGE < 1GB, RED < 1TB, DARK > 1TB
 - Color mode info is shown in the "info line" when switching
 - Color mode age: fixed.
 - New config variables:
      SCIPION_LOG_FORMAT: Define log lines format base on python convention,
      SCIPION_TEST_NOSYNC: Disable dataset syncing,
      SCIPION_GUI_REFRESH_INITIAL_WAIT: Initial time to wait after a manual refresh. Defaults to 5.
      SCIPION_GUI_CANCEL_AUTO_REFRESH: True will cancel automatic refreshes.
 - scipion printenv returns also int variables.
 - Tolerate project update errors (e.g.: read only filesystem due to quota + update)
 - Check if scheduled process is alive when updating.

Developers:
 - Some modules switched to use logger instead of print: viewprotocols.py, browser.py and launch.py,
   pw_schedule_run.py, viewprojects.py, canvas.py, project.py, protocol.py.
 - LoggerConfigurator adapted to received logfile, flag for console handler and line format.
 - pw_run_tests.py uses logging now.
 - tests mode with --log now works. All goes to the same file and is not html.
 - Protocol.getPath added = Protocol._getPath
 - form.py, process.py, pw_sync_data.py, utils.py use logging now.
 - All logging messages are affected by SCIPION_LOG_FORMAT (defaults to %(message)).
 - stdout handler does exclude ERROR and CRITICAL messages.
 - Test output can be sent to a log file (--log) and uses SCIPION_LOG_FORMAT.
 - testdata --check-all renamed to --check and optionally can check a single dataset.

V3.0.22
-------
 - Fixing a persistent error related with the logic of the EXECUTE/SCHEDULE button


V3.0.21
-------
 - Generating an interface to create the scipion log file.
 - Creating an option to display the scipion log
 - New "Search protocol in graph" (Control + l) window to locate a box in the graph
 - At loading time, selected protocol is "focused" (window scrolls to it)
 - Control + MouseWheel scrolls horizontally
 - Links are also detected when they are just "http"
 - Bugfixed: Input list is shown when there are possible outputs and need to "expose details" (like selecting a specific volume in a set)
 - Bugfixed: Outputs that a numeric do not break the "Browse object window"
 - Fixing an error related with the logic of the EXECUTE/SCHEDULE button

Developers:
 - prerequisites could be just the id or the previous list of ids when adding a step.

V3.0.20
-------
 - Empty sections/subsection (without protocols) in the left tree will not be shown

Developers:
 - Allow pointers to be defined with a list of classes instead of a string: "SetOfParticles, SetOfAverages" or [ SetOfParticles, SetOfAverages ]
 - Two "utils" functions: hasAnyFileChanged, hasFileChangedSince to check if a file/s have changed since a "time" passed.
 - BaseTest now has: setupTestOutput exposed --> self.setupTestOutput()
 - Allow getting an item in a set not only by id but by a query: myset["_tsId=tomo1"].


V3.0.19
-------
 - Scalar parameters pointing to outputs now works also when scheduling
 - Fix: outputs after a Scalar output (boxSize from pickings) weren't offered to the chosen
 - Defining a new format to handler the log
 - Creating in the config new constants to prevent sqlite locks when updating any set
    - SCIPION_UPDATE_SET_ATTEMPTS: Number of attempts when trying a set update. The default value is 3
    - SCIPION_UPDATE_SET_ATTEMPT_WAIT: Time in seconds to wait between updates. The default value is 2 seconds

Developers:
 - In _showWizard, passing the paramName as a form variable so the wizard can check from which parameter it was called


V3.0.18
-------
 - Fixed GUI errors:
   - fixing the workflow collapse/expand nodes
   - resetting nodes with manual subset looses the parent
   - reporting the protocol wall time
   - finished protocol can't be modified
 - Fixed: execute a protocol directly that is not streaming and that has an open input must be scheduled
 - Close all sets when stopping a protocol
 - fixing an error closing some viewers(the action of closing some viewers closes Scipion completely)
 - fixing an error drawing the protocols step tree
 - fixing an error deleting a protocol by the keyboard
 - logging DEBUG mode will be activated when toggling debug mode
 - A dramatic plugin import error will be tolerated. Plugin will not be loaded.
 - Possible outputs definition is now possible. Protocols can define possible outputs to allow designing
   a workflow in advance without executing them.
 - New variable added: SCIPION_STEPS_CHECK_SEC. Defaults to 3 (seconds). It represents how often new input is checked in streamified protocols. Increasing this   
   value will relax the stress in the system, but will feel less "alive".
 - Workflow templates can now be imported into an existing project

Developers:
 - Possible Outputs allowed: dict or enum definition possible, see Protocol._possibleOutput
 - Allow readonly parameters in protocols. Useful in combination with wizards or just informative parameters.
 - Added the variable SCIPION_PRIORITY_PACKAGE_LIST that is used in the view
   protocols in order to load first the plugins that contains the main
   protocols.conf sections. This variable is defined as string with the packages names separated by a space.
   e.g: SCIPION_PRIORITY_PACKAGE_LIST = "pwem tomo cistem"


v3.0.17
-------
 - Second tab of logs have just error messages (stderr output)
 - Tests show stderr output too (last lines)
 - Report host.conf submit command problems when parsing/formatting fails

 Developers:
 - Logging mechanism closer to a standard way. import logging + logging.getLogger() whould work in any module


v3.0.16
-------
 - Do not suggest deleteing hosts-conf when parsing fails
 - "Select from" option in context menu to select all protocols hanging from the current selection.
 - Schedule optimized
 - dataset download more verbose
 - pyworkflow version shown in main project window
 - new color chooser. More user friendly
 - Viewers are not asked to open outputs generated by themselves. In case a viewer creates an output.
 - File browser shows links
 - File browser allow multiple file handlers for the same extension

 Developers:
 - weakImport tool: context manager to tolerate import errors

-------
v3.0.15
-------
 - Cancel fastcopy of shutil if SCIPION_CANCEL_FASTCOPY is defined (fix GPFS copying errors)
 Developers:
 - Allow renaming parameters using pyworkflow.protocol.params.DeprecatedParam

-------
v3.0.13
-------

April 21, 2021:
 - GUI performance and speed up
 - Improvement of the scheduling process
 - Fixed the options: Restart, Continue, Reset and Stop a workflow<|MERGE_RESOLUTION|>--- conflicted
+++ resolved
@@ -13,12 +13,8 @@
   - Control and Shift keypress are captured when clicking in analyze result button and passed to the viewer.
   - Project.getProtocol() has a fromRuns mode to prevent going to the db. Used in a couple of calls.(performance)
   - Plotter.createSubPlot: allow plots without axis passing xlabel and ylabel as None
-<<<<<<< HEAD
   - Tolerate type change in attributes in protocol execution processes.
-=======
   - Fixing an error when loading a project where it is not possible to retrieve the current version of an installed plugin
-
->>>>>>> bd47e424
 
 V3.2.0
 ------
