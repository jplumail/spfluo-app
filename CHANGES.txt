<<<<<<< HEAD
V3.0.31
-------
  - Hotfix: Fixed updated protocol icon
=======
V3.1.0
______
users:
  - New optional config variable: SCIPION_MAIN_COLOR. Any medium tone color name or hexadecimal wshould work(like in CSS)
>>>>>>> 435b22cd

V3.0.30
-------
users:
  - File browser: error while getting the preview thumbnail are reported as the preview string and logged.
  - Wrong status when updating: When scheduling protocols, they were wrongly showed as failure temporarily.


developers:
  - Using logger in executor.py
  - Fix: --overwrite problem. CONDA_ACTIVATION_CMD was disappearing form the config
  - Fix: plugin manager error. wait.png renamed to wait.gif
  - Improvement: Tolerate protocol loading when attribute type is changed by developers.
  - CONDA_ACTIVATION_CMD is now a Config variable.
  - Flag to indicate if steps list has new steps. Useful for new streaming approach.
  - Base streaming protocol: ProtStreamingBase.

V3.0.29
-------
users:
  - Fix: with some host.conf, where current working dir is not "transferred" to the node, execution failed when
    creating the logs cause they where relative. Now they (log paths) are passed to pw_protocol_run as absolute paths

V3.0.28
-------
users:
  - Fix: rare error making subsets of self referencing output.
  - Schedule process: Logging starts from the very beginning. Better feedback when there is an error.
  - Message is shown in project's info log when discovering viewers for the firs time.
  - Fix: Expert level pointers not clearer anymore after copying or deacivating expert level.
  - Protocol list output improved --> scipion3 protocols --with-doc
  - Scheduling: more informative log lines.
  - Exporting a workflow does not show the final confirmation dialog (just a log line)
  - Font size responsive in file browser text box.
developers:
  - Fix: rare error when loading pointers with extended from the database
  - More modules using logging: gui/project.py, mapper/sqlite.py
  - Pointer.set: optional parameter to cancel extended reset. Used from mapper.
  - Pyworkflow Domain now is operational. Still ED plugins needs adaptation.
  - String class offers getListFromRange and getListFromValues for convenience when param any ot the Ranges
  - getListFromValues, returns str list as before, but optionally you can pass a caster (int, float,..)
  - GE validator: tolerates None values.
  - Form.addBoolean() helper added to facilitate Boolean param definitions. TODO: Do it with the rest?
  - dependencies updated
  - icons changed to png 32, so transparency is understood by pillow latest version
  - unused icons removed
  - icon names all centralized in Icon class
  - getImage: caches the images, rename gif to png.

V3.0.27
-------
Users:
 - Fixing an error refreshing the workflow:
     * the protocol status changed intermittently
 - "Use queue?" label and help reworded and linked to documentation site
 - "Wait for" label and help reworded and linked to documentation site
 - Fix: New protocols, without sibilings were wrongly located at the top.


V3.0.26 (hotfix)
-------
 - Reporting url is now pointing to https.

V3.0.25 (hotfix)
-------
 - Fix logger error when downloading a new dataset.

V3.0.24 (hotfix)
-------
 - Do not fail when getting the size of an empty protocol.

V3.0.23
-------
Users:
 - Fixing a bug for static protocols: when a protocol had another protocol as input, it failed to wait until it had finished.
 - Improvements in responsiveness to font size: Tables and automatic layouts. Object browser, Search windows.
 - Filebrowser has 2 new shortcuts: "recent" and "Protocol folder"
 - Text widget: "File does not exist message" removed.
 - Rescue colors in terminal
 - Rescue output in tests.
 - New color mode: Size (GREEN < 1MB, ORANGE < 1GB, RED < 1TB, DARK > 1TB
 - Color mode info is shown in the "info line" when switching
 - Color mode age: fixed.
 - New config variables:
      SCIPION_LOG_FORMAT: Define log lines format base on python convention,
      SCIPION_TEST_NOSYNC: Disable dataset syncing,
      SCIPION_GUI_REFRESH_INITIAL_WAIT: Initial time to wait after a manual refresh. Defaults to 5.
      SCIPION_GUI_CANCEL_AUTO_REFRESH: True will cancel automatic refreshes.
 - scipion printenv returns also int variables.
 - Tolerate project update errors (e.g.: read only filesystem due to quota + update)
 - Check if scheduled process is alive when updating.

Developers:
 - Some modules switched to use logger instead of print: viewprotocols.py, browser.py and launch.py,
   pw_schedule_run.py, viewprojects.py, canvas.py, project.py, protocol.py.
 - LoggerConfigurator adapted to received logfile, flag for console handler and line format.
 - pw_run_tests.py uses logging now.
 - tests mode with --log now works. All goes to the same file and is not html.
 - Protocol.getPath added = Protocol._getPath
 - form.py, process.py, pw_sync_data.py, utils.py use logging now.
 - All logging messages are affected by SCIPION_LOG_FORMAT (defaults to %(message)).
 - stdout handler does exclude ERROR and CRITICAL messages.
 - Test output can be sent to a log file (--log) and uses SCIPION_LOG_FORMAT.
 - testdata --check-all renamed to --check and optionally can check a single dataset.

V3.0.22
-------
 - Fixing a persistent error related with the logic of the EXECUTE/SCHEDULE button


V3.0.21
-------
 - Generating an interface to create the scipion log file.
 - Creating an option to display the scipion log
 - New "Search protocol in graph" (Control + l) window to locate a box in the graph
 - At loading time, selected protocol is "focused" (window scrolls to it)
 - Control + MouseWheel scrolls horizontally
 - Links are also detected when they are just "http"
 - Bugfixed: Input list is shown when there are possible outputs and need to "expose details" (like selecting a specific volume in a set)
 - Bugfixed: Outputs that a numeric do not break the "Browse object window"
 - Fixing an error related with the logic of the EXECUTE/SCHEDULE button

Developers:
 - prerequisites could be just the id or the previous list of ids when adding a step.

V3.0.20
-------
 - Empty sections/subsection (without protocols) in the left tree will not be shown

Developers:
 - Allow pointers to be defined with a list of classes instead of a string: "SetOfParticles, SetOfAverages" or [ SetOfParticles, SetOfAverages ]
 - Two "utils" functions: hasAnyFileChanged, hasFileChangedSince to check if a file/s have changed since a "time" passed.
 - BaseTest now has: setupTestOutput exposed --> self.setupTestOutput()
 - Allow getting an item in a set not only by id but by a query: myset["_tsId=tomo1"].


V3.0.19
-------
 - Scalar parameters pointing to outputs now works also when scheduling
 - Fix: outputs after a Scalar output (boxSize from pickings) weren't offered to the chosen
 - Defining a new format to handler the log
 - Creating in the config new constants to prevent sqlite locks when updating any set
    - SCIPION_UPDATE_SET_ATTEMPTS: Number of attempts when trying a set update. The default value is 3
    - SCIPION_UPDATE_SET_ATTEMPT_WAIT: Time in seconds to wait between updates. The default value is 2 seconds

Developers:
 - In _showWizard, passing the paramName as a form variable so the wizard can check from which parameter it was called


V3.0.18
-------
 - Fixed GUI errors:
   - fixing the workflow collapse/expand nodes
   - resetting nodes with manual subset looses the parent
   - reporting the protocol wall time
   - finished protocol can't be modified
 - Fixed: execute a protocol directly that is not streaming and that has an open input must be scheduled
 - Close all sets when stopping a protocol
 - fixing an error closing some viewers(the action of closing some viewers closes Scipion completely)
 - fixing an error drawing the protocols step tree
 - fixing an error deleting a protocol by the keyboard
 - logging DEBUG mode will be activated when toggling debug mode
 - A dramatic plugin import error will be tolerated. Plugin will not be loaded.
 - Possible outputs definition is now possible. Protocols can define possible outputs to allow designing
   a workflow in advance without executing them.
 - New variable added: SCIPION_STEPS_CHECK_SEC. Defaults to 3 (seconds). It represents how often new input is checked in streamified protocols. Increasing this   
   value will relax the stress in the system, but will feel less "alive".
 - Workflow templates can now be imported into an existing project

Developers:
 - Possible Outputs allowed: dict or enum definition possible, see Protocol._possibleOutput
 - Allow readonly parameters in protocols. Useful in combination with wizards or just informative parameters.
 - Added the variable SCIPION_PRIORITY_PACKAGE_LIST that is used in the view
   protocols in order to load first the plugins that contains the main
   protocols.conf sections. This variable is defined as string with the packages names separated by a space.
   e.g: SCIPION_PRIORITY_PACKAGE_LIST = "pwem tomo cistem"


v3.0.17
-------
 - Second tab of logs have just error messages (stderr output)
 - Tests show stderr output too (last lines)
 - Report host.conf submit command problems when parsing/formatting fails

 Developers:
 - Logging mechanism closer to a standard way. import logging + logging.getLogger() whould work in any module


v3.0.16
-------
 - Do not suggest deleteing hosts-conf when parsing fails
 - "Select from" option in context menu to select all protocols hanging from the current selection.
 - Schedule optimized
 - dataset download more verbose
 - pyworkflow version shown in main project window
 - new color chooser. More user friendly
 - Viewers are not asked to open outputs generated by themselves. In case a viewer creates an output.
 - File browser shows links
 - File browser allow multiple file handlers for the same extension

 Developers:
 - weakImport tool: context manager to tolerate import errors

-------
v3.0.15
-------
 - Cancel fastcopy of shutil if SCIPION_CANCEL_FASTCOPY is defined (fix GPFS copying errors)
 Developers:
 - Allow renaming parameters using pyworkflow.protocol.params.DeprecatedParam

-------
v3.0.13
-------

April 21, 2021:
 - GUI performance and speed up
 - Improvement of the scheduling process
 - Fixed the options: Restart, Continue, Reset and Stop a workflow<|MERGE_RESOLUTION|>--- conflicted
+++ resolved
@@ -1,13 +1,11 @@
-<<<<<<< HEAD
-V3.0.31
--------
-  - Hotfix: Fixed updated protocol icon
-=======
 V3.1.0
 ______
 users:
   - New optional config variable: SCIPION_MAIN_COLOR. Any medium tone color name or hexadecimal wshould work(like in CSS)
->>>>>>> 435b22cd
+
+V3.0.31
+-------
+  - Hotfix: Fixed updated protocol icon
 
 V3.0.30
 -------
