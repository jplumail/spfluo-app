--- conflicted
+++ resolved
@@ -1,13 +1,8 @@
 V3.7.0
 users:
-<<<<<<< HEAD
   - Add protocol is an icon.
   - Right clik on canvas offers to add a protocol on the clicked location.
   - Scipion log is a project.log (only for project events)
-developers:
-  - Canvas has a testing method: _drawGrid to draw a grid on the canvas (unused now)
-  - String.toSeconds:converts to seconds any "duration" string like "1h 4m 34s" -> 3600 + 240 + 34.
-=======
   - Variables window saves non default variables changed (bug)
   - Queue interoperability review:
     - jobs cancelled in the queue are detected in scipion
@@ -19,6 +14,8 @@
   - GUI will detect when protocols processes have been killed(cancelled) in all cases?
   - fix outdated pyworkflow scripts
 developers:
+  - Canvas has a testing method: _drawGrid to draw a grid on the canvas (unused now)
+  - String.toSeconds:converts to seconds any "duration" string like "1h 4m 34s" -> 3600 + 240 + 34.
   - ListDialog has a refresh method to refresh the content taking into account the filter
   - Improve the DDBB lock in the method "_store". If Protocol._lock is locked, a nullcontext is used instead of another
     Protocol._lock context, which causes a permanent lock.
@@ -28,7 +25,6 @@
   - Adding a parameter to launch jobs (e.g: bash)
   - Handling item-click event in the treeview dialog
 
->>>>>>> 871708c7
 V3.6.0
 users:
   - Window to see/edit config variables. Launched from Project menu in project window.
