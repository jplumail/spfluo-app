<<<<<<< HEAD
V3.1.1
------
  - Hotfix: Fix resume single. Protocol was reset.
=======
V3.2.0
------
users:
  - Templates validate booleans properly (false, true, 0 or 1)
  - Labels and box positions are saved after Labels being edited.
  - scipion3 project list (or without list) should list existing projects.
  - Windows are grouped by project under the project name.
developers:
  - Tolerate loading of extra set properties but WARN the developer.
>>>>>>> b8c950f1

V3.1.0
------
users:
  - New optional config variable: SCIPION_MAIN_COLOR. Any medium tone color name or hexadecimal should work(like in CSS)
  - New optional config variable: SCIPION_BG_COLOR. Any light tone color name or hexadecimal should work(like in CSS)
  - Control + Plus (numpad) will increase the font of the logs. Control + subtract will restore it.
  - Toolbar and actions refactored: Most of them have shortcuts and appear in the toolbar without text, but have tooltips showing the shortcut
  - Plugins in devel mode are shown with a delta suffix after the package name.
  - Green lines in log are lighter, colored lines are back in the log.
  - Commands in the log are "announced" by "** Running command: **"
  - Project list window: F5 on the filter box will refresh the list.
  - Project list window: Auto refresh on window activate when data is older than 60 seconds
  - New actions: Copy (Control+c) and Paste (Control +v) will allow to copy the selection to and from the clipboard.
  - File browser thumbnail: Writes if the file is a link
  - Protocol in devel mode is shown prefixing the protocol in the box and shown in log
  - Unused graphical gui nodes are cleaned up upon protocols deletion and graph painting (to clean up old projects)
  - Error in host.conf for clusters better described.
  - Fixed a bug related to organizing the workflow when importing a template(Import workflow template option)
  - Terminal where Scipion is being launched only shows ERROR level info. Rest goes to scipion.log shown by the Scipion log menu.
  - Scipion windows of the same process are now grouped under the same icon. Window Tooltip says Scipion framework instead of Toplevel
  - Refactoring Restart & Continue workflow option. Allowing to continue and restart a workflow from a protocol

  
 developers:
  - Plugin.inDevelMode(): returns true is plugin installed in devel mode.
  - Shortcut for devel mode is now Control+D since Control+d is for duplicate (old copy)
  - Protocol.getClassPlugin deprecated. Use instead getPlugin()
  - Protocol._cleanExtraFiles(): optional method to clean files other than tmp folder.
  - Config.isScipionRunning(): To distinguish from just importing or running.
  - Set implements copy() leaving mapper_path out.
  - TaseCase: compareSetProperties() added to compare 2 set's properties.
  - Add debugging messages to check the job status and add renameGpuIds method in the StepQueueExecutor

V3.0.32
-------
  - Hotfix: fix links more versatile.
V3.0.31
-------
  - Hotfix: Fixed updated protocol icon

V3.0.30
-------
users:
  - File browser: error while getting the preview thumbnail are reported as the preview string and logged.
  - Wrong status when updating: When scheduling protocols, they were wrongly showed as failure temporarily.


developers:
  - Using logger in executor.py
  - Fix: --overwrite problem. CONDA_ACTIVATION_CMD was disappearing form the config
  - Fix: plugin manager error. wait.png renamed to wait.gif
  - Improvement: Tolerate protocol loading when attribute type is changed by developers.
  - CONDA_ACTIVATION_CMD is now a Config variable.
  - Flag to indicate if steps list has new steps. Useful for new streaming approach.
  - Base streaming protocol: ProtStreamingBase.

V3.0.29
-------
users:
  - Fix: with some host.conf, where current working dir is not "transferred" to the node, execution failed when
    creating the logs cause they where relative. Now they (log paths) are passed to pw_protocol_run as absolute paths

V3.0.28
-------
users:
  - Fix: rare error making subsets of self referencing output.
  - Schedule process: Logging starts from the very beginning. Better feedback when there is an error.
  - Message is shown in project's info log when discovering viewers for the firs time.
  - Fix: Expert level pointers not clearer anymore after copying or deacivating expert level.
  - Protocol list output improved --> scipion3 protocols --with-doc
  - Scheduling: more informative log lines.
  - Exporting a workflow does not show the final confirmation dialog (just a log line)
  - Font size responsive in file browser text box.
developers:
  - Fix: rare error when loading pointers with extended from the database
  - More modules using logging: gui/project.py, mapper/sqlite.py
  - Pointer.set: optional parameter to cancel extended reset. Used from mapper.
  - Pyworkflow Domain now is operational. Still ED plugins needs adaptation.
  - String class offers getListFromRange and getListFromValues for convenience when param any ot the Ranges
  - getListFromValues, returns str list as before, but optionally you can pass a caster (int, float,..)
  - GE validator: tolerates None values.
  - Form.addBoolean() helper added to facilitate Boolean param definitions. TODO: Do it with the rest?
  - dependencies updated
  - icons changed to png 32, so transparency is understood by pillow latest version
  - unused icons removed
  - icon names all centralized in Icon class
  - getImage: caches the images, rename gif to png.

V3.0.27
-------
Users:
 - Fixing an error refreshing the workflow:
     * the protocol status changed intermittently
 - "Use queue?" label and help reworded and linked to documentation site
 - "Wait for" label and help reworded and linked to documentation site
 - Fix: New protocols, without sibilings were wrongly located at the top.


V3.0.26 (hotfix)
-------
 - Reporting url is now pointing to https.

V3.0.25 (hotfix)
-------
 - Fix logger error when downloading a new dataset.

V3.0.24 (hotfix)
-------
 - Do not fail when getting the size of an empty protocol.

V3.0.23
-------
Users:
 - Fixing a bug for static protocols: when a protocol had another protocol as input, it failed to wait until it had finished.
 - Improvements in responsiveness to font size: Tables and automatic layouts. Object browser, Search windows.
 - Filebrowser has 2 new shortcuts: "recent" and "Protocol folder"
 - Text widget: "File does not exist message" removed.
 - Rescue colors in terminal
 - Rescue output in tests.
 - New color mode: Size (GREEN < 1MB, ORANGE < 1GB, RED < 1TB, DARK > 1TB
 - Color mode info is shown in the "info line" when switching
 - Color mode age: fixed.
 - New config variables:
      SCIPION_LOG_FORMAT: Define log lines format base on python convention,
      SCIPION_TEST_NOSYNC: Disable dataset syncing,
      SCIPION_GUI_REFRESH_INITIAL_WAIT: Initial time to wait after a manual refresh. Defaults to 5.
      SCIPION_GUI_CANCEL_AUTO_REFRESH: True will cancel automatic refreshes.
 - scipion printenv returns also int variables.
 - Tolerate project update errors (e.g.: read only filesystem due to quota + update)
 - Check if scheduled process is alive when updating.

Developers:
 - Some modules switched to use logger instead of print: viewprotocols.py, browser.py and launch.py,
   pw_schedule_run.py, viewprojects.py, canvas.py, project.py, protocol.py.
 - LoggerConfigurator adapted to received logfile, flag for console handler and line format.
 - pw_run_tests.py uses logging now.
 - tests mode with --log now works. All goes to the same file and is not html.
 - Protocol.getPath added = Protocol._getPath
 - form.py, process.py, pw_sync_data.py, utils.py use logging now.
 - All logging messages are affected by SCIPION_LOG_FORMAT (defaults to %(message)).
 - stdout handler does exclude ERROR and CRITICAL messages.
 - Test output can be sent to a log file (--log) and uses SCIPION_LOG_FORMAT.
 - testdata --check-all renamed to --check and optionally can check a single dataset.

V3.0.22
-------
 - Fixing a persistent error related with the logic of the EXECUTE/SCHEDULE button


V3.0.21
-------
 - Generating an interface to create the scipion log file.
 - Creating an option to display the scipion log
 - New "Search protocol in graph" (Control + l) window to locate a box in the graph
 - At loading time, selected protocol is "focused" (window scrolls to it)
 - Control + MouseWheel scrolls horizontally
 - Links are also detected when they are just "http"
 - Bugfixed: Input list is shown when there are possible outputs and need to "expose details" (like selecting a specific volume in a set)
 - Bugfixed: Outputs that a numeric do not break the "Browse object window"
 - Fixing an error related with the logic of the EXECUTE/SCHEDULE button

Developers:
 - prerequisites could be just the id or the previous list of ids when adding a step.

V3.0.20
-------
 - Empty sections/subsection (without protocols) in the left tree will not be shown

Developers:
 - Allow pointers to be defined with a list of classes instead of a string: "SetOfParticles, SetOfAverages" or [ SetOfParticles, SetOfAverages ]
 - Two "utils" functions: hasAnyFileChanged, hasFileChangedSince to check if a file/s have changed since a "time" passed.
 - BaseTest now has: setupTestOutput exposed --> self.setupTestOutput()
 - Allow getting an item in a set not only by id but by a query: myset["_tsId=tomo1"].


V3.0.19
-------
 - Scalar parameters pointing to outputs now works also when scheduling
 - Fix: outputs after a Scalar output (boxSize from pickings) weren't offered to the chosen
 - Defining a new format to handler the log
 - Creating in the config new constants to prevent sqlite locks when updating any set
    - SCIPION_UPDATE_SET_ATTEMPTS: Number of attempts when trying a set update. The default value is 3
    - SCIPION_UPDATE_SET_ATTEMPT_WAIT: Time in seconds to wait between updates. The default value is 2 seconds

Developers:
 - In _showWizard, passing the paramName as a form variable so the wizard can check from which parameter it was called


V3.0.18
-------
 - Fixed GUI errors:
   - fixing the workflow collapse/expand nodes
   - resetting nodes with manual subset looses the parent
   - reporting the protocol wall time
   - finished protocol can't be modified
 - Fixed: execute a protocol directly that is not streaming and that has an open input must be scheduled
 - Close all sets when stopping a protocol
 - fixing an error closing some viewers(the action of closing some viewers closes Scipion completely)
 - fixing an error drawing the protocols step tree
 - fixing an error deleting a protocol by the keyboard
 - logging DEBUG mode will be activated when toggling debug mode
 - A dramatic plugin import error will be tolerated. Plugin will not be loaded.
 - Possible outputs definition is now possible. Protocols can define possible outputs to allow designing
   a workflow in advance without executing them.
 - New variable added: SCIPION_STEPS_CHECK_SEC. Defaults to 3 (seconds). It represents how often new input is checked in streamified protocols. Increasing this   
   value will relax the stress in the system, but will feel less "alive".
 - Workflow templates can now be imported into an existing project

Developers:
 - Possible Outputs allowed: dict or enum definition possible, see Protocol._possibleOutput
 - Allow readonly parameters in protocols. Useful in combination with wizards or just informative parameters.
 - Added the variable SCIPION_PRIORITY_PACKAGE_LIST that is used in the view
   protocols in order to load first the plugins that contains the main
   protocols.conf sections. This variable is defined as string with the packages names separated by a space.
   e.g: SCIPION_PRIORITY_PACKAGE_LIST = "pwem tomo cistem"


v3.0.17
-------
 - Second tab of logs have just error messages (stderr output)
 - Tests show stderr output too (last lines)
 - Report host.conf submit command problems when parsing/formatting fails

 Developers:
 - Logging mechanism closer to a standard way. import logging + logging.getLogger() whould work in any module


v3.0.16
-------
 - Do not suggest deleteing hosts-conf when parsing fails
 - "Select from" option in context menu to select all protocols hanging from the current selection.
 - Schedule optimized
 - dataset download more verbose
 - pyworkflow version shown in main project window
 - new color chooser. More user friendly
 - Viewers are not asked to open outputs generated by themselves. In case a viewer creates an output.
 - File browser shows links
 - File browser allow multiple file handlers for the same extension

 Developers:
 - weakImport tool: context manager to tolerate import errors

-------
v3.0.15
-------
 - Cancel fastcopy of shutil if SCIPION_CANCEL_FASTCOPY is defined (fix GPFS copying errors)
 Developers:
 - Allow renaming parameters using pyworkflow.protocol.params.DeprecatedParam

-------
v3.0.13
-------

April 21, 2021:
 - GUI performance and speed up
 - Improvement of the scheduling process
 - Fixed the options: Restart, Continue, Reset and Stop a workflow<|MERGE_RESOLUTION|>--- conflicted
+++ resolved
@@ -1,8 +1,3 @@
-<<<<<<< HEAD
-V3.1.1
-------
-  - Hotfix: Fix resume single. Protocol was reset.
-=======
 V3.2.0
 ------
 users:
@@ -12,7 +7,10 @@
   - Windows are grouped by project under the project name.
 developers:
   - Tolerate loading of extra set properties but WARN the developer.
->>>>>>> b8c950f1
+
+V3.1.1
+------
+  - Hotfix: Fix resume single. Protocol was reset.
 
 V3.1.0
 ------
