<<<<<<< HEAD
V3.5.0
------
users:
  - New Icons.
  - Icons based on sprites, easier to resize or customized
  - New variable: SCIPION_SPRITES_FILE to point to a custom sprite. It should be compatible with sprites.png at pyworkflow/resources.
  - Scipion GUI log moved to the log tabs and removed from menu
  - New variable: SCIPION_SHOW_TEXT_IN_TOOLBAR, set it to anything to show the text of the icons below
  - New variable: SCIPION_ICON_ZOOM, defaults to 75 (percent) to show icons at 24x24. 100 will set them to 32 or 50 to 16.
developers:
  - ProjectConfig class removed
  - New methods in path: hasChangedSince and isFileFinished
  - New method in utils: strToDuration (useful to translate "1h 35m" to seconds). For duration parameters.
  - New class Variable to be tested in Config class. A step towards a Config editing GUI.
  - SCIPION_DEBUG_SQLITE rescued to activate SQL clauses in debug.
=======
V3.4.0
------
users:
  - Prevent cyclic loops in protocols. Cannot chose as input, as output that is derived or will be derived from the current protocol.
  - Tolerate cyclic loops saved projects projects, disconnecting the "problematic" protocol.
developers:
  - Dialog class: add lockGui input to allow the viewers to prevent getting the screen focus if desired.
>>>>>>> 388d087c

V3.3.1
------
users:
  - Steps window can force finish steps too. Useful for some CS cases.
  - "Continue workflow" from improved. Works with more cases.
  - Fix output deletion when right-clicking on an output compatible with this option.
developers:
  - Set class has isItemEnabled to be used as callback based on item.isEnabled()
  - config.py.OS class (not for GUI): to return distro info (isCentos or isUbuntu) or isWSL (--> new dependency "distro")"...

V3.3.0
------
users:
  - Boxes from Plugins in devel mode are prefixed with * now (not delta anymore)
  - Partial exporting/copying will carry also the input of those protocols not being exported
  - Partial importing/pasting will be linked to existing protocols in the project with the same id.
  - Fix: Scheduling failed with direct pointers (impossible to get form GUI but programming or tests)
  - tests: possible to use " tomo." (e.g.) to test just a plugin. Unfortunately needs adaptation in the launcher
  - "Return" keypress "clicks" the active button in a window
  - Avoid adding the same viewer twice

developers:
  - Control and Shift keypress are captured when clicking in analyze result button and passed to the viewer.
  - Project.getProtocol() has a fromRuns mode to prevent going to the db. Used in a couple of calls.(performance)
  - Plotter.createSubPlot: allow plots without axis passing xlabel and ylabel as None
  - Tolerate type change in attributes in protocol execution processes.
  - Fixing an error when loading a project where it is not possible to retrieve the current version of an installed plugin

V3.2.0
------
users:
  - Templates validate booleans properly (false, true, 0 or 1)
  - Labels and box positions are saved after Labels being edited.
  - scipion3 project list (or without list) should list existing projects.
  - Windows are grouped by project under the project name.
  - Do not allow empty Config variables unless is the default value
  - SCIPION_MAIN_COLOR: If not valid, fallsback to Firebrick
  - Project names: Only accepts digits, "letters", - or _. Rest are turned into -
  - Fix wrong PARALLEL_COMMAND in hosts.conf created during tests.
  - SCIPION_USE_QUEUE: New variable (default=False). If defined to anything else than False, new protocols will be sent to queue by default.

developers:
  - Tolerate loading of extra set properties but WARN the developer.
  - ListDialog: allows for a preview panel on the right if previewCallback is passed.
  - SQL DEBUG deprecated: active when regular debug is on.
  - Boolean Config variables refactored to be "reversible".
  - Show info id debug mode (print) when an infinite loop happens in the protocols graph
V3.1.1
------
  - Hotfix: Fix resume single. Protocol was reset.

V3.1.0
------
users:
  - New optional config variable: SCIPION_MAIN_COLOR. Any medium tone color name or hexadecimal should work(like in CSS)
  - New optional config variable: SCIPION_BG_COLOR. Any light tone color name or hexadecimal should work(like in CSS)
  - Control + Plus (numpad) will increase the font of the logs. Control + subtract will restore it.
  - Toolbar and actions refactored: Most of them have shortcuts and appear in the toolbar without text, but have tooltips showing the shortcut
  - Plugins in devel mode are shown with a delta suffix after the package name.
  - Green lines in log are lighter, colored lines are back in the log.
  - Commands in the log are "announced" by "** Running command: **"
  - Project list window: F5 on the filter box will refresh the list.
  - Project list window: Auto refresh on window activate when data is older than 60 seconds
  - New actions: Copy (Control+c) and Paste (Control +v) will allow to copy the selection to and from the clipboard.
  - File browser thumbnail: Writes if the file is a link
  - Protocol in devel mode is shown prefixing the protocol in the box and shown in log
  - Unused graphical gui nodes are cleaned up upon protocols deletion and graph painting (to clean up old projects)
  - Error in host.conf for clusters better described.
  - Fixed a bug related to organizing the workflow when importing a template(Import workflow template option)
  - Terminal where Scipion is being launched only shows ERROR level info. Rest goes to scipion.log shown by the Scipion log menu.
  - Scipion windows of the same process are now grouped under the same icon. Window Tooltip says Scipion framework instead of Toplevel
  - Refactoring Restart & Continue workflow option. Allowing to continue and restart a workflow from a protocol

  
 developers:
  - Plugin.inDevelMode(): returns true is plugin installed in devel mode.
  - Shortcut for devel mode is now Control+D since Control+d is for duplicate (old copy)
  - Protocol.getClassPlugin deprecated. Use instead getPlugin()
  - Protocol._cleanExtraFiles(): optional method to clean files other than tmp folder.
  - Config.isScipionRunning(): To distinguish from just importing or running.
  - Set implements copy() leaving mapper_path out.
  - TaseCase: compareSetProperties() added to compare 2 set's properties.
  - Add debugging messages to check the job status and add renameGpuIds method in the StepQueueExecutor

V3.0.32
-------
  - Hotfix: fix links more versatile.
V3.0.31
-------
  - Hotfix: Fixed updated protocol icon

V3.0.30
-------
users:
  - File browser: error while getting the preview thumbnail are reported as the preview string and logged.
  - Wrong status when updating: When scheduling protocols, they were wrongly showed as failure temporarily.


developers:
  - Using logger in executor.py
  - Fix: --overwrite problem. CONDA_ACTIVATION_CMD was disappearing form the config
  - Fix: plugin manager error. wait.png renamed to wait.gif
  - Improvement: Tolerate protocol loading when attribute type is changed by developers.
  - CONDA_ACTIVATION_CMD is now a Config variable.
  - Flag to indicate if steps list has new steps. Useful for new streaming approach.
  - Base streaming protocol: ProtStreamingBase.

V3.0.29
-------
users:
  - Fix: with some host.conf, where current working dir is not "transferred" to the node, execution failed when
    creating the logs cause they where relative. Now they (log paths) are passed to pw_protocol_run as absolute paths

V3.0.28
-------
users:
  - Fix: rare error making subsets of self referencing output.
  - Schedule process: Logging starts from the very beginning. Better feedback when there is an error.
  - Message is shown in project's info log when discovering viewers for the firs time.
  - Fix: Expert level pointers not clearer anymore after copying or deacivating expert level.
  - Protocol list output improved --> scipion3 protocols --with-doc
  - Scheduling: more informative log lines.
  - Exporting a workflow does not show the final confirmation dialog (just a log line)
  - Font size responsive in file browser text box.
developers:
  - Fix: rare error when loading pointers with extended from the database
  - More modules using logging: gui/project.py, mapper/sqlite.py
  - Pointer.set: optional parameter to cancel extended reset. Used from mapper.
  - Pyworkflow Domain now is operational. Still ED plugins needs adaptation.
  - String class offers getListFromRange and getListFromValues for convenience when param any ot the Ranges
  - getListFromValues, returns str list as before, but optionally you can pass a caster (int, float,..)
  - GE validator: tolerates None values.
  - Form.addBoolean() helper added to facilitate Boolean param definitions. TODO: Do it with the rest?
  - dependencies updated
  - icons changed to png 32, so transparency is understood by pillow latest version
  - unused icons removed
  - icon names all centralized in Icon class
  - getImage: caches the images, rename gif to png.

V3.0.27
-------
Users:
 - Fixing an error refreshing the workflow:
     * the protocol status changed intermittently
 - "Use queue?" label and help reworded and linked to documentation site
 - "Wait for" label and help reworded and linked to documentation site
 - Fix: New protocols, without sibilings were wrongly located at the top.


V3.0.26 (hotfix)
-------
 - Reporting url is now pointing to https.

V3.0.25 (hotfix)
-------
 - Fix logger error when downloading a new dataset.

V3.0.24 (hotfix)
-------
 - Do not fail when getting the size of an empty protocol.

V3.0.23
-------
Users:
 - Fixing a bug for static protocols: when a protocol had another protocol as input, it failed to wait until it had finished.
 - Improvements in responsiveness to font size: Tables and automatic layouts. Object browser, Search windows.
 - Filebrowser has 2 new shortcuts: "recent" and "Protocol folder"
 - Text widget: "File does not exist message" removed.
 - Rescue colors in terminal
 - Rescue output in tests.
 - New color mode: Size (GREEN < 1MB, ORANGE < 1GB, RED < 1TB, DARK > 1TB
 - Color mode info is shown in the "info line" when switching
 - Color mode age: fixed.
 - New config variables:
      SCIPION_LOG_FORMAT: Define log lines format base on python convention,
      SCIPION_TEST_NOSYNC: Disable dataset syncing,
      SCIPION_GUI_REFRESH_INITIAL_WAIT: Initial time to wait after a manual refresh. Defaults to 5.
      SCIPION_GUI_CANCEL_AUTO_REFRESH: True will cancel automatic refreshes.
 - scipion printenv returns also int variables.
 - Tolerate project update errors (e.g.: read only filesystem due to quota + update)
 - Check if scheduled process is alive when updating.

Developers:
 - Some modules switched to use logger instead of print: viewprotocols.py, browser.py and launch.py,
   pw_schedule_run.py, viewprojects.py, canvas.py, project.py, protocol.py.
 - LoggerConfigurator adapted to received logfile, flag for console handler and line format.
 - pw_run_tests.py uses logging now.
 - tests mode with --log now works. All goes to the same file and is not html.
 - Protocol.getPath added = Protocol._getPath
 - form.py, process.py, pw_sync_data.py, utils.py use logging now.
 - All logging messages are affected by SCIPION_LOG_FORMAT (defaults to %(message)).
 - stdout handler does exclude ERROR and CRITICAL messages.
 - Test output can be sent to a log file (--log) and uses SCIPION_LOG_FORMAT.
 - testdata --check-all renamed to --check and optionally can check a single dataset.

V3.0.22
-------
 - Fixing a persistent error related with the logic of the EXECUTE/SCHEDULE button


V3.0.21
-------
 - Generating an interface to create the scipion log file.
 - Creating an option to display the scipion log
 - New "Search protocol in graph" (Control + l) window to locate a box in the graph
 - At loading time, selected protocol is "focused" (window scrolls to it)
 - Control + MouseWheel scrolls horizontally
 - Links are also detected when they are just "http"
 - Bugfixed: Input list is shown when there are possible outputs and need to "expose details" (like selecting a specific volume in a set)
 - Bugfixed: Outputs that a numeric do not break the "Browse object window"
 - Fixing an error related with the logic of the EXECUTE/SCHEDULE button

Developers:
 - prerequisites could be just the id or the previous list of ids when adding a step.

V3.0.20
-------
 - Empty sections/subsection (without protocols) in the left tree will not be shown

Developers:
 - Allow pointers to be defined with a list of classes instead of a string: "SetOfParticles, SetOfAverages" or [ SetOfParticles, SetOfAverages ]
 - Two "utils" functions: hasAnyFileChanged, hasFileChangedSince to check if a file/s have changed since a "time" passed.
 - BaseTest now has: setupTestOutput exposed --> self.setupTestOutput()
 - Allow getting an item in a set not only by id but by a query: myset["_tsId=tomo1"].


V3.0.19
-------
 - Scalar parameters pointing to outputs now works also when scheduling
 - Fix: outputs after a Scalar output (boxSize from pickings) weren't offered to the chosen
 - Defining a new format to handler the log
 - Creating in the config new constants to prevent sqlite locks when updating any set
    - SCIPION_UPDATE_SET_ATTEMPTS: Number of attempts when trying a set update. The default value is 3
    - SCIPION_UPDATE_SET_ATTEMPT_WAIT: Time in seconds to wait between updates. The default value is 2 seconds

Developers:
 - In _showWizard, passing the paramName as a form variable so the wizard can check from which parameter it was called


V3.0.18
-------
 - Fixed GUI errors:
   - fixing the workflow collapse/expand nodes
   - resetting nodes with manual subset looses the parent
   - reporting the protocol wall time
   - finished protocol can't be modified
 - Fixed: execute a protocol directly that is not streaming and that has an open input must be scheduled
 - Close all sets when stopping a protocol
 - fixing an error closing some viewers(the action of closing some viewers closes Scipion completely)
 - fixing an error drawing the protocols step tree
 - fixing an error deleting a protocol by the keyboard
 - logging DEBUG mode will be activated when toggling debug mode
 - A dramatic plugin import error will be tolerated. Plugin will not be loaded.
 - Possible outputs definition is now possible. Protocols can define possible outputs to allow designing
   a workflow in advance without executing them.
 - New variable added: SCIPION_STEPS_CHECK_SEC. Defaults to 3 (seconds). It represents how often new input is checked in streamified protocols. Increasing this   
   value will relax the stress in the system, but will feel less "alive".
 - Workflow templates can now be imported into an existing project

Developers:
 - Possible Outputs allowed: dict or enum definition possible, see Protocol._possibleOutput
 - Allow readonly parameters in protocols. Useful in combination with wizards or just informative parameters.
 - Added the variable SCIPION_PRIORITY_PACKAGE_LIST that is used in the view
   protocols in order to load first the plugins that contains the main
   protocols.conf sections. This variable is defined as string with the packages names separated by a space.
   e.g: SCIPION_PRIORITY_PACKAGE_LIST = "pwem tomo cistem"


v3.0.17
-------
 - Second tab of logs have just error messages (stderr output)
 - Tests show stderr output too (last lines)
 - Report host.conf submit command problems when parsing/formatting fails

 Developers:
 - Logging mechanism closer to a standard way. import logging + logging.getLogger() whould work in any module


v3.0.16
-------
 - Do not suggest deleteing hosts-conf when parsing fails
 - "Select from" option in context menu to select all protocols hanging from the current selection.
 - Schedule optimized
 - dataset download more verbose
 - pyworkflow version shown in main project window
 - new color chooser. More user friendly
 - Viewers are not asked to open outputs generated by themselves. In case a viewer creates an output.
 - File browser shows links
 - File browser allow multiple file handlers for the same extension

 Developers:
 - weakImport tool: context manager to tolerate import errors

-------
v3.0.15
-------
 - Cancel fastcopy of shutil if SCIPION_CANCEL_FASTCOPY is defined (fix GPFS copying errors)
 Developers:
 - Allow renaming parameters using pyworkflow.protocol.params.DeprecatedParam

-------
v3.0.13
-------

April 21, 2021:
 - GUI performance and speed up
 - Improvement of the scheduling process
 - Fixed the options: Restart, Continue, Reset and Stop a workflow<|MERGE_RESOLUTION|>--- conflicted
+++ resolved
@@ -1,4 +1,3 @@
-<<<<<<< HEAD
 V3.5.0
 ------
 users:
@@ -14,7 +13,7 @@
   - New method in utils: strToDuration (useful to translate "1h 35m" to seconds). For duration parameters.
   - New class Variable to be tested in Config class. A step towards a Config editing GUI.
   - SCIPION_DEBUG_SQLITE rescued to activate SQL clauses in debug.
-=======
+
 V3.4.0
 ------
 users:
@@ -22,7 +21,6 @@
   - Tolerate cyclic loops saved projects projects, disconnecting the "problematic" protocol.
 developers:
   - Dialog class: add lockGui input to allow the viewers to prevent getting the screen focus if desired.
->>>>>>> 388d087c
 
 V3.3.1
 ------
