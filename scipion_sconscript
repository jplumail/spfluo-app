--- conflicted
+++ resolved
@@ -395,14 +395,10 @@
 
 XMIPP_LIBS = ['XmippData', 'XmippRecons', 'XmippClassif']
 PROG_DEPS = EXT_LIBS + XMIPP_LIBS
-<<<<<<< HEAD
-PROG_LIBS = EXT_LIBS + XMIPP_LIBS + ['fftw3', 'fftw3_threads', 
-                                     'tiff', 'jpeg', 'png',
-=======
+
 PROG_LIBS = EXT_LIBS + XMIPP_LIBS + ['sqlite3',
                                      'fftw3', 'fftw3_threads', 
-                                     'tiff', 
->>>>>>> 5e935f90
+                                     'tiff', 'jpeg', 'png', 
                                      'hdf5', 'hdf5_cpp']
 
 def addRunTest(testName, prog):
