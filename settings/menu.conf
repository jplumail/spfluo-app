# Scipion will read this file from ~/.config/scipion/ to construct the
# protocols menu.

[PROTOCOLS]

Protocols SPA = [
    {"tag": "section", "text": "Imports", "icon": "bookmark.png", "children": [
        {"tag": "protocol", "value": "ProtImportMicrographs", "text": "import micrographs"},
        {"tag": "protocol", "value": "ProtImportParticles",   "text": "import particles"},
        {"tag": "protocol", "value": "ProtImportVolumes",     "text": "import volumes"},
        {"tag": "protocol", "value": "ProtImportPdb",         "text": "import PDB"},
        {"tag": "protocol", "value": "ProtImportMovies",      "text": "import movies"},
        {"tag": "protocol", "value": "ProtEmxImport",         "text": "import from EMX"},
        {"tag": "protocol", "value": "ProtEmxExport",         "text": "export to EMX"},
        {"tag": "protocol", "value": "ProtRelionImport",      "text": "import from Relion"},
        {"tag": "protocol", "value": "ProtXmippMicsImport",   "text": "import from Xmipp"}]},
    {"tag": "section", "text": "Micrographs", "children": [
        {"tag": "protocol_base", "value": "ProtPreprocessMicrographs", "text": "Preprocess"},
        {"tag": "protocol_base", "value": "ProtCTFMicrographs",        "text": "CTF estimation"}]},
    {"tag": "section", "text": "Particles", "children": [
        {"tag": "protocol_base", "value": "ProtSets",             "text": "Set operations", "icon": "bookmark.png"},
        {"tag": "protocol_base", "value": "ProtParticlePicking",  "text": "Picking"},
        {"tag": "protocol_base", "value": "ProtExtractParticles", "text": "Extract"},
        {"tag": "protocol_base", "value": "ProtProcessParticles", "text": "Process"}]},
    {"tag": "section", "text": "2D", "children": [
        {"tag": "protocol_base", "value": "ProtAlign2D",    "text": "Align", "icon": "class_obj.gif"},
        {"tag": "protocol_base", "value": "ProtClassify2D", "text": "Classify", "icon": "class_obj.gif"},
        {"tag": "protocol_base", "value": "ProtAnalysis2D", "text": "Analysis"}]},
    {"tag": "section", "text": "3D", "children": [
<<<<<<< HEAD
        {"tag": "protocol_base", "text": "Initial volume", "value": "ProtInitialVolume"},
        {"tag": "protocol_base", "text": "Preprocess",     "value": "ProtPreprocessVolumes"},
        {"tag": "protocol_base", "text": "Refine",         "value": "ProtRefine3D"},
        {"tag": "protocol_base", "text": "Reconstruct",    "value": "ProtReconstruct3D"},
        {"tag": "protocol_base", "text": "Classify",       "value": "ProtClassify3D"},
        {"tag": "protocol_base", "text": "Analysis",       "value": "ProtAnalysis3D"}]}]
=======
        {"tag": "protocol_base", "value": "ProtInitialVolume",     "text": "Initial volume"},
        {"tag": "protocol_base", "value": "ProtPreprocessVolumes", "text": "Preprocess"},
        {"tag": "protocol_base", "value": "ProtRefine3D",          "text": "Refine"},
        {"tag": "protocol_base", "value": "ProtClassify3D",        "text": "Classify"},
        {"tag": "protocol_base", "value": "ProtAnalysis3D",        "text": "Analysis"}]}]

>>>>>>> 3a750383
MDA workflow = [
    {"tag": "section", "text": "MDA workflow", "children": [
        {"tag": "protocol",      "value": "ProtImportParticles",  "text": "Import particles", "icon": "bookmark.png"},
        {"tag": "protocol",      "value": "SpiderProtFilter",     "text": "Filter (optional)"},
        {"tag": "protocol_base", "value": "ProtAlign2D",          "text": "Align", "openItem": true},
        {"tag": "protocol",      "value": "SpiderProtCustomMask", "text": "Create mask (optional)"},
        {"tag": "protocol",      "value": "SpiderProtCAPCA",      "text": "Dimension reduction"},
        {"tag": "protocol_base", "value": "SpiderProtClassify",   "text": "Classify", "openItem": true}]},
    {"tag": "protocol", "value": "SpiderWfMDA", "text": "Protocol MDA"}]

Random Conical Tilt = [
    {"tag": "protocol", "value": "ProtImportMicrographsTiltPairs", "text": "Import micrographs pairs", "icon": "bookmark.png"},
    {"tag": "protocol", "value": "XmippProtParticlePickingPairs",  "text": "Picking micrographs pairs"},
    {"tag": "protocol", "value": "XmippProtExtractParticlesPairs", "text": "Extract particles pairs"},
    {"tag": "protocol", "value": "XmippProtRCT",                   "text": "Random Conical Tilt"}]

HEMNMA = [
    {"tag": "section", "text": "1. Import PDB or Volume", "children": [
        {"tag": "protocol", "value": "ProtImportVolumes", "text": "Import volume", "icon": "bookmark.png"},
        {"tag": "protocol", "value": "ProtImportPdb",     "text": "Import PDB", "icon": "bookmark.png"}]},
    {"tag": "section", "text": "2. Compute Normal Modes", "children": [
        {"tag": "protocol", "value": "XmippProtNMA", "text": "NMA"}]},
    {"tag": "section", "text": "3. Analyze results (select modes)"},
    {"tag": "section", "text": "4. Stop here or continue", "children": [
        {"tag": "protocol", "value": "ProtImportParticles", "text": "Import particles", "icon": "bookmark.png"}]},
    {"tag": "section", "text": "5. Optional", "children": [
        {"tag": "protocol", "value": "XmippProtResize", "text": "Resize particles"}]},
    {"tag": "section", "text": "6. Analyze images", "children": [
        {"tag": "protocol", "value": "XmippProtAlignmentNMA", "text": "Flexibility analysis"}]},
    {"tag": "section", "text": "7. Analyze results (plot deformations)"}]<|MERGE_RESOLUTION|>--- conflicted
+++ resolved
@@ -27,21 +27,13 @@
         {"tag": "protocol_base", "value": "ProtClassify2D", "text": "Classify", "icon": "class_obj.gif"},
         {"tag": "protocol_base", "value": "ProtAnalysis2D", "text": "Analysis"}]},
     {"tag": "section", "text": "3D", "children": [
-<<<<<<< HEAD
-        {"tag": "protocol_base", "text": "Initial volume", "value": "ProtInitialVolume"},
-        {"tag": "protocol_base", "text": "Preprocess",     "value": "ProtPreprocessVolumes"},
-        {"tag": "protocol_base", "text": "Refine",         "value": "ProtRefine3D"},
-        {"tag": "protocol_base", "text": "Reconstruct",    "value": "ProtReconstruct3D"},
-        {"tag": "protocol_base", "text": "Classify",       "value": "ProtClassify3D"},
-        {"tag": "protocol_base", "text": "Analysis",       "value": "ProtAnalysis3D"}]}]
-=======
         {"tag": "protocol_base", "value": "ProtInitialVolume",     "text": "Initial volume"},
         {"tag": "protocol_base", "value": "ProtPreprocessVolumes", "text": "Preprocess"},
         {"tag": "protocol_base", "value": "ProtRefine3D",          "text": "Refine"},
         {"tag": "protocol_base", "value": "ProtClassify3D",        "text": "Classify"},
         {"tag": "protocol_base", "value": "ProtAnalysis3D",        "text": "Analysis"}]}]
+        {"tag": "protocol_base", "value": "ProtReconstruct3D",     "text": "Reconstruct"}]}]
 
->>>>>>> 3a750383
 MDA workflow = [
     {"tag": "section", "text": "MDA workflow", "children": [
         {"tag": "protocol",      "value": "ProtImportParticles",  "text": "Import particles", "icon": "bookmark.png"},
