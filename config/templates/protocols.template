# -*- conf -*-

# Scipion will read this file to construct the protocols menu.

[PROTOCOLS]

Protocols SPA = [
    {"tag": "section", "text": "Imports", "icon": "bookmark.png", "children": [
        {"tag": "protocol", "value": "ProtImportMovies",      "text": "import movies"},
        {"tag": "protocol", "value": "ProtImportMicrographs", "text": "import micrographs"},
        {"tag": "protocol", "value": "ProtImportParticles",   "text": "import particles"},
        {"tag": "protocol", "value": "ProtImportVolumes",     "text": "import volumes"},
        {"tag": "section", "text": "more", "openItem": "False", "children": [
            {"tag": "protocol", "value": "ProtImportCoordinates",   "text": "import coordinates"},
            {"tag": "protocol", "value": "ProtImportCTF",   "text": "import ctfs"},
            {"tag": "protocol", "value": "ProtImportPdb",         "text": "import PDB"},
            {"tag": "protocol", "value": "ProtImportAverages",    "text": "import averages"},
            {"tag": "protocol", "value": "ProtImportMask",        "text": "import masks"},
            {"tag": "protocol", "value": "ProtEmxExport",         "text": "export to EMX"}]}]},
    {"tag": "section", "text": "Micrographs", "children": [
        {"tag": "protocol", "value": "XmippProtPreprocessMicrographs", "text": "default"},
<<<<<<< HEAD
        {"tag": "protocol", "value": "XmippProtMovieGain", "text": "default"},
        {"tag": "protocol", "value": "ProtMovieAssignGain", "text": "default"},
=======
        {"tag": "protocol_group", "text": "Movie Alignment", "openItem": "False", "children": [
            {"tag": "protocol", "value": "ProtMotionCorr",   "text": "default"},
            {"tag": "protocol", "value": "XmippProtMovieCorr",   "text": "default"},
            {"tag": "protocol", "value": "XmippProtOFAlignment", "text": "default"},
            {"tag": "protocol", "value": "ProtUnblur",   "text": "default"},
            {"tag": "protocol", "value": "ProtSummovie", "text": "default"}
            ]},
>>>>>>> 736efee5
        {"tag": "protocol_group", "text": "CTF estimation", "openItem": "False", "children": [
            {"tag": "protocol", "value": "ProtCTFFind",   "text": "default"},
            {"tag": "protocol", "value": "ProtGctf",   "text": "default"},
            {"tag": "protocol", "value": "XmippProtCTFMicrographs",   "text": "default"},
            {"tag": "section", "text": "more", "openItem": "False", "children": [
                {"tag": "protocol", "value": "ProtCTFAssign",           "text": "default"},
                {"tag": "protocol", "value": "XmippProtCTFDiscrepancy", "text": "default"}
            ]}]}
    ]},
    {"tag": "section", "text": "Particles", "children": [
        {"tag": "protocol_group", "text": "Picking", "openItem": "False", "children": [
            {"tag": "protocol", "value": "EmanProtBoxing",   "text": "default"},
            {"tag": "protocol", "value": "SparxGaussianProtPicking",   "text": "default"},
            {"tag": "protocol", "value": "XmippProtParticlePicking",   "text": "default"},
            {"tag": "protocol", "value": "XmippParticlePickingAutomatic",   "text": "default"},
            {"tag": "protocol", "value": "XmippProtAssignmentTiltPair",   "text": "default"},
            {"tag": "protocol", "value": "ProtRelionAutopickFom",   "text": "default"},
            {"tag": "protocol", "value": "ProtRelionAutopick",   "text": "default"},
            {"tag": "protocol", "value": "BsoftProtParticlePicking",   "text": "default"},
            {"tag": "protocol", "value": "DogPickerProtPicking",   "text": "default"},
            {"tag": "protocol", "value": "ProtGemPicker",   "text": "default"},
            {"tag": "protocol", "value": "ProtGautomatch",   "text": "default"},
            {"tag": "protocol", "value": "XmippProtConsensusPicking",   "text": "default"},
            {"tag": "protocol", "value": "ProtExtractCoords",   "text": "default"}
         ]},
        {"tag": "protocol_group", "text": "Extract", "openItem": "False", "children": [
            {"tag": "protocol", "value": "XmippProtExtractParticles",   "text": "default"},
            {"tag": "section", "text": "more", "openItem": "False", "children": [
                {"tag": "protocol", "value": "XmippProtExtractMovieParticles", "text": "default"},
                {"tag": "protocol", "value": "XmippProtExtractParticlesPairs", "text": "default"},
                {"tag": "protocol", "value": "XmippProtScreenParticles", "text": "default"}
            ]}]},
        {"tag": "protocol_group", "text": "Preprocess", "openItem": "False", "children": [
            {"tag": "protocol", "value": "XmippProtCropResizeParticles",   "text": "default"},
	    {"tag": "protocol", "value": "XmippProtCTFCorrectWiener2D",    "text": "default"},
            {"tag": "protocol", "value": "XmippProtPreprocessParticles",   "text": "default"},
            {"tag": "protocol", "value": "ProtRelionPreprocessParticles",  "text": "default"}
            ]},
        {"tag": "protocol_group", "text": "Filter", "openItem": "False", "children": [
            {"tag": "protocol", "value": "XmippProtFilterParticles",   "text": "default"},
            {"tag": "protocol", "value": "XmippProtDenoiseParticles",  "text": "default"},
            {"tag": "protocol", "value": "SpiderProtFilter",           "text": "default"}
            ]},
        {"tag": "protocol_group", "text": "Mask", "openItem": "False", "children": [
            {"tag": "protocol", "value": "XmippProtCreateMask2D",   "text": "default"},
            {"tag": "protocol", "value": "XmippProtMaskParticles",  "text": "default"},
            {"tag": "protocol", "value": "SpiderProtCustomMask",    "text": "default"}
            ]}
        ]},
    {"tag": "section", "text": "2D", "children": [
        {"tag": "protocol_group", "text": "Align", "openItem": "False", "children": [
            {"tag": "protocol", "value": "XmippProtCL2DAlign",   "text": "default"},
            {"tag": "protocol", "value": "SpiderProtAlignPairwise",  "text": "default"},
            {"tag": "protocol", "value": "SpiderProtAlignAPSR",  "text": "default"},
            {"tag": "section", "text": "more", "openItem": "False", "children": [
                {"tag": "protocol", "value": "ProtAlignmentAssign", "text": "default"},
                {"tag": "protocol", "value": "XmippProtApplyAlignment", "text": "default"}
            ]}]},
        {"tag": "protocol_group", "text": "Classify", "openItem": "False", "children": [
            {"tag": "protocol", "value": "XmippProtCL2D",   "text": "default"},
            {"tag": "protocol", "value": "ProtRelionClassify2D",   "text": "default"},
            {"tag": "section", "text": "mda", "openItem": "False", "children": [
                {"tag": "protocol", "value": "SpiderProtCAPCA", "text": "default"},
                {"tag": "protocol", "value": "SpiderProtClassifyWard", "text": "default"},
                {"tag": "protocol", "value": "SpiderProtClassifyDiday", "text": "default"},
                {"tag": "protocol", "value": "SpiderProtClassifyKmeans", "text": "default"}
            ]},
            {"tag": "section", "text": "more", "openItem": "False", "children": [
                {"tag": "protocol", "value": "XmippProtML2D", "text": "default"},
                {"tag": "protocol", "value": "XmippProtKerdensom", "text": "default"},
                {"tag": "protocol", "value": "XmippProtRotSpectra", "text": "default"},
                {"tag": "protocol", "value": "ProtClassesConsensus", "text": "default"}
            ]}]}
    ]},
    {"tag": "section", "text": "3D", "children": [
        {"tag": "protocol_group", "text": "Initial volume", "openItem": "False", "children": [
            {"tag": "protocol", "value": "EmanProtInitModel",   "text": "default"},
            {"tag": "protocol", "value": "XmippProtRansac",  "text": "default"},
            {"tag": "protocol", "value": "XmippProtReconstructSignificant",  "text": "default"},
            {"tag": "protocol", "value": "XmippProtConvertPdb",  "text": "default"},
            {"tag": "section", "text": "more", "openItem": "False", "children": [
                {"tag": "protocol", "value": "ProtPrime", "text": "default"},
                {"tag": "protocol", "value": "ProtCryoem", "text": "default"},
                {"tag": "protocol", "value": "XmippProtRCT", "text": "default"}
            ]}]},
        {"tag": "protocol_group", "text": "Preprocess", "openItem": "False", "children": [
            {"tag": "protocol", "value": "XmippProtCropResizeVolumes",   "text": "default"},
            {"tag": "protocol", "value": "XmippProtPreprocessVolumes",   "text": "default"},
            {"tag": "protocol", "value": "XmippProtFilterVolumes",  "text": "default"},
            {"tag": "protocol", "value": "XmippProtCreateMask3D",   "text": "default"},
            {"tag": "protocol", "value": "XmippProtMaskVolumes",    "text": "default"},
            {"tag": "section", "text": "more", "openItem": "False", "children": [
                {"tag": "protocol", "value": "XmippProtAlignVolume", "text": "default"},
                {"tag": "protocol", "value": "XmippProtCLTomo", "text": "default"},
                {"tag": "protocol", "value": "XmippProtHelicalParameters", "text": "default"},
                {"tag": "protocol", "value": "XmippProtRotationalSymmetry", "text": "default"}
            ]}
         ]},
        {"tag": "protocol_group", "text": "Refine", "openItem": "False", "children": [
            {"tag": "protocol", "value": "ProtRelionRefine3D",   "text": "default"},
            {"tag": "protocol", "value": "ProtFrealign",   "text": "default"},
            {"tag": "protocol", "value": "XmippProtProjMatch",  "text": "default"},
            {"tag": "protocol", "value": "EmanProtRefine",  "text": "default"},
            {"tag": "protocol", "value": "SpiderProtRefinement",  "text": "default"},
            {"tag": "section", "text": "more", "openItem": "False", "children": [
                {"tag": "protocol", "value": "XmippProtAngBreakSymmetry", "text": "default"},
                {"tag": "protocol", "value": "ProtRelionPolish", "text": "default"}
            ]}
            
         ]},
        {"tag": "protocol_group", "text": "Classify", "openItem": "False", "children": [
            {"tag": "protocol", "value": "ProtRelionClassify3D",   "text": "default"},
            {"tag": "protocol", "value": "ProtFrealignClassify",   "text": "default"}
         ]},    
         {"tag": "protocol_group", "text": "Analysis", "openItem": "False", "children": [
            {"tag": "protocol", "value": "ProtRelionPostprocess",   "text": "default"},
            {"tag": "protocol", "value": "ProtResMap",   "text": "default"},
            {"tag": "protocol", "value": "XmippProtResolution3D",  "text": "default"},
            {"tag": "protocol", "value": "XmippProtValidateNonTilt",    "text": "default"},
            {"tag": "protocol", "value": "XmippProtValidateOverfitting",    "text": "default"},
            {"tag": "protocol", "value": "XmippProtCompareReprojections", "text": "default"},
            {"tag": "protocol", "value": "XmippProtCreateGallery", "text": "default"},
            {"tag": "section", "text": "more", "openItem": "False", "children": [
	            {"tag": "protocol", "value": "XmippProtMultipleFSCs",  "text": "default"},
                {"tag": "protocol", "value": "XmippProtConvertToPseudoAtoms", "text": "default"},
                {"tag": "protocol", "value": "XmippProtAlignmentNMA", "text": "default"},
                {"tag": "protocol", "value": "XmippProtDimredNMA", "text": "default"},
                {"tag": "protocol", "value": "AtsasProtConvertPdbToSAXS", "text": "default"},
				{"tag": "protocol", "value": "XmippProtVolumeStrain", "text": "default"},
				{"tag": "protocol", "value": "XmippProtNormalizeStrain", "text": "default"}
            ]}
         ]},     
        {"tag": "protocol_group", "text": "Reconstruct", "openItem": "False", "children": [
            {"tag": "protocol", "value": "XmippProtReconstructFourier",   "text": "default"},
            {"tag": "protocol", "value": "ProtRelionReconstruct",   "text": "default"},
            {"tag": "protocol", "value": "EmanProtReconstruct",   "text": "default"}
         ]}
      ]},
      {"tag": "section", "text": "Tools", "openItem": "False", "children": [
          {"tag": "protocol_group", "text": "Sets", "openItem": "False", "children": [
              {"tag": "protocol", "value": "ProtSubSet",   "text": "default"},
              {"tag": "protocol", "value": "ProtUnionSet", "text": "default"},
              {"tag": "protocol", "value": "ProtSplitSet", "text": "default"}
          ]}, 
          {"tag": "protocol", "value": "XmippProtImageOperateParticles", "text": "default"},
          {"tag": "protocol", "value": "XmippProtImageOperateVolumes", "text": "default"},
          {"tag": "protocol", "value": "ProtPDFReport", "text": "default"}           
      ]}      
    ]

MDA workflow = [
    {"tag": "section", "text": "MDA workflow", "children": [
        {"tag": "protocol",      "value": "ProtImportParticles",  "text": "Import particles", "icon": "bookmark.png"},
        {"tag": "protocol",      "value": "SpiderProtFilter",     "text": "Filter (optional)"},
        {"tag": "protocol_base", "value": "ProtAlign2D",          "text": "Align", "openItem": true},
        {"tag": "protocol",      "value": "SpiderProtCustomMask", "text": "Create mask (optional)"},
        {"tag": "protocol",      "value": "SpiderProtCAPCA",      "text": "Dimension reduction"},
        {"tag": "protocol_base", "value": "SpiderProtClassify",   "text": "Classify", "openItem": true}]},
    {"tag": "protocol", "value": "SpiderWfMDA", "text": "Protocol MDA"}]

Random Conical Tilt = [
    {"tag": "protocol", "value": "ProtImportMicrographsTiltPairs", "text": "Import micrograph pairs", "icon": "bookmark.png"},
    {"tag": "protocol", "value": "XmippProtParticlePickingPairs",  "text": "Picking micrograph pairs"},
    {"tag": "protocol", "value": "XmippProtExtractParticlesPairs", "text": "Extract particle pairs"},
    {"tag": "protocol", "value": "XmippProtRCT",                   "text": "Random Conical Tilt"}]

HEMNMA = [
    {"tag": "section", "text": "1. PDB structure", "children": [
        {"tag": "protocol", "value": "ProtImportPdb",                 "text": " a. Import PDB", "icon": "bookmark.png"},
        {"tag": "protocol", "value": "ProtImportVolumes",             "text": "b1. Import volume", "icon": "bookmark.png"},
        {"tag": "protocol", "value": "XmippProtConvertToPseudoAtoms", "text": "b2. Convert volume to PDB"}]},
    {"tag": "section", "text": "2. Normal mode analysis", "children": [
        {"tag": "protocol", "value": "XmippProtNMA", "text": "Modes analysis & selection"}]},
    {"tag": "section", "text": "3. Stop here or continue"},
    {"tag": "section", "text": "4. Images", "children": [
        {"tag": "protocol", "value": "ProtImportParticles", "text": "Import particles", "icon": "bookmark.png"},
        {"tag": "protocol", "value": "XmippProtCropResizeParticles", "text": "Resize particles (optional)"}]},
    {"tag": "section", "text": "5. Conformational distribution", "children": [
        {"tag": "protocol", "value": "XmippProtAlignmentNMA", "text": "Image analysis with selected modes"}]},
    {"tag": "section", "text": "6. 3D reconstructions & animations", "children": [
        {"tag": "protocol", "value": "XmippProtDimredNMA", "text": "Clustering and trajectories"}]}]

Localized Reconstruction = [
	{"tag": "protocol", "value": "ProtLocalizedRecons", "text": "1. Compute sub-particles"},
	{"tag": "protocol", "value": "ProtRelionSubtract",  "text": "2. (Optional) Relion projection subtraction"},
	{"tag": "protocol", "value": "ProtLocalizedExtraction",  "text": "3. Sub-particles extraction"}]<|MERGE_RESOLUTION|>--- conflicted
+++ resolved
@@ -19,10 +19,8 @@
             {"tag": "protocol", "value": "ProtEmxExport",         "text": "export to EMX"}]}]},
     {"tag": "section", "text": "Micrographs", "children": [
         {"tag": "protocol", "value": "XmippProtPreprocessMicrographs", "text": "default"},
-<<<<<<< HEAD
         {"tag": "protocol", "value": "XmippProtMovieGain", "text": "default"},
         {"tag": "protocol", "value": "ProtMovieAssignGain", "text": "default"},
-=======
         {"tag": "protocol_group", "text": "Movie Alignment", "openItem": "False", "children": [
             {"tag": "protocol", "value": "ProtMotionCorr",   "text": "default"},
             {"tag": "protocol", "value": "XmippProtMovieCorr",   "text": "default"},
@@ -30,7 +28,6 @@
             {"tag": "protocol", "value": "ProtUnblur",   "text": "default"},
             {"tag": "protocol", "value": "ProtSummovie", "text": "default"}
             ]},
->>>>>>> 736efee5
         {"tag": "protocol_group", "text": "CTF estimation", "openItem": "False", "children": [
             {"tag": "protocol", "value": "ProtCTFFind",   "text": "default"},
             {"tag": "protocol", "value": "ProtGctf",   "text": "default"},
