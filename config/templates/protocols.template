--- conflicted
+++ resolved
@@ -111,10 +111,7 @@
 			{"tag": "protocol", "value": "ProtRelionClassify2D",   "text": "default"},
 			{"tag": "protocol", "value": "XmippProtGpuCrrCL2D",   "text": "default"},
 	        {"tag": "protocol", "value": "XmippProtStrGpuCrrSimple",   "text": "default"},
-<<<<<<< HEAD
 	        {"tag": "protocol", "value": "XmippProtStrGpuCrrCL2D",   "text": "default"},
-=======
->>>>>>> fd21e332
 			{"tag": "section", "text": "mda", "openItem": "False", "children": [
 				{"tag": "protocol", "value": "SpiderProtCAPCA", "text": "default"},
 				{"tag": "protocol", "value": "SpiderProtClassifyWard", "text": "default"},
