--- conflicted
+++ resolved
@@ -23,10 +23,7 @@
 	{"tag": "section", "text": "Movies", "openItem": "False", "children": [
 		{"tag": "protocol", "value": "XmippProtMovieCorr", "text": "default"},
 		{"tag": "protocol", "value": "XmippProtOFAlignment", "text": "default"},
-<<<<<<< HEAD
 		{"tag": "protocol", "value": "XmippProtMovieMaxShift", "text": "default"},
-=======
->>>>>>> 15e66e4e
 		{"tag": "protocol", "value": "XmippProtMovieAverage", "text": "default"},
 		{"tag": "protocol", "value": "ProtUnblur", "text": "default"},
 		{"tag": "protocol", "value": "ProtSummovie", "text": "default"},
