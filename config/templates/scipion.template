# -*- conf -*-

# All relative paths will have $SCIPION_HOME as their root.

[DIRS_LOCAL]
SCIPION_USER_DATA = ~/ScipionUserData
SCIPION_LOGS = %(SCIPION_USER_DATA)s/logs
SCIPION_TMP = %(SCIPION_USER_DATA)s/tmp

[DIRS_GLOBAL]
SCIPION_TESTS = data/tests
SCIPION_SOFTWARE = software

[REMOTE]
SCIPION_URL = http://scipion.cnb.csic.es/downloads/scipion
SCIPION_URL_SOFTWARE = %(SCIPION_URL)s/software
SCIPION_URL_TESTDATA = %(SCIPION_URL)s/data/tests

[PACKAGES]
EM_ROOT = software/em

BSOFT_HOME = %(EM_ROOT)s/bsoft-1.9.0
CTFFIND_HOME = %(EM_ROOT)s/ctffind-3.6
CTFFIND4_HOME = %(EM_ROOT)s/ctffind4-4.1.5
DOGPICKER_HOME = %(EM_ROOT)s/dogpicker-0.2.1
EMAN2DIR = %(EM_ROOT)s/eman-2.12
FREALIGN_HOME = %(EM_ROOT)s/frealign-9.07
GAUTOMATCH_HOME = %(EM_ROOT)s/Gautomatch-0.53
GAUTOMATCH = Gautomatch-v0.53_sm_20_cu7.5_x86_64
GEMPICKER_HOME = %(EM_ROOT)s/gEMpicker-1.1
GEMPICKER = gEMpicker_nocuda_Ubuntu_14.04.x64
GEMPICKER_CUDA = None # gEMpicker_cuda_75.x64
GCTF_HOME = %(EM_ROOT)s/Gctf-1.06
GCTF = Gctf-v1.06_sm_20_cu7.5_x86_64
IMAGIC_HOME = %(EM_ROOT)s/imagic
LOCALREC_HOME = %(EM_ROOT)s/localrec-1.1.0
MAGDIST_HOME = %(EM_ROOT)s/mag_distortion-1.0.1
MATLAB_BINDIR = None
MATLAB_LIBDIR = None
MOTIONCORR_HOME = %(EM_ROOT)s/motioncorr-2.1.cuda.7.5
MOTIONCORR_CUDA_LIB = None
MOTIONCOR2_HOME = %(EM_ROOT)s/motioncor2-16.10.19
NMA_HOME = %(EM_ROOT)s/nma
PYTOM_HOME = %(EM_ROOT)s/pytom
RELION_HOME = %(EM_ROOT)s/relion-2.0
RESMAP_HOME = %(EM_ROOT)s/resmap-1.1.5s2
SIMPLE_HOME = %(EM_ROOT)s/simple-2.1
SPIDER_HOME = %(EM_ROOT)s/spider-21.13/spider
SUMMOVIE_HOME = %(EM_ROOT)s/summovie-1.0.2
UNBLUR_HOME = %(EM_ROOT)s/unblur-1.0.2
XMIPP_HOME = %(EM_ROOT)s/xmipp

# Some visualization packages
CHIMERA_HOME = %(EM_ROOT)s/chimera-1.10.1
CHIMERA_HEADLESS_HOME = %(EM_ROOT)s/chimera_headless
VMD_HOME = %(EM_ROOT)s/vmd

[VARIABLES]
#editor
SCIPION_NOTES_PROGRAM = 
SCIPION_NOTES_ARGS =
SCIPION_NOTES_FILE =  notes.txt
<<<<<<< HEAD

#protocol notifier
=======
#protocol usage statistics
>>>>>>> 9cb257ab
SCIPION_NOTIFY = False

# This section of the configuration file is used to setup variables to
# compile from sources. Most of them you won't want to change.

[BUILD]
# C++ variables
CC = gcc
CXX = g++
LINKERFORPROGRAMS = g++
CCFLAGS = -std=c99
CXXFLAGS = 
LINKFLAGS = 

# MPI variables
MPI_CC = mpicc
MPI_CXX = mpiCC
MPI_LINKERFORPROGRAMS = mpiCC
MPI_LIB = mpi
MPI_LIBDIR = /usr/lib64/mpi/gcc/openmpi/lib
MPI_INCLUDE = /usr/lib64/mpi/gcc/openmpi/include
MPI_BINDIR = /usr/lib64/mpi/gcc/openmpi/bin

# NVCC (CUDA) variables
# Default CUDA path if not defined for a certain package
CUDA_LIB = /usr/local/cuda-7.5/lib64

MATLAB_DIR = /usr/local/MATLAB/R2011a

# Java variables
JAVA_HOME = /usr/lib64/jvm/java-1.7.0-openjdk-1.7.0
JAVA_BINDIR = %(JAVA_HOME)s/bin
JAVAC = %(JAVA_BINDIR)s/javac
JAR = %(JAVA_BINDIR)s/jar
JNI_CPPPATH = %(JAVA_HOME)s/include:%(JAVA_HOME)s/include/linux

# Modules to compile
GTEST = False
CUDA = False
DEBUG = False
MATLAB = False
OPENCV = True

# This variable is needed to set openGL library to work with remote desktops
REMOTE_MESA_LIB = /services/guacamole/usr/mesa/lib/<|MERGE_RESOLUTION|>--- conflicted
+++ resolved
@@ -60,12 +60,7 @@
 SCIPION_NOTES_PROGRAM = 
 SCIPION_NOTES_ARGS =
 SCIPION_NOTES_FILE =  notes.txt
-<<<<<<< HEAD
-
-#protocol notifier
-=======
 #protocol usage statistics
->>>>>>> 9cb257ab
 SCIPION_NOTIFY = False
 
 # This section of the configuration file is used to setup variables to
