# **************************************************************************
# *
# * Authors:     J.M. De la Rosa Trevin (jmdelarosa@cnb.csic.es)
# *
# * Unidad de  Bioinformatica of Centro Nacional de Biotecnologia , CSIC
# *
# * This program is free software; you can redistribute it and/or modify
# * it under the terms of the GNU General Public License as published by
# * the Free Software Foundation; either version 2 of the License, or
# * (at your option) any later version.
# *
# * This program is distributed in the hope that it will be useful,
# * but WITHOUT ANY WARRANTY; without even the implied warranty of
# * MERCHANTABILITY or FITNESS FOR A PARTICULAR PURPOSE.  See the
# * GNU General Public License for more details.
# *
# * You should have received a copy of the GNU General Public License
# * along with this program; if not, write to the Free Software
# * Foundation, Inc., 59 Temple Place, Suite 330, Boston, MA
# * 02111-1307  USA
# *
# *  All comments concerning this program package may be sent to the
# *  e-mail address 'scipion@cnb.csic.es'
# *
# **************************************************************************
import glob
import os
import sys

import shutil

from install.funcs import Environment

get = lambda x: os.environ.get(x, 'y').lower() in ['true', 'yes', 'y', '1']


def defineBinaries(args=None):
    """
    Define the way to execute the script according to args """

    if args is None:
        args = sys.argv[2:]
        SCIPION = sys.argv[0]
    else:
        SCIPION = os.environ['SCIPION_HOME']

    env = Environment(args=args)

<<<<<<< HEAD
    noScipy = '--no-scipy' in args or not get('SCIPY')
=======
#  *******************************
#  *  PATHS
#  *******************************
# GET the real path where scipion is installed
SCIPION = args[0]
SCIPION = os.path.realpath(SCIPION)
SCIPION = os.path.dirname(SCIPION)
SCIPION = os.path.abspath(SCIPION)


SW_BIN = env.getBinFolder()
SW_LIB = env.getLibFolder()
SW_INC = env.getIncludeFolder()
SW_TMP = env.getTmpFolder()
SW_PYT_PACK = env.getPythonPackagesFolder()

#  *******************************
#  *  DETECT CURRENT INSTALLATION
#  *******************************
# Try to detect current installation and correct it if necessary


def clean_python_2_7_8_installation():
    # Detects installations where python 2.7.8 was installed.
    # In those installations we where using sqlite 3.6.23 and matplotlib-1.3.1
    # A bit of a hack but we will check based on matplotlib path!
    # Also this is not an exhaustive clean that might be more detailed
    # but enough to trigger the proper installation of the new versions.

    oldMatplotLibPath = Environment.getPythonPackagesFolder() + '/matplotlib-1.3.1*'

    def removeByPattern(pattern):
        for f in glob.glob(pattern):
            os.remove(f)

    # If old matplot lib exists
    if len(glob.glob(oldMatplotLibPath)) != 0:
        print("OLD Installation identified: removing Python and sqlite")

        # remove sqlite3 3.6.23
        sqliteLibs = Environment.getLibFolder() + "/libsqlite3*"
        removeByPattern(sqliteLibs)

        sqliteInc = Environment.getIncludeFolder() + "/sqlite3*"
        removeByPattern(sqliteInc)

        os.remove(Environment.getBinFolder() + "/sqlite3")

        # remove python installation
        pythonBinaries = Environment.getBinFolder() + "/python*"
        removeByPattern(pythonBinaries)

        # Python at include
        pythonIncludes = Environment.getIncludeFolder() + "/python2.7"
        shutil.rmtree(pythonIncludes)

        # Python at lib folder
        shutil.rmtree(Environment.getPythonFolder())

        return


clean_python_2_7_8_installation()

#  ************************************************************************
#  *                                                                      *
#  *                              Libraries                               *
#  *                                                                      *
#  ************************************************************************

cmake = env.addLibrary(
    'cmake',
    tar='cmake-3.2.2.tgz',
    targets=[env.getBin('cmake')],
    commands=[('cd ' + SW_TMP + '/cmake-3.2.2; '
               './bootstrap --prefix=../.. --parallel=%d' % env.getProcessors(),
               SW_TMP + '/cmake-3.2.2/Makefile'),
              ('cd ' + SW_TMP + '/cmake-3.2.2; make install -j %d'
               % env.getProcessors(), SW_BIN + '/cmake')],
    default=False)

# In order to get both the float and double libraries of fftw
# we need to execute ./configure; make; make install twice
# see: http://www.fftw.org/fftw2_doc/fftw_6.html
fftw3 = env.addLibrary(
    'fftw3',
    tar='fftw-3.3.4.tgz',
    flags=['--enable-threads', '--enable-shared'],
    clean=True,
    default = False) # We need to clean to configure again with --enable-float
    
fftw3f = env.addLibrary(
    'fftw3f',
    tar='fftw-3.3.4.tgz',
    flags=['--enable-threads', '--enable-shared', '--enable-float'],
    default = False)

osBuildDir = 'tcl8.6.1/unix'
osFlags = ['--enable-threads']

tcl = env.addLibrary(
    'tcl',
    tar='tcl8.6.1-src.tgz',
    buildDir=osBuildDir,
    targets=[env.getLib('tcl8.6')],
    flags=osFlags)

zlib = env.addLibrary(
    'zlib',
    targets=[env.getLib('z')],
    tar='zlib-1.2.8.tgz',
    configTarget='zlib.pc',
    default=True)

osBuildDir = 'tk8.6.1/unix'
osFlags = ['--enable-threads']

tk = env.addLibrary(
    'tk',
    tar='tk8.6.1-src.tgz',
    buildDir=osBuildDir,
    targets=[env.getLib('tk8.6')],
    libChecks=['xft'],
    flags=osFlags,
    deps=[tcl, zlib])

# Special case: tk does not make the link automatically, go figure.
tk_wish = env.addTarget('tk_wish')
tk_wish.addCommand('ln -v -s wish8.6 wish',
                   targets=SW_BIN + '/wish',
                   cwd= SW_BIN)

jpeg = env.addLibrary(
    'jpeg',
    tar='libjpeg-turbo-1.3.1.tgz',
    flags=['--without-simd'],
    default=False)

png = env.addLibrary(
    'png',
    tar='libpng-1.6.16.tgz',
    deps=[zlib],
    default=True)

tiff = env.addLibrary(
     'tiff',
     tar='tiff-3.9.4.tgz',
     deps=[zlib, jpeg],
     default=False)

sqlite = env.addLibrary(
    'sqlite3',
    tar='SQLite-1a584e49.tgz',
    flags=['CPPFLAGS=-w',
           'CFLAGS=-DSQLITE_ENABLE_UPDATE_DELETE_LIMIT=1'],
    default=False)

hdf5 = env.addLibrary(
     'hdf5',
     tar='hdf5-1.8.14.tgz',
     flags=['--enable-cxx', '--enable-shared'],
     targets=[env.getLib('hdf5'), env.getLib('hdf5_cpp')],
     configAlways=True,
     default=False,
     deps=[zlib])

python = env.addLibrary(
    'python',
    tar='Python-2.7.14.tgz',
    targets=[env.getLib('python2.7'), env.getBin('python')],
    flags=['--enable-shared'],
    deps=[sqlite, tk, zlib])

pcre = env.addLibrary(
    'pcre',
    tar='pcre-8.36.tgz',
    targets=[env.getBin('pcretest')],
    default=False)

swig = env.addLibrary(
    'swig',
    tar='swig-3.0.2.tgz',
    targets=[env.getBin('swig')],
    makeTargets=['Source/Swig/tree.o'],
    deps=[pcre],
    default=False)

lapack = env.addLibrary(
    'lapack',
    tar='lapack-3.5.0.tgz',
    flags=['-DBUILD_SHARED_LIBS:BOOL=ON',
           '-DLAPACKE:BOOL=ON'],
    cmake=True,
    neededProgs=['gfortran'],
    default=False)

arpack = env.addLibrary(
    'arpack',
    tar='arpack-96.tgz',
    neededProgs=['gfortran'],
    commands=[('cd ' + SW_BIN + '; ln -s $(which gfortran) f77',
               SW_BIN + '/f77'),
              ('cd ' + SW_TMP + '/arpack-96; make all',
               SW_LIB +'/libarpack.a')],
    default=False)
# See http://modb.oce.ulg.ac.be/mediawiki/index.php/How_to_compile_ARPACK

if get('CUDA'):
    opencvFlags = ['-DWITH_FFMPEG=OFF -DWITH_CUDA:BOOL=ON']
else:
    opencvFlags = ['-DWITH_FFMPEG=OFF -DWITH_CUDA:BOOL=OFF']

if os.environ.get('OPENCV_VER') == '3.4.1':
    opencvFlags.append('-DCMAKE_INSTALL_PREFIX=' + env.getSoftware())
    opencv = env.addLibrary(
        'opencv',
        tar='opencv-3.4.1.tgz',
        targets=[env.getLib('opencv_core')],
        flags=opencvFlags,
        # cmake=True,  # the instalation protocol have changed (e.g. mkdir build)
        commands=[('cd ' + SW_TMP + '/opencv-3.4.1; mkdir build; cd build; '
                   'cmake ' + ' '.join(opencvFlags) + ' .. ; '
                   'make -j ' + str(env.getProcessors()) + '; '
                   'make install', SW_LIB +'/libopencv_core.so')],
        default=False)
else:
    opencv = env.addLibrary(
        'opencv',
        tar='opencv-2.4.13.tgz',
        targets=[env.getLib('opencv_core')],
        flags=opencvFlags,
        cmake=True,
        default=False)

# ---------- Libraries required by PyTom 

boost = env.addLibrary(
    'boost',
    tar='boost_1_56_0.tgz',
    commands=[('cp -rf ' + SW_TMP + '/boost_1_56_0/boost ' + SW_INC + '/',
               SW_INC + '/boost')],
    default=False)

nfft3 = env.addLibrary(
    'nfft3',
    tar='nfft-3.2.3.tgz',
    deps=[fftw3],
    default=False)

#  ************************************************************************
#  *                                                                      *
#  *                           Python Modules                             *
#  *                                                                      *
#  ************************************************************************

# The flag '--old-and-unmanageable' used in some modules avoids
# creating a single Python egg. That way the modules create a full
# directory with the name of package, and we use that as a target.

# Add pip to our python
pip = env.addTarget('pip')
# we will install a certain version of setuptools
pip.addCommand('python scripts/get-pip.py -I --no-setuptools',
               targets=SW_PYT_PACK + '/pip', default=True, final=True)

# Scons has a different pattern: it is expected to be in bin..TODO
scons = env.addModule(
     'scons',
     targets=[env.getBin('scons')],
     tar='scons-2.3.4.tgz')
#env.addPipModule('scons','2.3.6', target='scons-2.3.6')

# Required python modules
env.addPipModule('setuptools', '39.0.1')
numpy = env.addPipModule('numpy','1.14.1')
matplotlib = env.addPipModule('matplotlib', '1.5.3', target='matplotlib-1.5.3*')


env.addPipModule('poster', '0.8.1', target='poster-0.8.1*')
env.addPipModule('psutil', '2.1.1', target='psutil-2.1.1*')
env.addPipModule('biopython', '1.71', target='biopython-1.71*')
env.addPipModule('mpi4py', '1.3.1')
scipy = env.addPipModule('scipy', '0.14.0',
                     default=not noScipy, deps=[lapack, matplotlib])
env.addPipModule('bibtexparser', '0.6.2')
env.addPipModule('django', '1.5.5')
env.addPipModule('Pillow', '2.5.1', target='Pillow-2.5.1*',
    deps=[jpeg, tiff])


# Optional python modules
env.addPipModule('paramiko', '1.14.0', default=False)
# 1.4.8 could not be found ! Using latest available
env.addPipModule('winpdb', '1.3.6', default=False)

env.addPipModule('lxml', '3.4.1', target='lxml-3.4.1*', default=False)
env.addPipModule('requests', '2.18.4', default=True)

# These were dependencies of iPython
env.addPipModule('pyzmq', '2.2.0.1', target='pyzmq*', default=False)
env.addPipModule('jinja2', '2.7.3', default=False)
env.addPipModule('tornado', '4.0.2', default=False)
env.addPipModule('ipython', '2.1.0', target='IPython', default=False)
cython = env.addPipModule('cython', '0.22', target='Cython-0.22*', default=False)
cythongsl = env.addPipModule('cythongsl','0.2.1',
                         target='CythonGSL-0.2.1*',
                         default=False, deps=[cython])
env.addPipModule('scikit-learn', '0.17', target='scikit_learn*',
             default=False, deps=[scipy, cython])
>>>>>>> dcd79601


    #  *******************************
    #  *  PATHS
    #  *******************************
    # GET the real path where scipion is installed

    SCIPION = os.path.realpath(SCIPION)
    SCIPION = os.path.dirname(SCIPION)
    SCIPION = os.path.abspath(SCIPION)


    SW_BIN = env.getBinFolder()
    SW_LIB = env.getLibFolder()
    SW_INC = env.getIncludeFolder()
    SW_TMP = env.getTmpFolder()
    SW_PYT_PACK = env.getPythonPackagesFolder()

    #  *******************************
    #  *  DETECT CURRENT INSTALLATION
    #  *******************************
    # Try to detect current installation and correct it if necessary


    def clean_python_2_7_8_installation():
        # Detects installations where python 2.7.8 was installed.
        # In those installations we where using sqlite 3.6.23 and matplotlib-1.3.1
        # A bit of a hack but we will check based on matplotlib path!
        # Also this is not an exhaustive clean that might be more detailed
        # but enough to trigger the proper installation of the new versions.

        oldMatplotLibPath = Environment.getPythonPackagesFolder() + '/matplotlib-1.3.1*'

        def removeByPattern(pattern):
            for f in glob.glob(pattern):
                os.remove(f)

        # If old matplot lib exists
        if len(glob.glob(oldMatplotLibPath)) != 0:
            print("OLD Installation identified: removing Python and sqlite")

            # remove sqlite3 3.6.23
            sqliteLibs = Environment.getLibFolder() + "/libsqlite3*"
            removeByPattern(sqliteLibs)

            sqliteInc = Environment.getIncludeFolder() + "/sqlite3*"
            removeByPattern(sqliteInc)

            os.remove(Environment.getBinFolder() + "/sqlite3")

            # remove python installation
            pythonBinaries = Environment.getBinFolder() + "/python*"
            removeByPattern(pythonBinaries)

            # Python at include
            pythonIncludes = Environment.getIncludeFolder() + "/python2.7"
            shutil.rmtree(pythonIncludes)

            # Python at lib folder
            shutil.rmtree(Environment.getPythonFolder())

            return


    clean_python_2_7_8_installation()

    #  ************************************************************************
    #  *                                                                      *
    #  *                              Libraries                               *
    #  *                                                                      *
    #  ************************************************************************

    cmake = env.addLibrary(
        'cmake',
        tar='cmake-3.2.2.tgz',
        targets=[env.getBin('cmake')],
        commands=[('cd ' + SW_TMP + '/cmake-3.2.2; '
                   './bootstrap --prefix=../.. --parallel=%d' % env.getProcessors(),
                   SW_TMP + '/cmake-3.2.2/Makefile'),
                  ('cd ' + SW_TMP + '/cmake-3.2.2; make install -j %d'
                   % env.getProcessors(), SW_BIN + '/cmake')],
        default=False)

    # In order to get both the float and double libraries of fftw
    # we need to execute ./configure; make; make install twice
    # see: http://www.fftw.org/fftw2_doc/fftw_6.html
    fftw3 = env.addLibrary(
        'fftw3',
        tar='fftw-3.3.4.tgz',
        flags=['--enable-threads', '--enable-shared'],
        clean=True,
        default=False) # We need to clean to configure again with --enable-float

    fftw3f = env.addLibrary(
        'fftw3f',
        tar='fftw-3.3.4.tgz',
        flags=['--enable-threads', '--enable-shared', '--enable-float'],
        default=False)

    osBuildDir = 'tcl8.6.1/unix'
    osFlags = ['--enable-threads']

    tcl = env.addLibrary(
        'tcl',
        tar='tcl8.6.1-src.tgz',
        buildDir=osBuildDir,
        targets=[env.getLib('tcl8.6')],
        flags=osFlags)

    zlib = env.addLibrary(
        'zlib',
        targets=[env.getLib('z')],
        tar='zlib-1.2.8.tgz',
        configTarget='zlib.pc',
        default=True)

    osBuildDir = 'tk8.6.1/unix'
    osFlags = ['--enable-threads']

    tk = env.addLibrary(
        'tk',
        tar='tk8.6.1-src.tgz',
        buildDir=osBuildDir,
        targets=[env.getLib('tk8.6')],
        libChecks=['xft'],
        flags=osFlags,
        deps=[tcl, zlib])

    # Special case: tk does not make the link automatically, go figure.
    tk_wish = env.addTarget('tk_wish')
    tk_wish.addCommand('ln -v -s wish8.6 wish',
                       targets=SW_BIN + '/wish',
                       cwd= SW_BIN)

    jpeg = env.addLibrary(
        'jpeg',
        tar='libjpeg-turbo-1.3.1.tgz',
        flags=['--without-simd'],
        default=False)

    png = env.addLibrary(
        'png',
        tar='libpng-1.6.16.tgz',
        deps=[zlib],
        default=False)

    tiff = env.addLibrary(
         'tiff',
         tar='tiff-3.9.4.tgz',
         deps=[zlib, jpeg],
         default=False)

    sqlite = env.addLibrary(
        'sqlite3',
        tar='SQLite-1a584e49.tgz',
        flags=['CPPFLAGS=-w',
               'CFLAGS=-DSQLITE_ENABLE_UPDATE_DELETE_LIMIT=1'],
        default=False)

    hdf5 = env.addLibrary(
         'hdf5',
         tar='hdf5-1.8.14.tgz',
         flags=['--enable-cxx', '--enable-shared'],
         targets=[env.getLib('hdf5'), env.getLib('hdf5_cpp')],
         configAlways=True,
         default=False,
         deps=[zlib])

    python = env.addLibrary(
        'python',
        tar='Python-2.7.14.tgz',
        targets=[env.getLib('python2.7'), env.getBin('python')],
        flags=['--enable-shared'],
        deps=[sqlite, tk, zlib])

    pcre = env.addLibrary(
        'pcre',
        tar='pcre-8.36.tgz',
        targets=[env.getBin('pcretest')],
        default=False)

    swig = env.addLibrary(
        'swig',
        tar='swig-3.0.2.tgz',
        targets=[env.getBin('swig')],
        makeTargets=['Source/Swig/tree.o'],
        deps=[pcre],
        default=False)

    lapack = env.addLibrary(
        'lapack',
        tar='lapack-3.5.0.tgz',
        flags=['-DBUILD_SHARED_LIBS:BOOL=ON',
               '-DLAPACKE:BOOL=ON'],
        cmake=True,
        neededProgs=['gfortran'],
        default=False)

    arpack = env.addLibrary(
        'arpack',
        tar='arpack-96.tgz',
        neededProgs=['gfortran'],
        commands=[('cd ' + SW_BIN + '; ln -s $(which gfortran) f77',
                   SW_BIN + '/f77'),
                  ('cd ' + SW_TMP + '/arpack-96; make all',
                   SW_LIB +'/libarpack.a')],
        default=False)
    # See http://modb.oce.ulg.ac.be/mediawiki/index.php/How_to_compile_ARPACK

    if get('CUDA'):
        opencvFlags = ['-DWITH_FFMPEG=OFF -DWITH_CUDA:BOOL=ON']
    else:
        opencvFlags = ['-DWITH_FFMPEG=OFF -DWITH_CUDA:BOOL=OFF']

    if os.environ.get('OPENCV_VER') == '3.4.1':
        opencvFlags.append('-DCMAKE_INSTALL_PREFIX=' + env.getSoftware())
        opencv = env.addLibrary(
            'opencv',
            tar='opencv-3.4.1.tgz',
            targets=[env.getLib('opencv_core')],
            flags=opencvFlags,
            # cmake=True,  # the instalation protocol have changed (e.g. mkdir build)
            commands=[('cd ' + SW_TMP + '/opencv-3.4.1; mkdir build; cd build; '
                       'cmake ' + ' '.join(opencvFlags) + ' .. ; '
                       'make -j ' + str(env.getProcessors()) + '; '
                       'make install', SW_LIB +'/libopencv_core.so')],
            default=False)
    else:
        opencv = env.addLibrary(
            'opencv',
            tar='opencv-2.4.13.tgz',
            targets=[env.getLib('opencv_core')],
            flags=opencvFlags,
            cmake=True,
            default=False)

    # ---------- Libraries required by PyTom

    boost = env.addLibrary(
        'boost',
        tar='boost_1_56_0.tgz',
        commands=[('cp -rf ' + SW_TMP + '/boost_1_56_0/boost ' + SW_INC + '/',
                   SW_INC + '/boost')],
        default=False)

    nfft3 = env.addLibrary(
        'nfft3',
        tar='nfft-3.2.3.tgz',
        deps=[fftw3],
        default=False)

    #  ************************************************************************
    #  *                                                                      *
    #  *                           Python Modules                             *
    #  *                                                                      *
    #  ************************************************************************

    # The flag '--old-and-unmanageable' used in some modules avoids
    # creating a single Python egg. That way the modules create a full
    # directory with the name of package, and we use that as a target.

    # Add pip to our python
    pip = env.addTarget('pip')
    # we will install a certain version of setuptools
    pip.addCommand('python scripts/get-pip.py -I --no-setuptools',
                   targets=SW_PYT_PACK + '/pip', default=True, final=True)

    # Scons has a different pattern: it is expected to be in bin..TODO
    # scons = env.addModule(
    #      'scons',
    #      targets=[env.getBin('scons')],
    #      tar='scons-2.3.4.tgz')
    #env.addPipModule('scons','2.3.6', target='scons-2.3.6')

    # Required python modules
    env.addPipModule('setuptools', '39.0.1')
    numpy = env.addPipModule('numpy','1.14.1')
    matplotlib = env.addPipModule('matplotlib', '1.5.3', target='matplotlib-1.5.3*')


    env.addPipModule('poster', '0.8.1', target='poster-0.8.1*')
    env.addPipModule('psutil', '2.1.1', target='psutil-2.1.1*')
    env.addPipModule('biopython', '1.71', target='biopython-1.71*')
    env.addPipModule('mpi4py', '1.3.1')
    scipy = env.addPipModule('scipy', '0.14.0',
                         default=not noScipy, deps=[lapack, matplotlib])
    env.addPipModule('bibtexparser', '0.6.2')
    env.addPipModule('django', '1.5.5')
    env.addPipModule('Pillow', '2.5.1', target='Pillow-2.5.1*',
        deps=[jpeg, tiff])


    # Optional python modules
    env.addPipModule('paramiko', '1.14.0', default=False)
    # 1.4.8 could not be found ! Using latest available
    env.addPipModule('winpdb', '1.3.6', default=False)

    env.addPipModule('lxml', '3.4.1', target='lxml-3.4.1*', default=False)
    env.addPipModule('requests', '2.18.4', default=True)

    # These were dependencies of iPython
    env.addPipModule('pyzmq', '2.2.0.1', target='pyzmq*', default=False)
    env.addPipModule('jinja2', '2.7.3', default=False)
    env.addPipModule('tornado', '4.0.2', default=False)
    env.addPipModule('ipython', '2.1.0', target='IPython', default=False)
    cython = env.addPipModule('cython', '0.22', target='Cython-0.22*', default=False)
    cythongsl = env.addPipModule('cythongsl','0.2.1',
                             target='CythonGSL-0.2.1*',
                             default=False, deps=[cython])
    env.addPipModule('scikit-learn', '0.17', target='scikit_learn*',
                 default=False, deps=[scipy, cython])


    #  ************************************************************************
    #  *                                                                      *
    #  *                       External (EM) Packages                         *
    #  *                                                                      *
    #  ************************************************************************

    # 'commands' is a list of (command, [targets]) to run after installation.

    """
    
    relion_commands = [('./INSTALL.sh -j %d' % env.getProcessors(),
                              ['relion_build.log',
                               'bin/relion_refine'])]
    
    env.addPackage('relion', version='1.4',
                   tar='relion-1.4.tgz',
                   commands=relion_commands)
    
    env.addPackage('relion', version='1.4f',
                   tar='relion-1.4_float.tgz',
                   commands=relion_commands)
    
    # Define FFTW3 path variables
    relion_vars = [('FFTW_LIB', SW_LIB),
                   ('FFTW_INCLUDE', SW_INC)]
    
    relion2_commands = [('cmake -DGUI=OFF -DCMAKE_INSTALL_PREFIX=./ .', []),
                        ('make -j %d' % env.getProcessors(), ['bin/relion_refine'])]
    
    env.addPackage('relion', version='2.0',
                   tar='relion-2.0.4.tgz',
                   commands=relion2_commands,
                   updateCuda=True,
                   vars=relion_vars)
    
    env.addPackage('relion', version='2.1',
                  tar='relion-2.1.tgz',
                  commands=relion2_commands,
                  updateCuda=True,
                  vars=relion_vars)
    
    eman2_commands = [('./eman2-installer',
                       'eman2.*rc')]
    
    env.addPackage('eman', version='2.11',
                   tar='eman2.11.linux64.tgz',
                   commands=eman2_commands)
    
    env.addPackage('eman', version='2.12',
                   tar='eman2.12.linux64.tgz',
                   commands=eman2_commands)
    
    SW_EM = env.getEmFolder()
    
    eman22_commands = [('./eman2.21.linux64.centos7.sh -b -p "%s/eman-2.21"' %
                        SW_EM, '%s/eman-2.21/bin/python' % SW_EM)]
    
    env.addPackage('eman', version='2.21',
                   tar='eman2.21.linux64.centos7.tgz',
                   commands=eman22_commands)
    
    env.addPackage('localrec', version='1.1.0',
                   tar='localrec-1.1.0.tgz')
    
    env.addPackage('localrec', version='1.2.0',
                   tar='localrec-1.2.0.tgz')
    
    env.addPackage('locscale', version='0.1',
                   tar='locscale-0.1.tgz')
    
    env.addPackage('resmap', version='1.1.5s2',
                   tar='resmap-1.1.5-s2.tgz',
                   deps=['scipy'])
    
    env.addPackage('spider', version='21.13',
                   tar='spider-web-21.13.tgz',
                   neededProgs=['csh'])
    
    env.addPackage('motioncorr', version='2.1',
                   tar='motioncorr_v2.1.tgz')
    
    env.addPackage('motioncor2', version='17.01.30',
                   tar='motioncor2_01302017.tgz')
    
    env.addPackage('motioncor2', version='1.0.2',
                   tar='motioncor2-1.0.2.tgz')
    
    env.addPackage('motioncor2', version='1.0.5',
                   tar='motioncor2-1.0.5.tgz')
    
    env.addPackage('motioncor2', version='1.1.0',
                   tar='motioncor2-1.1.0.tgz')
    
    env.addPackage('simple', version='2.1',
                   tar='simple2.tgz')
    
    env.addPackage('chimera', version='1.10.1',
                   tar='chimera-1.10.1-linux_x86_64.tgz',
                   targetDir='chimera-1.10.1',
                   commands=[('./scipion_installer','bin/chimera')])
    
    env.addPackage('nma',
                   tar='nma.tgz',
                   commands=[('cd ElNemo; make; mv nma_* ..', 'nma_elnemo_pdbmat'),
                             ('cd NMA_cart; LDFLAGS=-L%s make; mv nma_* ..' %
                              Environment.getLibFolder(), 'nma_diag_arpack')],
                   deps=['arpack'])
    
    env.addPackage('cryoem', version='1.0',
                    tar='cryoem-1.0.tgz',
                    pythonMod=True, default=False,
                    deps=[scipy, matplotlib, cythongsl])
    
    env.addPackage('powerfit', version='2.0',
                    tar='powerfit.tgz',
                    targets=['powerfit-2.0*'],
                    pythonMod=True, default=False,
                    deps=[numpy, scipy, fftw3])
    
    env.addPackage('gEMpicker', version='1.1',
                   tar='gEMpicker_v1.1.tgz')
    
    env.addPackage('gctf', version='0.50',
                   tar='Gctf_v0.50.tgz')
    
    env.addPackage('gctf', version='1.06',
                   tar='Gctf_v1.06.tgz')
    
    env.addPackage('gautomatch', version='0.53',
                   tar='Gautomatch_v0.53.tgz')
    
    env.addPackage('ethan', version='1.2',
                   tar='ethan-1.2.tgz',
                   commands=[('make', 'ethan')])
    
    fsc_commands = [('conda env create -f environment.yml && touch IS_INSTALLED',
                     'IS_INSTALLED')]
    
    env.addPackage('nysbc-3DFSC', version='2.5',
                   tar='nysbc-3DFSC_2.5.tgz',
                   commands=fsc_commands,
                   neededProgs=['conda'])
    
    env.addPackage('cryoEF', version='1.1.0',
                   tar='cryoEF_v1.1.0.tgz')
                   
    """

    return env
    # Try to add binaries defined by the plugins
    #WARNING: this requires to be using Scipion python and not any PYTHON!!
    # try:
    #     from pyworkflow.plugin import Domain
    #
    #     for (name, plugin) in Domain.getPlugins().iteritems():
    #         try:
    #             plugin.Plugin.defineBinaries(env)
    #         except Exception as e:
    #             print("Couldn't find binaries info for %s: %s" % (name, e.message))
    # except Exception as e:
    #     print("Couldn't reach plugins binary info. "
    #           "Try to finish installation first.\n ERROR: %s" % e.message)
    #     import traceback
    #     traceback.print_stack()<|MERGE_RESOLUTION|>--- conflicted
+++ resolved
@@ -40,335 +40,22 @@
 
     if args is None:
         args = sys.argv[2:]
-        SCIPION = sys.argv[0]
-    else:
-        SCIPION = os.environ['SCIPION_HOME']
+    #     SCIPION = sys.argv[0]
+    # else:
+    #     SCIPION = os.environ['SCIPION_HOME']
 
     env = Environment(args=args)
 
-<<<<<<< HEAD
     noScipy = '--no-scipy' in args or not get('SCIPY')
-=======
-#  *******************************
-#  *  PATHS
-#  *******************************
-# GET the real path where scipion is installed
-SCIPION = args[0]
-SCIPION = os.path.realpath(SCIPION)
-SCIPION = os.path.dirname(SCIPION)
-SCIPION = os.path.abspath(SCIPION)
-
-
-SW_BIN = env.getBinFolder()
-SW_LIB = env.getLibFolder()
-SW_INC = env.getIncludeFolder()
-SW_TMP = env.getTmpFolder()
-SW_PYT_PACK = env.getPythonPackagesFolder()
-
-#  *******************************
-#  *  DETECT CURRENT INSTALLATION
-#  *******************************
-# Try to detect current installation and correct it if necessary
-
-
-def clean_python_2_7_8_installation():
-    # Detects installations where python 2.7.8 was installed.
-    # In those installations we where using sqlite 3.6.23 and matplotlib-1.3.1
-    # A bit of a hack but we will check based on matplotlib path!
-    # Also this is not an exhaustive clean that might be more detailed
-    # but enough to trigger the proper installation of the new versions.
-
-    oldMatplotLibPath = Environment.getPythonPackagesFolder() + '/matplotlib-1.3.1*'
-
-    def removeByPattern(pattern):
-        for f in glob.glob(pattern):
-            os.remove(f)
-
-    # If old matplot lib exists
-    if len(glob.glob(oldMatplotLibPath)) != 0:
-        print("OLD Installation identified: removing Python and sqlite")
-
-        # remove sqlite3 3.6.23
-        sqliteLibs = Environment.getLibFolder() + "/libsqlite3*"
-        removeByPattern(sqliteLibs)
-
-        sqliteInc = Environment.getIncludeFolder() + "/sqlite3*"
-        removeByPattern(sqliteInc)
-
-        os.remove(Environment.getBinFolder() + "/sqlite3")
-
-        # remove python installation
-        pythonBinaries = Environment.getBinFolder() + "/python*"
-        removeByPattern(pythonBinaries)
-
-        # Python at include
-        pythonIncludes = Environment.getIncludeFolder() + "/python2.7"
-        shutil.rmtree(pythonIncludes)
-
-        # Python at lib folder
-        shutil.rmtree(Environment.getPythonFolder())
-
-        return
-
-
-clean_python_2_7_8_installation()
-
-#  ************************************************************************
-#  *                                                                      *
-#  *                              Libraries                               *
-#  *                                                                      *
-#  ************************************************************************
-
-cmake = env.addLibrary(
-    'cmake',
-    tar='cmake-3.2.2.tgz',
-    targets=[env.getBin('cmake')],
-    commands=[('cd ' + SW_TMP + '/cmake-3.2.2; '
-               './bootstrap --prefix=../.. --parallel=%d' % env.getProcessors(),
-               SW_TMP + '/cmake-3.2.2/Makefile'),
-              ('cd ' + SW_TMP + '/cmake-3.2.2; make install -j %d'
-               % env.getProcessors(), SW_BIN + '/cmake')],
-    default=False)
-
-# In order to get both the float and double libraries of fftw
-# we need to execute ./configure; make; make install twice
-# see: http://www.fftw.org/fftw2_doc/fftw_6.html
-fftw3 = env.addLibrary(
-    'fftw3',
-    tar='fftw-3.3.4.tgz',
-    flags=['--enable-threads', '--enable-shared'],
-    clean=True,
-    default = False) # We need to clean to configure again with --enable-float
-    
-fftw3f = env.addLibrary(
-    'fftw3f',
-    tar='fftw-3.3.4.tgz',
-    flags=['--enable-threads', '--enable-shared', '--enable-float'],
-    default = False)
-
-osBuildDir = 'tcl8.6.1/unix'
-osFlags = ['--enable-threads']
-
-tcl = env.addLibrary(
-    'tcl',
-    tar='tcl8.6.1-src.tgz',
-    buildDir=osBuildDir,
-    targets=[env.getLib('tcl8.6')],
-    flags=osFlags)
-
-zlib = env.addLibrary(
-    'zlib',
-    targets=[env.getLib('z')],
-    tar='zlib-1.2.8.tgz',
-    configTarget='zlib.pc',
-    default=True)
-
-osBuildDir = 'tk8.6.1/unix'
-osFlags = ['--enable-threads']
-
-tk = env.addLibrary(
-    'tk',
-    tar='tk8.6.1-src.tgz',
-    buildDir=osBuildDir,
-    targets=[env.getLib('tk8.6')],
-    libChecks=['xft'],
-    flags=osFlags,
-    deps=[tcl, zlib])
-
-# Special case: tk does not make the link automatically, go figure.
-tk_wish = env.addTarget('tk_wish')
-tk_wish.addCommand('ln -v -s wish8.6 wish',
-                   targets=SW_BIN + '/wish',
-                   cwd= SW_BIN)
-
-jpeg = env.addLibrary(
-    'jpeg',
-    tar='libjpeg-turbo-1.3.1.tgz',
-    flags=['--without-simd'],
-    default=False)
-
-png = env.addLibrary(
-    'png',
-    tar='libpng-1.6.16.tgz',
-    deps=[zlib],
-    default=True)
-
-tiff = env.addLibrary(
-     'tiff',
-     tar='tiff-3.9.4.tgz',
-     deps=[zlib, jpeg],
-     default=False)
-
-sqlite = env.addLibrary(
-    'sqlite3',
-    tar='SQLite-1a584e49.tgz',
-    flags=['CPPFLAGS=-w',
-           'CFLAGS=-DSQLITE_ENABLE_UPDATE_DELETE_LIMIT=1'],
-    default=False)
-
-hdf5 = env.addLibrary(
-     'hdf5',
-     tar='hdf5-1.8.14.tgz',
-     flags=['--enable-cxx', '--enable-shared'],
-     targets=[env.getLib('hdf5'), env.getLib('hdf5_cpp')],
-     configAlways=True,
-     default=False,
-     deps=[zlib])
-
-python = env.addLibrary(
-    'python',
-    tar='Python-2.7.14.tgz',
-    targets=[env.getLib('python2.7'), env.getBin('python')],
-    flags=['--enable-shared'],
-    deps=[sqlite, tk, zlib])
-
-pcre = env.addLibrary(
-    'pcre',
-    tar='pcre-8.36.tgz',
-    targets=[env.getBin('pcretest')],
-    default=False)
-
-swig = env.addLibrary(
-    'swig',
-    tar='swig-3.0.2.tgz',
-    targets=[env.getBin('swig')],
-    makeTargets=['Source/Swig/tree.o'],
-    deps=[pcre],
-    default=False)
-
-lapack = env.addLibrary(
-    'lapack',
-    tar='lapack-3.5.0.tgz',
-    flags=['-DBUILD_SHARED_LIBS:BOOL=ON',
-           '-DLAPACKE:BOOL=ON'],
-    cmake=True,
-    neededProgs=['gfortran'],
-    default=False)
-
-arpack = env.addLibrary(
-    'arpack',
-    tar='arpack-96.tgz',
-    neededProgs=['gfortran'],
-    commands=[('cd ' + SW_BIN + '; ln -s $(which gfortran) f77',
-               SW_BIN + '/f77'),
-              ('cd ' + SW_TMP + '/arpack-96; make all',
-               SW_LIB +'/libarpack.a')],
-    default=False)
-# See http://modb.oce.ulg.ac.be/mediawiki/index.php/How_to_compile_ARPACK
-
-if get('CUDA'):
-    opencvFlags = ['-DWITH_FFMPEG=OFF -DWITH_CUDA:BOOL=ON']
-else:
-    opencvFlags = ['-DWITH_FFMPEG=OFF -DWITH_CUDA:BOOL=OFF']
-
-if os.environ.get('OPENCV_VER') == '3.4.1':
-    opencvFlags.append('-DCMAKE_INSTALL_PREFIX=' + env.getSoftware())
-    opencv = env.addLibrary(
-        'opencv',
-        tar='opencv-3.4.1.tgz',
-        targets=[env.getLib('opencv_core')],
-        flags=opencvFlags,
-        # cmake=True,  # the instalation protocol have changed (e.g. mkdir build)
-        commands=[('cd ' + SW_TMP + '/opencv-3.4.1; mkdir build; cd build; '
-                   'cmake ' + ' '.join(opencvFlags) + ' .. ; '
-                   'make -j ' + str(env.getProcessors()) + '; '
-                   'make install', SW_LIB +'/libopencv_core.so')],
-        default=False)
-else:
-    opencv = env.addLibrary(
-        'opencv',
-        tar='opencv-2.4.13.tgz',
-        targets=[env.getLib('opencv_core')],
-        flags=opencvFlags,
-        cmake=True,
-        default=False)
-
-# ---------- Libraries required by PyTom 
-
-boost = env.addLibrary(
-    'boost',
-    tar='boost_1_56_0.tgz',
-    commands=[('cp -rf ' + SW_TMP + '/boost_1_56_0/boost ' + SW_INC + '/',
-               SW_INC + '/boost')],
-    default=False)
-
-nfft3 = env.addLibrary(
-    'nfft3',
-    tar='nfft-3.2.3.tgz',
-    deps=[fftw3],
-    default=False)
-
-#  ************************************************************************
-#  *                                                                      *
-#  *                           Python Modules                             *
-#  *                                                                      *
-#  ************************************************************************
-
-# The flag '--old-and-unmanageable' used in some modules avoids
-# creating a single Python egg. That way the modules create a full
-# directory with the name of package, and we use that as a target.
-
-# Add pip to our python
-pip = env.addTarget('pip')
-# we will install a certain version of setuptools
-pip.addCommand('python scripts/get-pip.py -I --no-setuptools',
-               targets=SW_PYT_PACK + '/pip', default=True, final=True)
-
-# Scons has a different pattern: it is expected to be in bin..TODO
-scons = env.addModule(
-     'scons',
-     targets=[env.getBin('scons')],
-     tar='scons-2.3.4.tgz')
-#env.addPipModule('scons','2.3.6', target='scons-2.3.6')
-
-# Required python modules
-env.addPipModule('setuptools', '39.0.1')
-numpy = env.addPipModule('numpy','1.14.1')
-matplotlib = env.addPipModule('matplotlib', '1.5.3', target='matplotlib-1.5.3*')
-
-
-env.addPipModule('poster', '0.8.1', target='poster-0.8.1*')
-env.addPipModule('psutil', '2.1.1', target='psutil-2.1.1*')
-env.addPipModule('biopython', '1.71', target='biopython-1.71*')
-env.addPipModule('mpi4py', '1.3.1')
-scipy = env.addPipModule('scipy', '0.14.0',
-                     default=not noScipy, deps=[lapack, matplotlib])
-env.addPipModule('bibtexparser', '0.6.2')
-env.addPipModule('django', '1.5.5')
-env.addPipModule('Pillow', '2.5.1', target='Pillow-2.5.1*',
-    deps=[jpeg, tiff])
-
-
-# Optional python modules
-env.addPipModule('paramiko', '1.14.0', default=False)
-# 1.4.8 could not be found ! Using latest available
-env.addPipModule('winpdb', '1.3.6', default=False)
-
-env.addPipModule('lxml', '3.4.1', target='lxml-3.4.1*', default=False)
-env.addPipModule('requests', '2.18.4', default=True)
-
-# These were dependencies of iPython
-env.addPipModule('pyzmq', '2.2.0.1', target='pyzmq*', default=False)
-env.addPipModule('jinja2', '2.7.3', default=False)
-env.addPipModule('tornado', '4.0.2', default=False)
-env.addPipModule('ipython', '2.1.0', target='IPython', default=False)
-cython = env.addPipModule('cython', '0.22', target='Cython-0.22*', default=False)
-cythongsl = env.addPipModule('cythongsl','0.2.1',
-                         target='CythonGSL-0.2.1*',
-                         default=False, deps=[cython])
-env.addPipModule('scikit-learn', '0.17', target='scikit_learn*',
-             default=False, deps=[scipy, cython])
->>>>>>> dcd79601
-
 
     #  *******************************
     #  *  PATHS
     #  *******************************
     # GET the real path where scipion is installed
 
-    SCIPION = os.path.realpath(SCIPION)
-    SCIPION = os.path.dirname(SCIPION)
-    SCIPION = os.path.abspath(SCIPION)
+    # SCIPION = os.path.realpath(SCIPION)
+    # SCIPION = os.path.dirname(SCIPION)
+    # SCIPION = os.path.abspath(SCIPION)
 
 
     SW_BIN = env.getBinFolder()
@@ -503,7 +190,7 @@
         'png',
         tar='libpng-1.6.16.tgz',
         deps=[zlib],
-        default=False)
+        default=True)
 
     tiff = env.addLibrary(
          'tiff',
