# **************************************************************************
# *
# * Authors:     J.M. De la Rosa Trevin (jmdelarosa@cnb.csic.es)
# *
# * Unidad de  Bioinformatica of Centro Nacional de Biotecnologia , CSIC
# *
# * This program is free software; you can redistribute it and/or modify
# * it under the terms of the GNU General Public License as published by
# * the Free Software Foundation; either version 2 of the License, or
# * (at your option) any later version.
# *
# * This program is distributed in the hope that it will be useful,
# * but WITHOUT ANY WARRANTY; without even the implied warranty of
# * MERCHANTABILITY or FITNESS FOR A PARTICULAR PURPOSE.  See the
# * GNU General Public License for more details.
# *
# * You should have received a copy of the GNU General Public License
# * along with this program; if not, write to the Free Software
# * Foundation, Inc., 59 Temple Place, Suite 330, Boston, MA
# * 02111-1307  USA
# *
# *  All comments concerning this program package may be sent to the
# *  e-mail address 'scipion@cnb.csic.es'
# *
# **************************************************************************
import glob
import os
import sys

import shutil

from install.funcs import Environment

get = lambda x: os.environ.get(x, 'y').lower() in ['true', 'yes', 'y', '1']

args = sys.argv

env = Environment(args=args[2:])

noOpencv = '--no-opencv' in args or not get('OPENCV')
noScipy = '--no-scipy' in args or not get('SCIPY')


#  *******************************
#  *  PATHS
#  *******************************
# GET the real path where scipion is installed
SCIPION = args[0]
SCIPION = os.path.realpath(SCIPION)
SCIPION = os.path.dirname(SCIPION)
SCIPION = os.path.abspath(SCIPION)


SW_BIN = env.getBinFolder()
SW_LIB = env.getLibFolder()
SW_INC = env.getIncludeFolder()
SW_TMP = env.getTmpFolder()
SW_PYT_PACK = env.getPythonPackagesFolder()

#  *******************************
#  *  DETECT CURRENT INSTALLATION
#  *******************************
# Try to detect current installation and correct it if necessary


def clean_python_2_7_8_installation():
    # Detects installations where python 2.7.8 was installed.
    # In those installations we where using sqlite 3.6.23 and matplotlib-1.3.1
    # A bit of a hack but we will check based on matplotlib path!
    # Also this is not an exhaustive clean that might be more detailed
    # but enough to trigger the proper installation of the new versions.

    oldMatplotLibPath = Environment.getPythonPackagesFolder() + '/matplotlib-1.3.1*'
<<<<<<< HEAD
    print('Matplot lib path at %s' % oldMatplotLibPath)
=======
>>>>>>> 80869bac

    def removeByPattern(pattern):
        for f in glob.glob(pattern):
            os.remove(f)

    # If old matplot lib exists
    if len(glob.glob(oldMatplotLibPath)) != 0:
        print("OLD Installation identified: removing Python and sqlite")

        # remove sqlite3 3.6.23
        sqliteLibs = Environment.getLibFolder() + "/libsqlite3*"
        removeByPattern(sqliteLibs)

        sqliteInc = Environment.getIncludeFolder() + "/sqlite3*"
        removeByPattern(sqliteInc)

        os.remove(Environment.getBinFolder() + "/sqlite3")

        # remove python installation
        pythonBinaries = Environment.getBinFolder() + "/python*"
        removeByPattern(pythonBinaries)

        # Python at include
        pythonIncludes = Environment.getIncludeFolder() + "/python2.7"
        shutil.rmtree(pythonIncludes)

        # Python at lib folder
        shutil.rmtree(Environment.getPythonFolder())

        return


clean_python_2_7_8_installation()

#  ************************************************************************
#  *                                                                      *
#  *                              Libraries                               *
#  *                                                                      *
#  ************************************************************************

cmake = env.addLibrary(
    'cmake',
    tar='cmake-3.2.2.tgz',
    targets=[env.getBin('cmake')],
    commands=[('cd ' + SW_TMP + '/cmake-3.2.2; '
               './bootstrap --prefix=../.. --parallel=%d' % env.getProcessors(),
               SW_TMP + '/cmake-3.2.2/Makefile'),
              ('cd ' + SW_TMP + '/cmake-3.2.2; make install -j %d'
               % env.getProcessors(), SW_BIN + '/cmake')],
    default=False)

# In order to get both the float and double libraries of fftw
# we need to execute ./configure; make; make install twice
# see: http://www.fftw.org/fftw2_doc/fftw_6.html
fftw3 = env.addLibrary(
    'fftw3',
    tar='fftw-3.3.4.tgz',
    flags=['--enable-threads', '--enable-shared'],
    clean=True) # We need to clean to configure again with --enable-float
    
fftw3f = env.addLibrary(
    'fftw3f',
    tar='fftw-3.3.4.tgz',
    flags=['--enable-threads', '--enable-shared', '--enable-float'])

osBuildDir = 'tcl8.6.1/unix'
osFlags = ['--enable-threads']

tcl = env.addLibrary(
    'tcl',
    tar='tcl8.6.1-src.tgz',
    buildDir=osBuildDir,
    targets=[env.getLib('tcl8.6')],
    flags=osFlags)

osBuildDir = 'tk8.6.1/unix'
osFlags = ['--enable-threads']

tk = env.addLibrary(
    'tk',
    tar='tk8.6.1-src.tgz',
    buildDir=osBuildDir,
    targets=[env.getLib('tk8.6')],
    libChecks=['xft'],
    flags=osFlags,
    deps=[tcl])

# Special case: tk does not make the link automatically, go figure.
tk_wish = env.addTarget('tk_wish')
tk_wish.addCommand('ln -v -s wish8.6 wish',
                   targets=SW_BIN + '/wish',
                   cwd= SW_BIN)

zlib = env.addLibrary(
    'zlib',
    targets=[env.getLib('z')],
    tar='zlib-1.2.8.tgz',
    configTarget='zlib.pc')

jpeg = env.addLibrary(
    'jpeg',
    tar='libjpeg-turbo-1.3.1.tgz',
    flags=['--without-simd'])

png = env.addLibrary(
    'png',
    tar='libpng-1.6.16.tgz',
    deps=[zlib])

tiff = env.addLibrary(
     'tiff',
     tar='tiff-3.9.4.tgz',
     deps=[zlib, jpeg])

sqlite = env.addLibrary(
    'sqlite3',
    tar='SQLite-1a584e49.tgz',
    flags=['CPPFLAGS=-w',
           'CFLAGS=-DSQLITE_ENABLE_UPDATE_DELETE_LIMIT=1'])

hdf5 = env.addLibrary(
     'hdf5',
     tar='hdf5-1.8.14.tgz',
     flags=['--enable-cxx', '--enable-shared'],
     targets=[env.getLib('hdf5'), env.getLib('hdf5_cpp')],
     configAlways=True,
     deps=[zlib])

python = env.addLibrary(
    'python',
    tar='Python-2.7.14.tgz',
    targets=[env.getLib('python2.7'), env.getBin('python')],
    flags=['--enable-shared'],
    deps=[sqlite, tk, zlib])

pcre = env.addLibrary(
    'pcre',
    tar='pcre-8.36.tgz',
    targets=[env.getBin('pcretest')],
    default=False)

swig = env.addLibrary(
    'swig',
    tar='swig-3.0.2.tgz',
    targets=[env.getBin('swig')],
    makeTargets=['Source/Swig/tree.o'],
    deps=[pcre],
    default=False)

sh_alignment = env.addLibrary(
    'sh_alignment',
    tar='sh_alignment.tgz',
    commands=[('cd ' + SW_TMP + '/sh_alignment; make install',
               SW_PYT_PACK + '/sh_alignment/frm.py')],
    deps=[python, swig],
    default=False)

lapack = env.addLibrary(
    'lapack',
    tar='lapack-3.5.0.tgz',
    flags=['-DBUILD_SHARED_LIBS:BOOL=ON',
           '-DLAPACKE:BOOL=ON'],
    cmake=True,
    neededProgs=['gfortran'],
    default=False)

arpack = env.addLibrary(
    'arpack',
    tar='arpack-96.tgz',
    neededProgs=['gfortran'],
    commands=[('cd ' + SW_BIN + '; ln -s $(which gfortran) f77',
               SW_BIN + '/f77'),
              ('cd ' + SW_TMP + '/arpack-96; make all',
               SW_LIB +'libarpack.a')],
    default=False)
# See http://modb.oce.ulg.ac.be/mediawiki/index.php/How_to_compile_ARPACK

if get('CUDA'):
    opencvFlags = ['-DWITH_FFMPEG=OFF -DWITH_CUDA:BOOL=ON']
else:
    opencvFlags = ['-DWITH_FFMPEG=OFF -DWITH_CUDA:BOOL=OFF']
opencv = env.addLibrary(
    'opencv',
    tar='opencv-2.4.13.tgz',
    targets=[env.getLib('opencv_core')],
    flags=opencvFlags,
    cmake=True,
    default=not noOpencv)

# ---------- Libraries required by PyTom 

boost = env.addLibrary(
    'boost',
    tar='boost_1_56_0.tgz',
    commands=[('cp -rf ' + SW_TMP + '/boost_1_56_0/boost ' + SW_INC + '/',
               SW_INC + '/boost')],
    default=False)

nfft3 = env.addLibrary(
    'nfft3',
    tar='nfft-3.2.3.tgz',
    deps=[fftw3],
    default=False)

#  ************************************************************************
#  *                                                                      *
#  *                           Python Modules                             *
#  *                                                                      *
#  ************************************************************************

# The flag '--old-and-unmanageable' used in some modules avoids
# creating a single Python egg. That way the modules create a full
# directory with the name of package, and we use that as a target.

# Add pip to our python
pip = env.addTarget('pip')
pip.addCommand('python scripts/get-pip.py -I', targets=SW_PYT_PACK + '/pip',
               default=True, final=True)

# Scons has a different pattern: it is expected to be in bin..TODO
scons = env.addModule(
     'scons',
     targets=[env.getBin('scons')],
     tar='scons-2.3.4.tgz')
#env.addPipModule('scons','2.3.6', target='scons-2.3.6')

# Required python modules
env.addPipModule('setuptools', '38.2.5')
numpy = env.addPipModule('numpy','1.14.1')
matplotlib = env.addPipModule('matplotlib', '1.5.3', target='matplotlib-1.5.3*')
env.addPipModule('psutil', '2.1.1', target='psutil-2.1.1*')
env.addPipModule('mpi4py', '1.3.1')
scipy = env.addPipModule('scipy', '0.14.0',
                     default=not noScipy, deps=[lapack, matplotlib])
env.addPipModule('bibtexparser', '0.6.2')
env.addPipModule('django', '1.5.5')
env.addPipModule('Pillow', '2.5.1', target='Pillow-2.5.1*',
    deps=[jpeg])


# Optional python modules
env.addPipModule('paramiko', '1.14.0', default=False)
# 1.4.8 could not be found ! Using latest available
env.addPipModule('winpdb', '1.3.6', default=False)

env.addPipModule('lxml', '3.4.1', target='lxml-3.4.1*', default=False)
env.addPipModule('requests', '2.18.4', default=True)

# These were dependencies of iPython
env.addPipModule('pyzmq', '2.2.0.1', target='pyzmq*', default=False)
env.addPipModule('jinja2', '2.7.3', default=False)
env.addPipModule('tornado', '4.0.2', default=False)
env.addPipModule('ipython', '2.1.0', target='IPython', default=False)
cython = env.addPipModule('cython', '0.22', target='Cython-0.22*', default=False)
cythongsl = env.addPipModule('cythongsl','0.2.1',
                         target='CythonGSL-0.2.1*',
                         default=False, deps=[cython])
env.addPipModule('scikit-learn', '0.17', target='scikit_learn*',
             default=False, deps=[scipy, cython])


#  ************************************************************************
#  *                                                                      *
#  *                       External (EM) Packages                         *
#  *                                                                      *
#  ************************************************************************

# 'commands' is a list of (command, [targets]) to run after installation.


env.addPackage('bsoft', version='1.8.8',
               tar='bsoft1_8_8_Fedora_12.tgz')

env.addPackage('bsoft', version='1.9.0',
               tar='bsoft1_9_0_Fedora_20.tgz')

<<<<<<< HEAD
=======
env.addPackage('ctffind', version='3.6',
               tar='ctffind_V3.5.tgz')

env.addPackage('ctffind4', version='4.0.15',
               tar='ctffind_V4.0.15.tgz')

env.addPackage('ctffind4', version='4.1.5',
               tar='ctffind_V4.1.5.tgz')

env.addPackage('ctffind4', version='4.1.8',
               tar='ctffind_V4.1.8.tgz')

env.addPackage('ctffind4', version='4.1.10',
               tar='ctffind4-4.1.10.tgz')


env.addPackage('summovie', version='1.0.2',
               tar='summovie_1.0.2.tgz')

env.addPackage('unblur', version='1.0.15',
               tar='unblur_1.0_150529.tgz')

env.addPackage('unblur', version='1.0.2',
               tar='unblur_1.0.2.tgz')

eman2_commands = [('./eman2-installer',
                   'eman2.*rc')]

env.addPackage('eman', version='2.11',
               tar='eman2.11.linux64.tgz',
               commands=eman2_commands)

env.addPackage('eman', version='2.12',
               tar='eman2.12.linux64.tgz',
               commands=eman2_commands)

env.addPackage('frealign', version='9.07',
               tar='frealign_v9.07.tgz')

>>>>>>> 80869bac
relion_commands = [('./INSTALL.sh -j %d' % env.getProcessors(),
                          ['relion_build.log',
                           'bin/relion_refine'])]

env.addPackage('relion', version='1.4',
               tar='relion-1.4.tgz',
               commands=relion_commands)

env.addPackage('relion', version='1.4f',
               tar='relion-1.4_float.tgz',
               commands=relion_commands)

# Define FFTW3 path variables
relion_vars = [('FFTW_LIB', SW_LIB),
               ('FFTW_INCLUDE', SW_INC)]

relion2_commands = [('cmake -DGUI=OFF -DCMAKE_INSTALL_PREFIX=./ .', []),
                    ('make -j %d' % env.getProcessors(), ['bin/relion_refine'])]

env.addPackage('relion', version='2.0',
               tar='relion-2.0.4.tgz',
               commands=relion2_commands,
               updateCuda=True,
               vars=relion_vars)

env.addPackage('relion', version='2.1',
              tar='relion-2.1.tgz',
              commands=relion2_commands,
              updateCuda=True,
              vars=relion_vars)

env.addPackage('localrec', version='1.1.0',
               tar='localrec-1.1.0.tgz')

env.addPackage('localrec', version='1.2.0',
               tar='localrec-1.2.0.tgz')

env.addPackage('resmap', version='1.1.5s2',
               tar='resmap-1.1.5-s2.tgz',
               deps=['scipy'])

env.addPackage('spider', version='21.13',
               tar='spider-web-21.13.tgz',
               neededProgs=['csh'])

env.addPackage('motioncorr', version='2.1',
               tar='motioncorr_v2.1.tgz')

env.addPackage('motioncor2', version='17.01.30',
               tar='motioncor2_01302017.tgz')

env.addPackage('motioncor2', version='1.0.2',
               tar='motioncor2-1.0.2.tgz')

env.addPackage('motioncor2', version='1.0.5',
               tar='motioncor2-1.0.5.tgz')

env.addPackage('simple', version='2.1',
               tar='simple2.tgz')

env.addPackage('chimera', version='1.10.1',
               tar='chimera-1.10.1-linux_x86_64.tgz',
               targetDir='chimera-1.10.1',
               commands=[('./scipion_installer','bin/chimera')])

env.addPackage('dogpicker', version='0.2.1',
               tar='dogpicker-0.2.1.tgz')

env.addPackage('nma',
               tar='nma.tgz',
               commands=[('cd ElNemo; make; mv nma_* ..', 'nma_elnemo_pdbmat'),
                         ('cd NMA_cart; LDFLAGS=-L%s make; mv nma_* ..' %
                          Environment.getLibFolder(), 'nma_diag_arpack')],
               deps=['arpack'])

env.addPackage('cryoem', version='1.0',
                tar='cryoem-1.0.tgz',
                pythonMod=True, default=False,
                deps=[scipy, matplotlib, cythongsl])

env.addPackage('powerfit', version='2.0',
                tar='powerfit.tgz',
                targets=['powerfit-2.0*'],
                pythonMod=True, default=False,
                deps=[numpy, scipy, fftw3])

env.addPackage('gEMpicker', version='1.1',
               tar='gEMpicker_v1.1.tgz')

env.addPackage('gctf', version='0.50',
               tar='Gctf_v0.50.tgz')

env.addPackage('gctf', version='1.06',
               tar='Gctf_v1.06.tgz')

env.addPackage('gautomatch', version='0.53',
               tar='Gautomatch_v0.53.tgz')

env.addPackage('ethan', version='1.2',
               tar='ethan-1.2.tgz',
               commands=[('make', 'ethan')])

fsc_commands = [('conda env create -f environment.yml && touch IS_INSTALLED',
                 'IS_INSTALLED')]

env.addPackage('nysbc-3DFSC', version='2.5',
               tar='nysbc-3DFSC_2.5.tgz',
               commands=fsc_commands,
               neededProgs=['conda'])

env.addPackage('cryoEF', version='1.1.0',
               tar='cryoEF_v1.1.0.tgz')

env.execute()<|MERGE_RESOLUTION|>--- conflicted
+++ resolved
@@ -71,10 +71,6 @@
     # but enough to trigger the proper installation of the new versions.
 
     oldMatplotLibPath = Environment.getPythonPackagesFolder() + '/matplotlib-1.3.1*'
-<<<<<<< HEAD
-    print('Matplot lib path at %s' % oldMatplotLibPath)
-=======
->>>>>>> 80869bac
 
     def removeByPattern(pattern):
         for f in glob.glob(pattern):
@@ -351,48 +347,6 @@
 env.addPackage('bsoft', version='1.9.0',
                tar='bsoft1_9_0_Fedora_20.tgz')
 
-<<<<<<< HEAD
-=======
-env.addPackage('ctffind', version='3.6',
-               tar='ctffind_V3.5.tgz')
-
-env.addPackage('ctffind4', version='4.0.15',
-               tar='ctffind_V4.0.15.tgz')
-
-env.addPackage('ctffind4', version='4.1.5',
-               tar='ctffind_V4.1.5.tgz')
-
-env.addPackage('ctffind4', version='4.1.8',
-               tar='ctffind_V4.1.8.tgz')
-
-env.addPackage('ctffind4', version='4.1.10',
-               tar='ctffind4-4.1.10.tgz')
-
-
-env.addPackage('summovie', version='1.0.2',
-               tar='summovie_1.0.2.tgz')
-
-env.addPackage('unblur', version='1.0.15',
-               tar='unblur_1.0_150529.tgz')
-
-env.addPackage('unblur', version='1.0.2',
-               tar='unblur_1.0.2.tgz')
-
-eman2_commands = [('./eman2-installer',
-                   'eman2.*rc')]
-
-env.addPackage('eman', version='2.11',
-               tar='eman2.11.linux64.tgz',
-               commands=eman2_commands)
-
-env.addPackage('eman', version='2.12',
-               tar='eman2.12.linux64.tgz',
-               commands=eman2_commands)
-
-env.addPackage('frealign', version='9.07',
-               tar='frealign_v9.07.tgz')
-
->>>>>>> 80869bac
 relion_commands = [('./INSTALL.sh -j %d' % env.getProcessors(),
                           ['relion_build.log',
                            'bin/relion_refine'])]
