--- conflicted
+++ resolved
@@ -1,5 +1,4 @@
 bibtexparser<=1.2.0 # up to date on 07-2022
-<<<<<<< HEAD
 #psutil<=5.9.1 # # up to date on 07-2022
 #configparser<=5.2.0 # # up to date on 07-2022
 #matplotlib==3.3.4; python_version == '3.6'
@@ -8,17 +7,5 @@
 #pillow==8.4.0; python_version == '3.6'
 #pillow==9.2.0; python_version >= '3.7' # up to date on 07-2022
 #requests<=2.28.1 # up to date on 07-2022
-# mpi4py <= 3.1.3 # up to date on 07-2022
 #git+https://github.com/scipion-em/tkColorPicker@master#egg=tkcolorpicker # updated 10-2022
-tkcolorpicker
-=======
-psutil<=5.9.1 # # up to date on 07-2022
-configparser<=5.2.0 # # up to date on 07-2022
-matplotlib==3.3.4; python_version == '3.6'
-matplotlib==3.5.2; python_version >= '3.7' # up to date on 07-2022
-numpy<=1.23.0 # up to date on 07-2022. Careful. Xmipp is compiled agains numpy!
-pillow==8.4.0; python_version == '3.6'
-pillow==9.2.0; python_version >= '3.7' # up to date on 07-2022
-requests<=2.28.1 # up to date on 07-2022
-git+https://github.com/scipion-em/tkColorPicker@master#egg=tkcolorpicker # updated 10-2022
->>>>>>> 37c7d840
+tkcolorpicker