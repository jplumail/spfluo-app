--- conflicted
+++ resolved
@@ -28,6 +28,7 @@
 import sys
 from os.path import join, dirname, exists, isdir
 from os import environ
+import importlib
 
 def getScipionHome():
 
@@ -44,37 +45,23 @@
 
     return home
 
-
 def getScipionAppPath():
     return dirname(__file__)
-
 
 def getInstallPath():
     return join(getScipionAppPath(), 'install')
 
-
 def getScriptsPath():
     return join(getScipionAppPath(), 'scripts')
 
-
 def getTemplatesPath():
     return join(getScipionAppPath(), 'templates')
-
 
 def getExternalJsonTemplates():
     import pyworkflow
     return dirname(pyworkflow.Config.SCIPION_CONFIG)
 
-<<<<<<< HEAD
-
-def getPyworkflowPath():
-    return getModuleFolder("pyworkflow")
-
-
 def getModuleFolder(moduleName):
     """ Returns the path of a module without importing it"""
-
-    spec = util.find_spec(moduleName)
-    return dirname(spec.origin)
-=======
->>>>>>> fc430f6c
+    spec = importlib.util.find_spec(moduleName)
+    return dirname(spec.origin)