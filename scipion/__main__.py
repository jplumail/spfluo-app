#!/usr/bin/env python
# **************************************************************************
# *
# * Authors:    J. M. De la Rosa Trevin (delarosatrevin@scilifelab.se) [1]
# *             I. Foche Perez (ifoche@cnb.csic.es) [2]
# *             P. Conesa (pconesa@cnb.csic.es) [2]
# *
# *  [1] SciLifeLab, Stockholm University
# *  [2] Unidad de Bioinformatica of Centro Nacional de Biotecnologia, CSIC
# *
# * This program is free software; you can redistribute it and/or modify
# * it under the terms of the GNU General Public License as published by
# * the Free Software Foundation; either version 2 of the License, or
# * (at your option) any later version.
# *
# * This program is distributed in the hope that it will be useful,
# * but WITHOUT ANY WARRANTY; without even the implied warranty of
# * MERCHANTABILITY or FITNESS FOR A PARTICULAR PURPOSE.  See the
# * GNU General Public License for more details.
# *
# * You should have received a copy of the GNU General Public License
# * along with this program; if not, write to the Free Software
# * Foundation, Inc., 59 Temple Place, Suite 330, Boston, MA
# * 02111-1307  USA
# *
# *  All comments concerning this program package may be sent to the
# *  e-mail address 'scipion@cnb.csic.es'
# *
# **************************************************************************
"""
Main entry point to scipion. It launches the gui, tests, etc.
"""
import sys
import os
from os.path import join, exists, expanduser, expandvars

from configparser import ConfigParser  # Python 3
from scipion.constants import *
from scipion.utils import (getScipionHome, getInstallPath,
                           getScriptsPath, getTemplatesPath, getModuleFolder)
from .scripts.config import getConfigPathFromConfigFile, PROTOCOLS, HOSTS
from scipion.constants import MODE_UPDATE

__version__ = 'v3.0'
__nickname__ = DEVEL
__releasedate__ = ''


# *********************  Helper functions *****************************
def getVersion(long=True):
    if long:
        return "%s (%s) %s" % (__version__, __releasedate__, __nickname__)
    else:
        return __version__


def printVersion():
    """ Print Scipion version """
    # Print the version and some more info
    print('Scipion %s\n' % getVersion())


def config2Dict(configFile, varDict):
    """ Loads a config file if exists and populates a dictionary
    overwriting the keys.
    """
    # If config file exists
    if exists(configFile):
        #read the file
        config = ConfigParser()
        config.optionxform = str  # keep case (stackoverflow.com/questions/1611799)
        config.read(configFile)

        # For each section
        for sectionName, section in config.items():
            for variable, value in section.items():
                varDict[variable] = expandvars(value)

    return varDict


def envOn(varName):
    value = os.environ.get(varName, '').lower()
    return value in ['1', 'true', 'on', 'yes']

def getMode():
    """ :returns the mode scipion has to be launched """
    return MODE_MANAGER if len(sys.argv) == 1 else sys.argv[1]

# Auxiliary functions to run commands in our environment, one of our
# scripts, or one of our "apps"
def runCmd(cmd, args=''):
    """ Runs ANY command with its arguments"""
    if isinstance(args, list):
        args = ' '.join('"%s"' % x for x in args)

    cmd = '%s %s' % (cmd, args)

    os.environ.update(VARS)
    # sys.stdout.write(">>>>> %s\n" % cmd)
    result = os.system(cmd)
    if not -256 < result < 256:
        result = 1  # because if not, 256 is confused with 0 !
    sys.exit(result)


# The following functions require a working SCIPION_PYTHON
def runScript(scriptCmd, args='', chdir=True):
    """"Runs a PYTHON script appending the profiling prefix if ON"""
    if chdir:
        os.chdir(Vars.SCIPION_HOME)

    if envOn('SCIPION_PROFILE'):
        profileStr = '-m cProfile -o output.profile'
    else:
        profileStr = ''
    cmd = '%s %s %s' % (Vars.SCIPION_PYTHON, profileStr, scriptCmd)
    runCmd(cmd, args)


def runApp(app, args='', chdir=True):
    """Runs an app provided by pyworkflow"""
    runScript(join(Vars.PW_APPS, app), args=args, chdir=chdir)


# ***************** END FUNCTIONS *****************************************

# Get Scipion home
scipionHome = getScipionHome()

# ***************** CONFIGURATION  FILES RESOLUTION ************************
# Default values for configuration files.
scipionConfig = join(scipionHome, 'config', 'scipion.conf')
scipionLocalConfig = expanduser(os.environ.get('SCIPION_LOCAL_CONFIG',
                                             '~/.config/scipion/scipion.conf'))

# Allow the user to override them (and remove them from sys.argv).
while len(sys.argv) > 2 and sys.argv[1].startswith('--'):
    arg = sys.argv.pop(1)
    value = sys.argv.pop(1)
    if arg == '--config':
        # If we pass the arguments "--config some_path/scipion.conf",
        # only the config files in that path will be read.
        scipionLocalConfig = scipionConfig = os.path.abspath(os.path.expanduser(value))

        # Verify existence if not config
        if getMode() != MODE_CONFIG and not exists(scipionConfig):
            # Here we can react differently,instead of exiting, may be continuing warning about
            # the missing config file?
            sys.exit('Config file missing: %s' % scipionConfig)

    else:
        sys.exit('Unknown argument: %s' % arg)

# Protocols.conf and hosts.conf, fallback to the template.
protocols = getConfigPathFromConfigFile(scipionConfig, PROTOCOLS)
if not exists(protocols):
    protocols = join(getTemplatesPath(), "protocols.template")

hosts = getConfigPathFromConfigFile(scipionConfig, HOSTS)
if not exists(hosts):
    hosts = join(getTemplatesPath(), "hosts.template")


# *********************** STORE VARIABLES ********************
class Vars:
    """ Class to hold all the variables that are initialized here"""
    SCIPION_DOMAIN = "pwem"

    # Installation paths
    SCIPION_HOME = scipionHome

    # Scipion path to its own scripts
    SCIPION_SCRIPTS = getScriptsPath()
    # Scipion path to install
    SCIPION_INSTALL = getInstallPath()

    # Config files
    SCIPION_CONFIG = scipionConfig
    SCIPION_LOCAL_CONFIG = scipionLocalConfig
    SCIPION_PROTOCOLS = protocols
    SCIPION_HOSTS = hosts

    # Paths to apps or scripts
    PW_APPS = join(getModuleFolder("pyworkflow"), 'apps')
    SCIPION_TEMPLATES = getTemplatesPath()

    SCIPION_VERSION = getVersion()
    SCIPION_PYTHON = PYTHON
    SCIPION_TESTS_CMD = os.environ.get("SCIPION_TESTS_CMD", '%s %s' % (SCIPION_EP, MODE_TESTS))


# *********************** READ CONFIG FILES ***********************
try:
    VARS = dict()

    # Load variables from Vars class into VARS dict

    if 'SCIPION_NOGUI' in os.environ:
        # This cannot work since pyworkflow is not imported and can not be imported here
        # Due to a wrong/early initialisation of the config
        #PYTHONPATH_LIST.insert(0, join(pyworkflow.Config.getPyworkflowPath(), 'gui', 'no-tkinter'))
        print("SCIPION_NOGUI variable not implemented for this version. Please contact us if you need this.")


    # Load VARS dictionary, all items here will go to the environment
    VARS['SCIPION_DOMAIN'] = Vars.SCIPION_DOMAIN
    VARS['SCIPION_CONFIG'] = Vars.SCIPION_CONFIG
    VARS['SCIPION_LOCAL_CONFIG'] = Vars.SCIPION_LOCAL_CONFIG
    VARS['SCIPION_PROTOCOLS'] = Vars.SCIPION_PROTOCOLS
    VARS['SCIPION_HOSTS'] = Vars.SCIPION_HOSTS
    VARS['SCIPION_VERSION'] = Vars.SCIPION_VERSION

    # Read main config file
    config2Dict(Vars.SCIPION_CONFIG, VARS)

    # Load the local config
    if Vars.SCIPION_LOCAL_CONFIG != Vars.SCIPION_CONFIG:
        config2Dict(Vars.SCIPION_LOCAL_CONFIG, VARS)

except Exception as e:
    if len(sys.argv) == 1 or sys.argv[1] != MODE_CONFIG:
        print('Error reading config: %s\n' % e)
        print('Please check the configuration file %s and '
                         'try again.\n' % Vars.SCIPION_CONFIG)
        sys.exit(1)

def main():
    printVersion()
    # See in which "mode" the script is called. By default, it's MODE_MANAGER.
    n = len(sys.argv)
    # Default to MANAGER_MODE
    mode = getMode()

    # Prepare the environment
    os.environ.update(VARS)

    # Trigger Config initialization once environment is ready
    import pyworkflow
    pwVARS = pyworkflow.Config.getVars()
    VARS.update(pwVARS)

    # Update the environment now with pyworkflow values.
    os.environ.update(VARS)

    # Check mode
    if mode == MODE_MANAGER:
        from pyworkflow.gui.project import ProjectManagerWindow
        from scipion.install.update_manager import UpdateManager
        UpdateManager.getPackagesStatus(printAll=False)
        ProjectManagerWindow().show()

    elif mode == MODE_LAST:
        os.environ.update(VARS)
        from pyworkflow.apps.pw_project import openProject
        openProject('last')

    elif mode == MODE_HERE:
        os.environ.update(VARS)
        from pyworkflow.apps.pw_project import openProject
        openProject('here')
        
    elif mode == MODE_PROJECT:
        os.environ.update(VARS)
        from pyworkflow.apps.pw_project import openProject
        openProject(sys.argv[2])

    elif mode == MODE_TESTS or mode == MODE_TEST:
        os.environ.update(VARS)
        from pyworkflow.apps.pw_run_tests import Tester
        Tester().main(sys.argv[2:])

    elif mode == MODE_TEST_DATA:
        runApp('pw_sync_data.py', args=sys.argv[2:])

    elif mode in MODE_VIEWER:
        runApp('pw_viewer.py', args=sys.argv[2:], chdir=False)

    # elif mode == MODE_INSTALL_BINS:
    #     runScript('scipion install %s' % ' '.join(sys.argv[2:]))

    elif mode in PLUGIN_MODES:
        os.chdir(Vars.SCIPION_HOME)

        os.environ.update(VARS)
        from scipion.install import installPluginMethods
        installPluginMethods()

    elif mode == MODE_PLUGINS:
        runScript(join(Vars.SCIPION_INSTALL, PLUGIN_MANAGER_PY))

    elif mode == MODE_CONFIG:
        from .scripts.config import main
        os.environ.update(VARS)
        main(sys.argv[2:])

    elif mode == MODE_VERSION:
        # Just exit, Scipion version will be printed anyway
        sys.exit(0)

    elif mode == MODE_RUNPROTOCOL:
        assert (n == 6 or n == 7), 'runprotocol takes exactly 5 arguments, not %d' % (n - 1)
        # this could be pw_protocol_run.py or pw_protocol_mpirun.py
        protocolApp = sys.argv[2]
        # This should be (projectPath, protocolDb and protocolId)
        runApp(protocolApp, args=sys.argv[3:])
        
    elif mode == MODE_PROTOCOLS:
        runApp('pw_protocol_list.py', args=sys.argv[2:])

    elif mode == MODE_ENV:
        # Print all the environment variables needed to run scipion.
        from pyworkflow.plugin import Plugin

        # Trigger plugin's variable definition
        pyworkflow.Config.getDomain().getPlugins()
        VARS.update(pyworkflow.plugin.Plugin.getVars())
        for key in sorted(VARS):
            sys.stdout.write('export %s="%s"\n' % (key, VARS[key]))

        sys.exit(0)

    elif mode == MODE_RUN:
        # Run any command with the environment of scipion loaded.
        runCmd('emprogram ' + ' '.join(['"%s"' % arg for arg in sys.argv[2:]]))
        
    elif mode == MODE_PYTHON:
        runScript(' '.join(['"%s"' % arg for arg in sys.argv[2:]]), 
                  chdir=False)

    elif mode == MODE_TUTORIAL:
        runApp(join(Vars.SCIPION_SCRIPTS, 'tutorial.py'), sys.argv[2:])

    elif mode in MODE_DEMO:
        from scipion.scripts.kickoff import main as launchKickoff
        # Remove one arg
        sys.argv = sys.argv[1:]
        launchKickoff()

    # Allow to run programs from different packages
    # scipion will load the specified environment
    elif (mode.startswith('xmipp') or
          mode.startswith('relion') or
          mode.startswith('e2') or 
          mode.startswith('sx') or
          mode.startswith('b')):
        # To avoid Ghost activation warning
        from pwem import EM_PROGRAM_ENTRY_POINT
        runCmd(EM_PROGRAM_ENTRY_POINT,  sys.argv[1:])

    elif mode == MODE_INSPECT:
        runScript(join(Vars.SCIPION_INSTALL, 'inspect-plugins.py'), sys.argv[2:])

    elif mode == MODE_UPDATE:
        # Once more: local import to avoid importing pyworkflow, triegered by install.__init__ (Plugin Manager)
        from scipion.install.update_manager import updateManagerParser
        updateManagerParser(sys.argv[:])
    # Else HELP or wrong argument
    else:
        sys.stdout.write("""\
Usage: scipion [--config PATH] [MODE] [ARGUMENTS]

    --config               Path to a full config file
                    
MODE can be:
    help                   Prints this help message.

    config                 Checks and/or writes Scipion's global and local configuration.
    
    plugins                Launches the plugin manager window.
    
    installp               Installs Scipion plugins from a terminal. Use flag --help to see usage.
    
    uninstallp             Uninstalls Scipion plugins from a terminal. Use with flag --help to see usage.
    
    installb               Installs Plugin Binaries. Use with flag --help to see usage.

    manager                Opens the manager with a list of all projects.

    inspect                inspect a python module and check if it looks loke a scipion plugin. 
    
    printenv               Prints the environment variables used by the application.

    project NAME           Opens the specified project. The name 'last' opens the last project.

    last                   Same as 'project last'

    run COMMAND [ARG ...]  Runs COMMAND within the Scipion environment.
    
    python [ARG ...]       Shortcut for 'scipion run python ...'

    test OPTION            Runs/Lists test(s).
                           OPTION can be:
                             <name>: name of the test to run
                             --show: list the available tests
                             --help: show all the available options
                             --grep <pattern> : filter the list using the <pattern> 
                           For example, to run the "test_object" test:
                             scipion test tests.model.test_object

    testdata OPTION        Gets(puts) tests data, from(to) the server to(from) the $SCIPION_TESTS folder.
                           OPTIONS can be:
                             --download: copy dataset from remote location to local
                             --upload: copy dataset from local to remote
                             <dataset>: name of dataset to download, upload or format
                             --list: list the datasets in the local computer and in the server
                             --help: show all the available options
                           For example, to download the dataset xmipp_tutorial:
                             scipion testdata --download xmipp_tutorial
                           Or to upload it:
                             scipion testdata --upload xmipp_tutorial
                             
    tutorial [NAME]        Creates a new protocol with a tutorial workflow loaded.
                           If NAME is empty, the list of available tutorials are shown.

    view | show NAME       Opens a file with Scipion's showj, or a directory with Browser.
    
    %s [TEMPLATE]    Shows all the *.json.template files found in the config folder
                           and all templates provided by plugins. If TEMPLATE 
                           (a path to a template or a template name) is provided, 
                           then that template is used. 
                           
<<<<<<< HEAD
    %s [ARGS]          Updates scipion. Use with flag -h or --help to see usage.

""" % (MODE_DEMO[1], MODE_UPDATE))
        # TODO: Use single source of MODES in help text above, like done with MODE_UPDATE..maybe using a dict?
=======
    update [ARGS]          Check for updates to scipion-em, scipion-pyworkflow 
                           and scipion-app and update them. OPTIONS can be:
                              -h or --help: to see usage.
                              -dry : only check the status of scipion-em, scipion-pyworkflow 
                                     and scipion-app
>>>>>>> 914df2d2

        if mode == MODE_HELP:
            sys.exit(0)
        else:
            print("Unknown mode: %s." % mode)
            sys.exit(1)


if __name__ == '__main__':
    try:
        main()
    except Exception as e:
        import traceback
        traceback.print_exc()
        sys.exit('Error at main: %s\n' % e)<|MERGE_RESOLUTION|>--- conflicted
+++ resolved
@@ -418,20 +418,18 @@
     %s [TEMPLATE]    Shows all the *.json.template files found in the config folder
                            and all templates provided by plugins. If TEMPLATE 
                            (a path to a template or a template name) is provided, 
-                           then that template is used. 
-                           
-<<<<<<< HEAD
-    %s [ARGS]          Updates scipion. Use with flag -h or --help to see usage.
-
-""" % (MODE_DEMO[1], MODE_UPDATE))
-        # TODO: Use single source of MODES in help text above, like done with MODE_UPDATE..maybe using a dict?
-=======
-    update [ARGS]          Check for updates to scipion-em, scipion-pyworkflow 
-                           and scipion-app and update them. OPTIONS can be:
+                           then that template is used.
+
+    %s [ARGS]          Check for updates of scipion-em, scipion-pyworkflow 
+                           and scipion-app and updates them. OPTIONS can be:
                               -h or --help: to see usage.
                               -dry : only check the status of scipion-em, scipion-pyworkflow 
                                      and scipion-app
->>>>>>> 914df2d2
+
+""" % (MODE_DEMO[1], MODE_UPDATE))
+
+           
+
 
         if mode == MODE_HELP:
             sys.exit(0)
