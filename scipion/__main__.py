#!/usr/bin/env python
# **************************************************************************
# *
# * Authors:    J. M. De la Rosa Trevin (delarosatrevin@scilifelab.se) [1]
# *             I. Foche Perez (ifoche@cnb.csic.es) [2]
# *             P. Conesa (pconesa@cnb.csic.es) [2]
# *
# *  [1] SciLifeLab, Stockholm University
# *  [2] Unidad de Bioinformatica of Centro Nacional de Biotecnologia, CSIC
# *
# * This program is free software; you can redistribute it and/or modify
# * it under the terms of the GNU General Public License as published by
# * the Free Software Foundation; either version 2 of the License, or
# * (at your option) any later version.
# *
# * This program is distributed in the hope that it will be useful,
# * but WITHOUT ANY WARRANTY; without even the implied warranty of
# * MERCHANTABILITY or FITNESS FOR A PARTICULAR PURPOSE.  See the
# * GNU General Public License for more details.
# *
# * You should have received a copy of the GNU General Public License
# * along with this program; if not, write to the Free Software
# * Foundation, Inc., 59 Temple Place, Suite 330, Boston, MA
# * 02111-1307  USA
# *
# *  All comments concerning this program package may be sent to the
# *  e-mail address 'scipion@cnb.csic.es'
# *
# **************************************************************************
"""
Main entry point to scipion. It launches the gui, tests, etc.
"""
from importlib import util
import site
import sys
import os
from os.path import join, exists, dirname, expanduser


import subprocess
import pyworkflow
from configparser import ConfigParser, ParsingError  # Python 3
from scipion.constants import *
from scipion.utils import (getScipionHome, getInstallPath,
                           getTemplatesPath, getScriptsPath)

__version__ = 'v3.0'
__nickname__ = DEVEL
__releasedate__ = ''

SCIPION_DOMAIN = "pwem"


SCIPION_HOME = getScipionHome()

# Some pw_*.py scripts under 'apps' folder change the current working
# directory to the SCIPION_HOME, so let's keep the current working
# directory in case we need it
SCIPION_CWD = os.path.abspath(os.getcwd())

# Scipion path to its own scripts
SCIPION_SCRIPTS = getScriptsPath()
# Scipion path to install
SCIPION_INSTALL = getInstallPath()
#
# If we don't have a local user installation, create it.
#

# Default values for configuration files.
SCIPION_CONFIG = join(SCIPION_HOME, 'config', 'scipion.conf')
SCIPION_LOCAL_CONFIG = expanduser(os.environ.get('SCIPION_LOCAL_CONFIG',
                                                 '~/.config/scipion/scipion.conf'))

# Allow the user to override them (and remove them from sys.argv).
while len(sys.argv) > 2 and sys.argv[1].startswith('--'):
    arg = sys.argv.pop(1)
    value = sys.argv.pop(1)
    if arg == '--config':
        # If we pass the arguments "--config some_path/scipion.conf",
        # only the config files in that path will be read.
        SCIPION_CONFIG = os.path.abspath(os.path.expanduser(value))
        SCIPION_LOCAL_CONFIG = SCIPION_CONFIG  # global and local are the same!
    else:
        sys.exit('Unknown argument: %s' % arg)

SCIPION_PROTOCOLS = join(dirname(SCIPION_CONFIG), 'protocols.conf')

# Allow the name of the host configuration to be changed.
# This is useful for having the same central installation that
# could be used from different environments (cluster vs workstations)
SCIPION_HOSTS = join(dirname(SCIPION_CONFIG), 'hosts.conf')


# Check for old configuration files and tell the user to update.
if SCIPION_LOCAL_CONFIG != SCIPION_CONFIG and exists(SCIPION_LOCAL_CONFIG):
    cf = ConfigParser()
    cf.optionxform = str  # keep case (stackoverflow.com/questions/1611799)
    try:
        cf.read(SCIPION_LOCAL_CONFIG)
    except ParsingError:
        sys.exit("%s\nPlease fix the configuration file." % sys.exc_info()[1])

#
# Check the version if in devel mode (i.e no release date yet)
#

if not __releasedate__:
    # Find out if the is a .git directory
    if exists(join(SCIPION_HOME, '.git')):
        def call(cmd):
            return subprocess.Popen(cmd, shell=True, cwd=SCIPION_HOME).wait()
        if call('which git > /dev/null') == 0: # Means git command is found

            gitBranch = str(subprocess.check_output("git branch | grep \\* ", cwd=SCIPION_HOME, shell=True))
            gitBranch = gitBranch.split("*")[1].strip()
            commitLine = str(subprocess.check_output(['git', 'log', '-1',
                                                      '--pretty=format:%h %ci'],
                                                     cwd=SCIPION_HOME))
            gitCommit, __releasedate__ = commitLine.split()[:2]
            if gitCommit.startswith("b'"):
                gitCommit = gitCommit[2:]
            __nickname__ += ' (%s %s)' % (gitBranch, gitCommit)


    # If in a future we release  a nightly build, we could add the .devel_version


def getVersion(long=True):
    if long:
        return "%s (%s) %s" % (__version__, __releasedate__, __nickname__)
    else:
        return __version__


def printVersion():
    """ Print Scipion version """
    # Print the version and some more info
    sys.stdout.write('\nScipion %s\n\n' % getVersion())

#
# Initialize variables from config file.
#
for confFile in [SCIPION_CONFIG, SCIPION_LOCAL_CONFIG,
                 SCIPION_PROTOCOLS, SCIPION_HOSTS]:
    if not exists(confFile) and (len(sys.argv) == 1 or sys.argv[1] != MODE_CONFIG):
        sys.exit('Missing file:  %s\nPlease run scipion in config mode to fix '
                 'your configuration:\n  "scipion config"  to fix your '
                 'configuration' % confFile)


def getPyworkflowPath():
    return dirname(pyworkflow.__file__)


def getPythonPackagesFolder():

    return site.getsitepackages()[0]


def getModuleFolder(moduleName):
    """ Returns the path of a module without importing it"""

    spec = util.find_spec(moduleName)
    return dirname(spec.origin)


def getPwemFolder():

    return getModuleFolder(SCIPION_DOMAIN)


def getXmippGhostFolder():

    return join(getPwemFolder(), "xmipp-ghost")

# VARS will contain all the relevant environment variables, including
# directories and packages.
VARS = {
    'PW_APPS': join(getPyworkflowPath(), 'apps'),
    'SCIPION_INSTALL': SCIPION_INSTALL,
    'SCIPION_HOME': SCIPION_HOME,
    'SCIPION_CWD': SCIPION_CWD,
    'SCIPION_VERSION': getVersion(),
    'SCIPION_PYTHON': 'python',
    'SCIPION_CONFIG': SCIPION_CONFIG,
    'SCIPION_LOCAL_CONFIG': SCIPION_LOCAL_CONFIG,
    'SCIPION_PROTOCOLS': SCIPION_PROTOCOLS,
    'SCIPION_HOSTS': SCIPION_HOSTS,
    'SCIPION_SCRIPTS': SCIPION_SCRIPTS,
    'SCIPION_TEMPLATES': getTemplatesPath(),
    'SCIPION_DOMAIN': SCIPION_DOMAIN
}

try:
    config = ConfigParser()
    config.optionxform = str  # keep case (stackoverflow.com/questions/1611799)
    config.read([SCIPION_CONFIG, SCIPION_LOCAL_CONFIG])

    def getPaths(section):
        return dict([(key, join(SCIPION_HOME,
                                os.path.expanduser(os.path.expandvars(path))))
                     for key, path in config.items(section)])  # works in 2.4

    def getValues(section):
        return dict([(key, value)
                     for key, value in config.items(section)])  # works in 2.4

    DIRS_GLOBAL = getPaths('DIRS_GLOBAL')
    DIRS_LOCAL = getPaths('DIRS_LOCAL')
    PACKAGES = getPaths('PACKAGES')
    if config.has_section('VARIABLES'):
        VARIABLES = getValues('VARIABLES')
    else: # For now, allow old scipion.conf without the VARIABLES section
        sys.stdout.write("Warning: Missing section 'VARIABLES' in the "
                         "configuration file ~/.config/scipion/scipion.conf\n")
        VARIABLES = {}

    REMOTE = dict(config.items('REMOTE'))
    BUILD = dict(config.items('BUILD'))

    for d in DIRS_LOCAL.values():
        if not exists(d):
            sys.stdout.write('Creating directory %s ...\n' % d)
            os.makedirs(d)

    SCIPION_SOFTWARE = DIRS_GLOBAL['SCIPION_SOFTWARE']
    XMIPP_LIB = join(PACKAGES['XMIPP_HOME'], 'lib')
    XMIPP_BINDINGS = join(PACKAGES['XMIPP_HOME'], 'bindings', 'python')

    PATH = os.pathsep.join(
        [dirname(sys.executable),
         BUILD['JAVA_BINDIR'],
         BUILD['MPI_BINDIR'],
         BUILD['CUDA_BIN'],
         os.environ.get('PATH', '')]
    )
    LD_LIBRARY_PATH = os.pathsep.join(
        [join(SCIPION_SOFTWARE, 'lib'),
         BUILD['MPI_LIBDIR'],
         BUILD['CUDA_LIB'],
         XMIPP_LIB,
         os.environ.get('LD_LIBRARY_PATH', '')]
    )
    ignorePythonpath = os.environ.get('SCIPION_IGNORE_PYTHONPATH', False)
    PYTHONPATH_LIST = [SCIPION_HOME,
                       XMIPP_BINDINGS,
                       os.environ.get('PYTHONPATH', '') if not ignorePythonpath else "",
                       getXmippGhostFolder()]  # To be able to open scipion without xmipp

    if 'SCIPION_NOGUI' in os.environ:
        PYTHONPATH_LIST.insert(0, join(getPyworkflowPath(), 'gui', 'no-tkinter'))

    PYTHONPATH = os.pathsep.join(PYTHONPATH_LIST)

    VARS.update({
        'PATH': PATH,
        'PYTHONPATH': PYTHONPATH,
        'LD_LIBRARY_PATH': LD_LIBRARY_PATH})

    VARS.update(DIRS_GLOBAL)
    VARS.update(DIRS_LOCAL)
    VARS.update(PACKAGES)
    VARS.update(REMOTE)
    VARS.update(BUILD)
    VARS.update(VARIABLES)
except Exception:
    if len(sys.argv) == 1 or sys.argv[1] != MODE_CONFIG:
        # This way of catching exceptions works with Python 2 & 3
        sys.stderr.write('Error: %s\n' % sys.exc_info()[1])
        sys.stdout.write('Please check the configuration file %s and '
                         'try again.\n' % SCIPION_CONFIG)
        sys.exit(1)


#
# Auxiliary functions to run commands in our environment, one of our
# scripts, or one of our "apps"
#

def envOn(varName):
    value = os.environ.get(varName, '').lower()
    return value in ['1', 'true', 'on', 'yes']


def runCmd(cmd, args=''):
    """ Runs ANY command with its arguments"""
    if isinstance(args, list):
        args = ' '.join('"%s"' % x for x in args)

    cmd = '%s %s' % (cmd, args)

    os.environ.update(VARS)
    sys.stdout.write(">>>>> %s\n" % cmd)
    result = os.system(cmd)
    if not -256 < result < 256:
        result = 1  # because if not, 256 is confused with 0 !
    sys.exit(result)


# The following functions require a working SCIPION_PYTHON
def runScript(scriptCmd, args='', chdir=True):
    """"Runs a PYTHON script appending the profiling prefix if ON"""
    if chdir:
        os.chdir(SCIPION_HOME)

    if envOn('SCIPION_PROFILE'):
        profileStr = '-m cProfile -o output.profile'
    else:
        profileStr = ''
    cmd = '%s %s %s' % (VARS['SCIPION_PYTHON'], profileStr, scriptCmd)
    runCmd(cmd, args)


def runApp(app, args='', chdir=True):
    """Runs an app provided by pyworkflow"""
    runScript(join(VARS['PW_APPS'], app), args=args, chdir=chdir)


def main():
    printVersion()
    # See in which "mode" the script is called. By default, it's MODE_MANAGER.
    n = len(sys.argv)
    # Default to MANAGER_MODE
    mode = sys.argv[1] if n > 1 else MODE_MANAGER

    # Check mode
    if mode == MODE_MANAGER:
        runApp('pw_manager.py')

    elif mode == MODE_LAST:
        runApp('pw_project.py', args='last')

    elif mode == MODE_HERE:
        runApp('pw_project.py', args='here')
        
    elif mode == MODE_PROJECT:
        runApp('pw_project.py', args=sys.argv[2:])

    elif mode == MODE_TESTS or mode == MODE_TEST:
        runApp('pw_run_tests.py', args=sys.argv[2:])

    elif mode == MODE_TEST_DATA:
        runApp('pw_sync_data.py', args=sys.argv[2:])

    elif mode in MODE_VIEWER:
        runApp('pw_viewer.py', args=sys.argv[2:], chdir=False)

    # elif mode == MODE_INSTALL_BINS:
    #     runScript('scipion install %s' % ' '.join(sys.argv[2:]))

    elif mode in PLUGIN_MODES:
        cwd = os.getcwd()
        os.chdir(SCIPION_HOME)

        os.environ.update(VARS)
        args = ' '.join(sys.argv)

        runScript('%s %s' % (join(VARS['SCIPION_INSTALL'], 'install-plugin.py'), args))

    elif mode == MODE_PLUGINS:
        runScript(join(VARS['SCIPION_INSTALL'], 'plugin_manager.py'))

<<<<<<< HEAD
=======
    elif mode == MODE_INSTALL:
        # Always move to SCIPION_HOME dir before installing
        cwd = os.getcwd()
        os.chdir(SCIPION_HOME)
        
        os.environ.update(VARS)
        args = sys.argv[2:]

        if '--help' in args:
            print("""Usage: %s [<target>] [--no-scipy] [--no-opencv] [--show]

Installs Scipion. Also used to install only part of it, as specified
in the <target>.

Arguments:
  <target>      a library or a python module.
                Version can be specified after a hyphen (-)
   -j N         where N is the number of processors to use during installation
  --help        show this help message
  --show        just show what would be done, without actually installing
  --no-opencv   do not install opencv (big) or anything that depends on it
  --no-scipy    do not install scipy or anything that depends on it

Example: scipion install -j 4

""" % ' '.join(sys.argv[:2]))
        else:
            # Create folders if needed.
            for path in DIRS_GLOBAL.values():
                if not exists(path):
                    sys.stdout.write("  Creating folder %s ...\n" % path)
                    os.makedirs(path)

        def build(args):
            # Just importing the script will launch the install actions
            sys.path.insert(1, join(VARS['SCIPION_INSTALL']))
            from .install.script import defineBinaries
            env = defineBinaries()
            env.execute()
            return 0

        if args and args[0] == '--binary':
            assert 'LDFLAGS' not in os.environ, "LDFLAGS already set. Refusing."
            os.environ['LDFLAGS'] = '-Wl,-rpath,REPLACE_ME_WITH_FUNNY_'
            # Install external libraries and compile Xmipp
            ret = build(args[1:]) # ignore the --binary argument
            if ret == 0:
                ret = os.system(join(getPyworkflowPath(), 'install',
                                     'change_rpath.py %(ss)s/bin %(ss)s/lib %(ss)s/em')
                    % {'ss': SCIPION_SOFTWARE})
        else:
            # Install external libraries and compile Xmipp
            ret = build(args)

        if ret == 0 and not ('--help' in args or '-h' in args or '-H' in args
                             or'-c' in args):
            open(join(VARS['SCIPION_SOFTWARE'], 'log',
                      'success.log'), 'w').write('Yes :)')
            sys.stdout.write("""
  ************************************************************************
  *                                                                      *
  *         Congratulations, Scipion was installed successfully          *
  *                                                                      *
  ************************************************************************
""")
        os.chdir(cwd) # Go back to original folder
        sys.exit(ret)

>>>>>>> 0e12a79e
    elif mode == MODE_CONFIG:
        runApp(join(SCIPION_SCRIPTS, 'config.py'), sys.argv[2:])

    elif mode == MODE_VERSION:
        # Just exit, Scipion version will be printed anyway
        sys.exit(0)

    elif mode == MODE_RUNPROTOCOL:
        assert (n == 6 or n ==7), 'runprotocol takes exactly 5 arguments, not %d' % (n - 1)
        # this could be pw_protocol_run.py or pw_protocol_mpirun.py
        protocolApp = sys.argv[2]
        # This should be (projectPath, protocolDb and protocolId)
        runApp(protocolApp, args=sys.argv[3:])
        
    elif mode == MODE_PROTOCOLS:
        runApp('pw_protocol_list.py', args=sys.argv[2:])

    elif mode == MODE_ENV:
        # Print all the environment variables needed to run scipion.
        for key in sorted(VARS):
            sys.stdout.write('export %s="%s"\n' % (key, VARS[key]))

        sys.exit(0)

    elif mode == MODE_RUN:
        # Run any command with the environment of scipion loaded.
        runCmd(' '.join(['"%s"' % arg for arg in sys.argv[2:]]))
        
    elif mode == MODE_PYTHON:
        runScript(' '.join(['"%s"' % arg for arg in sys.argv[2:]]), 
                  chdir=False)

    elif mode == MODE_TUTORIAL:
        runApp(join(SCIPION_SCRIPTS, 'tutorial.py'), sys.argv[2:])

    elif mode in MODE_DEMO:
        runScript(join(SCIPION_SCRIPTS, 'kickoff.py')
                  + ' '.join(sys.argv[2:] if len(sys.argv) > 2 else ''))

    # Allow to run programs from different packages
    # scipion will load the specified environment
    elif (mode.startswith('xmipp') or
          mode.startswith('relion') or
          mode.startswith('e2') or 
          mode.startswith('sx') or
          mode.startswith('b')):
        # To avoid Ghost activation warning
        from pwem import EM_PROGRAM_ENTRY_POINT
        runCmd(EM_PROGRAM_ENTRY_POINT,  sys.argv[1:])

    elif mode == MODE_INSPECT:
        runScript(join(VARS['SCIPION_INSTALL'], 'inspect-plugins.py'), sys.argv[2:])
    # Else HELP or wrong argument
    else:
        sys.stdout.write("""\
Usage: scipion [MODE] [ARGUMENTS]

MODE can be:
    help                   Prints this help message.

    config                 Checks and/or writes Scipion's global and local configuration.
    
    plugins                Launches the plugin manager window.
    
    installp               Installs Scipion plugins from a terminal. Use flag --help to see usage.
    
    uninstallp             Uninstalls Scipion plugins from a terminal. Use with flag --help to see usage.
    
    installb               Installs Plugin Binaries. Use with flag --help to see usage.

    manager                Opens the manager with a list of all projects.

    inspect                inspect a python module and check if it looks loke a scipion plugin. 
    
    printenv               Prints the environment variables used by the application.

    project NAME           Opens the specified project. The name 'last' opens the last project.

    last                   Same as 'project last'

    run COMMAND [ARG ...]  Runs COMMAND within the Scipion environment.
    
    python [ARG ...]       Shortcut for 'scipion run python ...'

    test OPTION            Runs/Lists test(s).
                           OPTION can be:
                             <name>: name of the test to run
                             --show: list the available tests
                             --help: show all the available options
                             --grep <pattern> : filter the list using the <pattern> 
                           For example, to run the "test_object" test:
                             scipion test tests.model.test_object

    testdata OPTION        Gets(puts) tests data, from(to) the server to(from) the $SCIPION_TESTS folder.
                           OPTIONS can be:
                             --download: copy dataset from remote location to local
                             --upload: copy dataset from local to remote
                             <dataset>: name of dataset to download, upload or format
                             --list: list the datasets in the local computer and in the server
                             --help: show all the available options
                           For example, to download the dataset xmipp_tutorial:
                             scipion testdata --download xmipp_tutorial
                           Or to upload it:
                             scipion testdata --upload xmipp_tutorial
                             
    tutorial [NAME]        Creates a new protocol with a tutorial workflow loaded.
                           If NAME is empty, the list of available tutorials are shown.

    view | show NAME       Opens a file with Scipion's showj, or a directory with Browser.
    
    demo | template [PATH] Launches a form based on the *.json.template found either in the PATH
                           or in the pyworkflow/templates directory. If more than one is found,
                           a dialog is raised to choose one. 

""")
        if mode == MODE_HELP:
            sys.exit(0)
        else:
            print("Unknown mode: %s." % mode)
            sys.exit(1)


if __name__ == '__main__':
    try:
        main()
    except Exception:
        # This way of catching exceptions works with Python 2 & 3
        sys.exit('Error: %s\n' % sys.exc_info()[1])<|MERGE_RESOLUTION|>--- conflicted
+++ resolved
@@ -360,77 +360,6 @@
     elif mode == MODE_PLUGINS:
         runScript(join(VARS['SCIPION_INSTALL'], 'plugin_manager.py'))
 
-<<<<<<< HEAD
-=======
-    elif mode == MODE_INSTALL:
-        # Always move to SCIPION_HOME dir before installing
-        cwd = os.getcwd()
-        os.chdir(SCIPION_HOME)
-        
-        os.environ.update(VARS)
-        args = sys.argv[2:]
-
-        if '--help' in args:
-            print("""Usage: %s [<target>] [--no-scipy] [--no-opencv] [--show]
-
-Installs Scipion. Also used to install only part of it, as specified
-in the <target>.
-
-Arguments:
-  <target>      a library or a python module.
-                Version can be specified after a hyphen (-)
-   -j N         where N is the number of processors to use during installation
-  --help        show this help message
-  --show        just show what would be done, without actually installing
-  --no-opencv   do not install opencv (big) or anything that depends on it
-  --no-scipy    do not install scipy or anything that depends on it
-
-Example: scipion install -j 4
-
-""" % ' '.join(sys.argv[:2]))
-        else:
-            # Create folders if needed.
-            for path in DIRS_GLOBAL.values():
-                if not exists(path):
-                    sys.stdout.write("  Creating folder %s ...\n" % path)
-                    os.makedirs(path)
-
-        def build(args):
-            # Just importing the script will launch the install actions
-            sys.path.insert(1, join(VARS['SCIPION_INSTALL']))
-            from .install.script import defineBinaries
-            env = defineBinaries()
-            env.execute()
-            return 0
-
-        if args and args[0] == '--binary':
-            assert 'LDFLAGS' not in os.environ, "LDFLAGS already set. Refusing."
-            os.environ['LDFLAGS'] = '-Wl,-rpath,REPLACE_ME_WITH_FUNNY_'
-            # Install external libraries and compile Xmipp
-            ret = build(args[1:]) # ignore the --binary argument
-            if ret == 0:
-                ret = os.system(join(getPyworkflowPath(), 'install',
-                                     'change_rpath.py %(ss)s/bin %(ss)s/lib %(ss)s/em')
-                    % {'ss': SCIPION_SOFTWARE})
-        else:
-            # Install external libraries and compile Xmipp
-            ret = build(args)
-
-        if ret == 0 and not ('--help' in args or '-h' in args or '-H' in args
-                             or'-c' in args):
-            open(join(VARS['SCIPION_SOFTWARE'], 'log',
-                      'success.log'), 'w').write('Yes :)')
-            sys.stdout.write("""
-  ************************************************************************
-  *                                                                      *
-  *         Congratulations, Scipion was installed successfully          *
-  *                                                                      *
-  ************************************************************************
-""")
-        os.chdir(cwd) # Go back to original folder
-        sys.exit(ret)
-
->>>>>>> 0e12a79e
     elif mode == MODE_CONFIG:
         runApp(join(SCIPION_SCRIPTS, 'config.py'), sys.argv[2:])
 
