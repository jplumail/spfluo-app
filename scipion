#!/usr/bin/env python
# **************************************************************************
# *
# * Authors:     J.M. De la Rosa Trevin (jmdelarosa@cnb.csic.es)
# *              I. Foche Perez (ifoche@cnb.csic.es)
# *
# * Unidad de Bioinformatica of Centro Nacional de Biotecnologia, CSIC
# *
# * This program is free software; you can redistribute it and/or modify
# * it under the terms of the GNU General Public License as published by
# * the Free Software Foundation; either version 2 of the License, or
# * (at your option) any later version.
# *
# * This program is distributed in the hope that it will be useful,
# * but WITHOUT ANY WARRANTY; without even the implied warranty of
# * MERCHANTABILITY or FITNESS FOR A PARTICULAR PURPOSE.  See the
# * GNU General Public License for more details.
# *
# * You should have received a copy of the GNU General Public License
# * along with this program; if not, write to the Free Software
# * Foundation, Inc., 59 Temple Place, Suite 330, Boston, MA
# * 02111-1307  USA
# *
# *  All comments concerning this program package may be sent to the
# *  e-mail address 'scipion@cnb.csic.es'
# *
# **************************************************************************
"""
Main entry point to scipion. It launches the gui, tests, etc.
"""
import sys
import os
from os.path import join, exists, dirname
import subprocess

DEVEL = 'devel'

try:
    from ConfigParser import ConfigParser, ParsingError
except ImportError:
    from configparser import ConfigParser, ParsingError  # Python 3


# Update this values before any new release
__version__ = DEVEL
<<<<<<< HEAD
__nickname__ = ''
__releasedate__ = ''
=======
__nickname__ = DEVEL
__releasedate__ = ''

>>>>>>> 9d3f899a


# This script tries to run ok with any python version. So we cannot
# use some of the cool syntax of modern Python (no "with" statement,
# no inline "if ... else ...", etc.), and we better avoid things like
# "print" (we use sys.stdout.write()) and be careful with exceptions.


SCIPION_HOME = dirname(os.path.realpath(__file__))


#
# If we don't have a local user installation, create it.
#

# Default values for configuration files.
SCIPION_CONFIG = join(SCIPION_HOME, 'config', 'scipion.conf')
SCIPION_LOCAL_CONFIG = os.path.expanduser('~/.config/scipion/scipion.conf')

# Allow the user to override them (and remove them from sys.argv).
while len(sys.argv) > 2 and sys.argv[1].startswith('--'):
    arg = sys.argv.pop(1)
    value = sys.argv.pop(1)
    if arg == '--config':
        # If we pass the arguments "--config some_path/scipion.conf",
        # only the config files in that path will be read.
        SCIPION_CONFIG = os.path.abspath(os.path.expanduser(value))
        SCIPION_LOCAL_CONFIG = SCIPION_CONFIG  # global and local are the same!
    else:
        sys.exit('Unknown argument: %s' % arg)

SCIPION_PROTOCOLS = join(dirname(SCIPION_CONFIG), 'protocols.conf')
SCIPION_HOSTS = join(dirname(SCIPION_CONFIG), 'hosts.conf')


# Check for old configuration files and tell the user to update.
if SCIPION_LOCAL_CONFIG != SCIPION_CONFIG and exists(SCIPION_LOCAL_CONFIG):
    cf = ConfigParser()
    cf.optionxform = str  # keep case (stackoverflow.com/questions/1611799)
    try:
        cf.read(SCIPION_LOCAL_CONFIG)
    except ParsingError:
        sys.exit("%s\nPlease fix the configuration file." % sys.exc_info()[1])
    if 'BUILD' in cf.sections():
        print("""***
Warning: you seem to be running Scipion with the old (pre-April 9 2015)
configuration files. You may want to remove the configuration files in
the directory %s
and then run "scipion config". Please contact the Scipion developers for
any doubt.
***""" % dirname(SCIPION_LOCAL_CONFIG))


#
# Check the version if in devel mode
#

if __version__ == DEVEL:
    # Find out if the is a .git directory
    if exists(join(SCIPION_HOME, '.git')):
        def call(cmd):
            return subprocess.Popen(cmd, shell=True, cwd=SCIPION_HOME).wait()
        if call('which git > /dev/null') == 0: # Means git command is found

            gitBranch = str(subprocess.check_output("git branch | grep \\* ", cwd=SCIPION_HOME, shell=True))
            gitBranch = gitBranch.split("*")[1]
            __version__ = gitBranch.replace("\n", "")
            commitLine = str(subprocess.check_output(['git', 'log', '-1',
                                                  '--pretty=format:%h %ci'],
                                                 cwd=SCIPION_HOME))
            __nickname__, __releasedate__ = commitLine.split()[:2]
            if __nickname__.startswith("b'"):
               __nickname__=__nickname__[2:]


    # If in a future we release  a nightly build, we could add the .devel_version


def getVersion(long=True):
    if long:
        return "%s (%s) %s" % (__version__, __releasedate__, __nickname__)
    else:
        return __version__

def printVersion():
    """ Print Scipion version """
    # Print the version and some more info
    sys.stdout.write('\nScipion %s\n\n' % getVersion())

#
# Initialize variables from config file.
#

for confFile in [SCIPION_CONFIG, SCIPION_LOCAL_CONFIG,
                 SCIPION_PROTOCOLS, SCIPION_HOSTS]:
    if not exists(confFile) and (len(sys.argv) == 1 or sys.argv[1] != 'config'):
        sys.exit('Missing file %s\nPlease run\n  %s config\nto fix your '
                 'configuration' % (confFile, sys.argv[0]))

# VARS will contain all the relevant environment variables, including
# directories and packages.
VARS = {
    'SCIPION_HOME': SCIPION_HOME,
    'SCIPION_VERSION': getVersion(),
    'SCIPION_APPS': join(SCIPION_HOME, 'pyworkflow', 'apps'),
    'SCIPION_PYTHON': 'python',
    'SCIPION_CONFIG': SCIPION_CONFIG,
    'SCIPION_LOCAL_CONFIG': SCIPION_LOCAL_CONFIG,
    'SCIPION_PROTOCOLS': SCIPION_PROTOCOLS,
    'SCIPION_HOSTS': SCIPION_HOSTS}

try:
    config = ConfigParser()
    config.optionxform = str  # keep case (stackoverflow.com/questions/1611799)
    config.read([SCIPION_CONFIG, SCIPION_LOCAL_CONFIG])

    def getPaths(section):
        return dict([(key, join(SCIPION_HOME, os.path.expanduser(path)))
                     for key, path in config.items(section)])  # works in 2.4

    def getValues(section):
        return dict([(key, value)
                     for key, value in config.items(section)])  # works in 2.4

    DIRS_GLOBAL = getPaths('DIRS_GLOBAL')
    DIRS_LOCAL = getPaths('DIRS_LOCAL')
    PACKAGES = getPaths('PACKAGES')
    if config.has_section('VARIABLES'):
        VARIABLES = getValues('VARIABLES')
    else: # For now, allow old scipion.conf without the VARIABLES section
        sys.stdout.write("Warning: Missing section 'VARIABLES' in the "
                         "configuration file ~/.config/scipion/scipion.conf\n")
        VARIABLES = {}

    REMOTE = dict(config.items('REMOTE'))
    BUILD = dict(config.items('BUILD'))

    for d in DIRS_LOCAL.values():
        if not exists(d):
            sys.stdout.write('Creating directory %s ...\n' % d)
            os.makedirs(d)

    SCIPION_SOFTWARE = DIRS_GLOBAL['SCIPION_SOFTWARE']
    XMIPP_LIB = join(PACKAGES['XMIPP_HOME'], 'lib')

    PATH = os.pathsep.join(
        [join(SCIPION_SOFTWARE, 'bin'),
         BUILD['JAVA_BINDIR'],
         BUILD['MPI_BINDIR'],
         os.environ.get('PATH', '')]
    )
    LD_LIBRARY_PATH = os.pathsep.join(
        [join(SCIPION_SOFTWARE, 'lib'),
         BUILD['MPI_LIBDIR'],
         BUILD['CUDA'],
         os.environ.get('LD_LIBRARY_PATH', '')]
    )

    PYTHONPATH_LIST = [SCIPION_HOME,
                       join(SCIPION_SOFTWARE,
                            'lib', 'python2.7', 'site-packages'),
                       XMIPP_LIB, os.environ.get('PYTHONPATH', '')]

    if 'SCIPION_NOGUI' in os.environ:
        PYTHONPATH_LIST.insert(0, join(SCIPION_HOME,
                                       'pyworkflow', 'gui', 'no-tkinter'))

    PYTHONPATH = os.pathsep.join(PYTHONPATH_LIST)

    VARS.update({
        'PATH': PATH,
        'PYTHONPATH': PYTHONPATH,
        'LD_LIBRARY_PATH': LD_LIBRARY_PATH})

    VARS.update(DIRS_GLOBAL)
    VARS.update(DIRS_LOCAL)
    VARS.update(PACKAGES)
    VARS.update(REMOTE)
    VARS.update(BUILD)
    VARS.update(VARIABLES)
except Exception:
    if len(sys.argv) == 1 or sys.argv[1] != 'config':
        # This way of catching exceptions works with Python 2 & 3
        sys.stderr.write('Error: %s\n' % sys.exc_info()[1])
        sys.stdout.write('Please check the configuration file %s and '
                         'try again.\n' % SCIPION_CONFIG)
        sys.exit(1)


#
# Auxiliary functions to run commands in our environment, one of our
# scripts, or one of our "apps"
#

def envOn(varName):
    value = os.environ.get(varName, '').lower()
    return value in ['1', 'true', 'on', 'yes']


def runCmd(cmd):
    os.environ.update(VARS)    
    sys.stdout.write(">>>>> %s\n" % cmd)
    result = os.system(cmd)
    if not -256 < result < 256:
        result = 1  # because if not, 256 is confused with 0 !
    sys.exit(result)

# The following functions require a working SCIPION_PYTHON
def runScript(scriptCmd, chdir=True):
    if chdir:
        os.chdir(SCIPION_HOME)

    if envOn('SCIPION_PROFILE'):
        profileStr = '-m cProfile -o output.profile'
    else:
        profileStr = ''
    cmd = '%s %s %s' % (VARS['SCIPION_PYTHON'], profileStr, scriptCmd)
    runCmd(cmd)


def runApp(app, args='', chdir=True):
    if isinstance(args, list):
        args = ' '.join('"%s"' % x for x in args)
    runScript('%s %s' % (join(VARS['SCIPION_APPS'], app), args), chdir)

#
# Modes (first argument given to scipion).
#

MODE_MANAGER = 'manager'
MODE_PROJECT = 'project'
MODE_LAST = 'last' # shortcut to 'project last'
MODE_WEBSERVER = 'webserver'
MODE_COLLECTSTATIC = 'collectstatic'
MODE_TESTS = 'tests' # keep tests for compatibility
MODE_TEST = 'test' # also allow 'test', in singular
MODE_TEST_DATA = 'testdata'
MODE_HELP = 'help'
MODE_VIEWER = ['viewer', 'view', 'show']
MODE_INSTALL = 'install'
MODE_UNINSTALL = 'uninstall'
MODE_CONFIG = 'config'
MODE_APACHE_VARS = 'apache_vars'
MODE_VERSION = 'version'
MODE_RUNPROTOCOL = 'runprotocol'
MODE_PROTOCOLS = 'protocols' 
MODE_STATS = 'stats'
MODE_ENV = 'printenv'
MODE_RUN = 'run'
MODE_PYTHON = 'python'
MODE_TUTORIAL = 'tutorial'
MODE_DEPENDENCIES = 'deps'


def main():
    printVersion()
    # See in which "mode" the script is called. By default, it's MODE_MANAGER.
    n = len(sys.argv)
    if n > 1:
        mode = sys.argv[1]
    else:
        mode = MODE_MANAGER

    # First see if we have a working installation.
    if mode not in [MODE_INSTALL, MODE_CONFIG]:
        ok = True
        for d, path in DIRS_GLOBAL.items():
            if not exists(path):
                sys.stderr.write('Missing %s folder: %s\n' % (d, path))
                ok = False
#         if not exists(join(VARS['SCIPION_SOFTWARE'], 'log', 'success.log')):
#             ok = False
        if not ok:
            sys.exit("There is a problem with the installation. Please run:\n"
                     "  %s install" % sys.argv[0])

    if mode == MODE_MANAGER:
        runApp('pw_manager.py')

    elif mode == MODE_LAST:
        runApp('pw_project.py', args='last')
        
    elif mode == MODE_PROJECT:
        runApp('pw_project.py', args=sys.argv[2:])

    elif mode == MODE_WEBSERVER:
        if n > 2:
            option = sys.argv[2]
        else:
            option = 'django'

        manage = join(SCIPION_HOME, 'pyworkflow', 'web', 'manage.py')

        if option in ['django', 'gunicorn']:

            if option == 'django':
                args = 'runserver 0.0.0.0:8000'
            elif option == 'gunicorn':
                args = 'run_gunicorn -b 0.0.0.0:%s' % sys.argv[3]
        else:
            args = option
            sys.stdout.write("\nPassing %s straight to manage.py in %s mode.\n"
                             % (args, MODE_WEBSERVER))

        runScript('%s %s' % (manage, args))

    elif mode == MODE_TESTS or mode == MODE_TEST:
        runScript('scripts/run_tests.py %s' % ' '.join(sys.argv[2:]))

    elif mode == MODE_TEST_DATA:
        runScript('scripts/sync_data.py %s' % ' '.join(sys.argv[2:]))

    elif mode in MODE_VIEWER:
        runApp('pw_viewer.py', args=sys.argv[2:], chdir=False)

    elif mode == MODE_UNINSTALL:
        # We do not os.environ.update(VARS) here. SCons needs to use
        # the python installed in the system by default.
        # But we set all vars named SCIPION_*
        for k, v in VARS.items():
            if k.startswith('SCIPION_') or k in BUILD:
                os.environ[k] = v

        from scripts.install import build
        args = ['-c'] + sys.argv[2:]
        ret = build(args)
        if ret == 0 and not ('--help' in args or '-h' in args or '-H' in args
                             or '-c' in args):
            try:
                os.remove(join(VARS['SCIPION_SOFTWARE'], 'log', 'success.log'))
            except OSError:
                pass
        sys.exit(ret)

    elif mode == 'clean':
        #TODO: Maybe move the clean script under install/
        # and also add logic to clean specific targets (useful for testing install)
        #TODO: This option seems to be redundant with MODE_UNINSTALL 
        import scripts.clean as clean
        sys.exit(0)
        
    elif mode == MODE_INSTALL:
        # Always move to SCIPION_HOME dir before installing
        cwd = os.getcwd()
        os.chdir(SCIPION_HOME)
        
        os.environ.update(VARS)
        args = sys.argv[2:]

        if '--help' in args:
            print("""Usage: %s [<target>] [--no-scipy] [--no-opencv] [--show]

Installs Scipion. Also used to install only part of it, as specified
in the <target>, or to add extra em packages to Scipion.

Arguments:
  <target>      a library, a python module, an em package or a xmipp file.
                Version can be specified after a hyphen (-)
   -j N         where N is the number of processors to use during installation
  --help        show this help message
  --show        just show what would be done, without actually installing
  --no-opencv   do not install opencv (big) or anything that depends on it
  --no-scipy    do not install scipy or anything that depends on it
  --no-xmipp    use this option only after a successful compilation of Xmipp
                to save some time when installing other packages

Example: scipion install eman-2.12

""" % ' '.join(sys.argv[:2]))
        else:
            # Create folders if needed.
            for path in DIRS_GLOBAL.values():
                if not exists(path):
                    sys.stdout.write("  Creating folder %s ...\n" % path)
                    os.makedirs(path)

        def build(args):
            # Just importing the script will launch the install actions
            import install.script as script
            # Remove targets names from environment, that are
            # not recognized by Scons.
            # TODO: think more deeply in a way to separate
            # options for scons and our own install script
            sconsArgs = [a for a in args if not script.env.hasTarget(a)]

            # Special argument to skip Xmipp compilation, mainly for debugging
            if '--no-xmipp' in args:
                return 0

            cmd = 'install/scons.py %s' % ' '.join(sconsArgs)
            from install.funcs import green, yellow
            print(green('Compiling Xmipp ...'))
            print(cmd)

            # If using some kind of show, do not compile Xmipp
            if '--show' in args or '--show-tree' in args:
                return 0

            # Write xmipp.bashrc, xmipp.csh and xmipp.fish
            # TODO: maybe consider moving this logic to an script
            # under install/ module
            tDir = join(SCIPION_HOME, 'config', 'templates')
            for fname in os.listdir(tDir):
                if fname.startswith('xmipp.') and fname.endswith('.template'):
                    out = join(PACKAGES['XMIPP_HOME'], fname[:-len('.template')])
                    if exists(out):
                        print(yellow("Keeping existing file: %s" % out))
                        continue
                    print(yellow("Writing sourceable shell file: %s" % out))
                    open(out, 'w').write(open(join(tDir, fname)).read() % VARS)

            return os.system(cmd)

        if args and args[0] == '--binary':
            assert 'LDFLAGS' not in os.environ, "LDFLAGS already set. Refusing."
            os.environ['LDFLAGS'] = '-Wl,-rpath,REPLACE_ME_WITH_FUNNY_'
            # Install external libraries and compile Xmipp
            ret = build(args[1:]) # ignore the --binary argument
            if ret == 0:
                ret = os.system(
                    'scripts/change_rpath.py %(ss)s/bin %(ss)s/lib %(ss)s/em'
                    % {'ss': SCIPION_SOFTWARE})
        else:
            # Install external libraries and compile Xmipp
            ret = build(args)

        if ret == 0 and not ('--help' in args or '-h' in args or '-H' in args
                             or'-c' in args):
            open(join(VARS['SCIPION_SOFTWARE'], 'log',
                      'success.log'), 'w').write('Yes :)')
            sys.stdout.write("""
  ************************************************************************
  *                                                                      *
  *         Congratulations, Scipion was installed successfully          *
  *                                                                      *
  ************************************************************************
""")
        os.chdir(cwd) # Go back to original folder
        sys.exit(ret)

    elif mode == MODE_CONFIG:
        runApp('pw_config.py', sys.argv[2:])

    elif mode == MODE_STATS:
        statsDir = join(SCIPION_HOME, 'data', 'stats')
        if not exists(statsDir):
            os.makedirs(statsDir)
        runApp('gitstats/gitstats', args=[SCIPION_HOME, statsDir])

    elif mode == MODE_VERSION:
        # Just exit, Scipion version will be printed anyway
        sys.exit(0)

    elif mode == MODE_RUNPROTOCOL:
        assert (n == 6 or n ==7), 'runprotocol takes exactly 5 arguments, not %d' % (n - 1)
        # this could be pw_protocol_run.py or pw_protocol_mpirun.py
        protocolApp = sys.argv[2]
        # This should be (projectPath, protocolDb and protocolId)
        runApp(protocolApp, args=sys.argv[3:])
        
    elif mode == MODE_PROTOCOLS:
        runApp('pw_protocol_list.py', args=sys.argv[2:])

    elif mode == MODE_ENV:
        # Print all the environment variables needed to run scipion.
        for key in sorted(VARS):
            sys.stdout.write('export %s="%s"\n' % (key, VARS[key]))

        sys.exit(0)

    elif mode == MODE_RUN:
        # Run any command with the environment of scipion loaded.
        runCmd(' '.join(['"%s"' % arg for arg in sys.argv[2:]]))
        
    elif mode == MODE_PYTHON:
        runScript(' '.join(['"%s"' % arg for arg in sys.argv[2:]]), 
                  chdir=False)

    elif mode == MODE_TUTORIAL:
        runApp('pw_tutorial.py', sys.argv[2:])

    elif mode == MODE_DEPENDENCIES:
        runScript('scripts/find_deps.py software/bin software/lib %s'
                  % ' '.join(['"%s"' % arg for arg in sys.argv[2:]]))

    # Allow to run programs from different packages
    # scipion will load the specified environment
    elif (mode.startswith('xmipp') or
          mode.startswith('relion') or
          mode.startswith('e2') or 
          mode.startswith('sx') or
          mode.startswith('b')):
        runApp('pw_program.py',  sys.argv[1:], chdir=False)
    
    elif mode == MODE_HELP:
        sys.stdout.write("""\
Usage: scipion [MODE] [ARGUMENTS]

MODE can be:
    help                   Print this help message.

    config                 Check and/or write Scipion's global and local configuration.

    install [OPTION]       Download and install all the necessary software to run Scipion.
                           OPTION can be:
                             --with-all-packages: download also all external em packages
                             --help: show all the available options

    manager                Open the manager with a list of all projects.

    printenv               Print the environment variables used by the application.

    project NAME           Open the specified project. The name 'last' opens the last project.

    last                   Same as 'project last'

    run COMMAND [ARG ...]  Run command in the Scipion environment.
    
    python [ARG ...]       Shortcut to 'scipion run python ...'

    stats                  Write git statistics to the data/stats folder.

    test OPTION            Run test(s). All tests are located in pyworkflow/tests .
                           OPTION can be:
                             <name>: name of the test to run
                             --show: list the available tests
                             --help: show all the available options
                           For example, to run the "test_object" test:
                             scipion test tests.model.test_object

    testdata OPTION        Get(put) tests data, from(to) the server to(from) the $SCIPION_TESTS folder.
                           OPTION can be:
                             --download: copy dataset from remote location to local
                             --upload: copy dataset from local to remote
                             <dataset>: name of dataset to download, upload or format
                             --list: list the datasets in the local computer and in the server
                             --help: show all the available options
                           For example, to download the dataset xmipp_tutorial:
                             scipion testdata --download xmipp_tutorial
                           Or to upload it:
                             scipion testdata --upload xmipp_tutorial
                             
    tutorial [NAME]        Create a new protocol with a tutorial workflow loaded.
                           If NAME is empty, the list of available tutorials are shown.

    view | show NAME       Open a file with Scipion's showj, or a directory with Browser.

    webserver [OPTION]     Launch webserver. Scipion can be then controlled from a web browser.
                           OPTION can be:
                             django: open local django webserver (default)
                             collectstatic: copy static files for django server
                             apache_vars: show the LD_LIBRARY_PATH needed by apache server
""")
        sys.exit(0)

    # If we reach this point, bad arguments were passed
    sys.stdout.write("""Unknown mode: %s
Valid modes are:
  help install manager project stats tests testdata viewer webserver printenv run
Run "%s help" for a full description.\n""" % (sys.argv[1], sys.argv[0]))
    sys.exit(1)



if __name__ == '__main__':
    try:
        main()
    except Exception:
        # This way of catching exceptions works with Python 2 & 3
        sys.exit('Error: %s\n' % sys.exc_info()[1])<|MERGE_RESOLUTION|>--- conflicted
+++ resolved
@@ -43,14 +43,9 @@
 
 # Update this values before any new release
 __version__ = DEVEL
-<<<<<<< HEAD
-__nickname__ = ''
-__releasedate__ = ''
-=======
 __nickname__ = DEVEL
 __releasedate__ = ''
 
->>>>>>> 9d3f899a
 
 
 # This script tries to run ok with any python version. So we cannot
