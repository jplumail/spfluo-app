#!/usr/bin/env python
# **************************************************************************
# *
# * Authors:     J.M. De la Rosa Trevin (jmdelarosa@cnb.csic.es)
# *              I. Foche Perez (ifoche@cnb.csic.es)
# *
# * Unidad de Bioinformatica of Centro Nacional de Biotecnologia, CSIC
# *
# * This program is free software; you can redistribute it and/or modify
# * it under the terms of the GNU General Public License as published by
# * the Free Software Foundation; either version 2 of the License, or
# * (at your option) any later version.
# *
# * This program is distributed in the hope that it will be useful,
# * but WITHOUT ANY WARRANTY; without even the implied warranty of
# * MERCHANTABILITY or FITNESS FOR A PARTICULAR PURPOSE.  See the
# * GNU General Public License for more details.
# *
# * You should have received a copy of the GNU General Public License
# * along with this program; if not, write to the Free Software
# * Foundation, Inc., 59 Temple Place, Suite 330, Boston, MA
# * 02111-1307  USA
# *
# *  All comments concerning this program package may be sent to the
# *  e-mail address 'scipion@cnb.csic.es'
# *
# **************************************************************************
"""
Main entry point to scipion. It launches the gui, tests, etc.
"""
import sys
import os
from os.path import join, exists, dirname
import subprocess

try:
    from ConfigParser import ConfigParser, ParsingError
except ImportError:
    from configparser import ConfigParser, ParsingError  # Python 3


__version__ = 'devel'
__nickname__ = 'devel'
__releasedate__ = ''



# This script tries to run ok with any python version. So we cannot
# use some of the cool syntax of modern Python (no "with" statement,
# no inline "if ... else ...", etc.), and we better avoid things like
# "print" (we use sys.stdout.write()) and be careful with exceptions.


SCIPION_HOME = dirname(os.path.realpath(__file__))

# Some pw_*.py scripts under 'apps' folder change the current working
# directory to the SCIPION_HOME, so let's keep the current working
# direcotry in case we need it
SCIPION_CWD = os.path.abspath(os.getcwd())

#
# If we don't have a local user installation, create it.
#

# Default values for configuration files.
SCIPION_CONFIG = join(SCIPION_HOME, 'config', 'scipion.conf')
SCIPION_LOCAL_CONFIG = os.path.expanduser('~/.config/scipion/scipion.conf')

# Allow the user to override them (and remove them from sys.argv).
while len(sys.argv) > 2 and sys.argv[1].startswith('--'):
    arg = sys.argv.pop(1)
    value = sys.argv.pop(1)
    if arg == '--config':
        # If we pass the arguments "--config some_path/scipion.conf",
        # only the config files in that path will be read.
        SCIPION_CONFIG = os.path.abspath(os.path.expanduser(value))
        SCIPION_LOCAL_CONFIG = SCIPION_CONFIG  # global and local are the same!
    else:
        sys.exit('Unknown argument: %s' % arg)

SCIPION_PROTOCOLS = join(dirname(SCIPION_CONFIG), 'protocols.conf')
SCIPION_HOSTS = join(dirname(SCIPION_CONFIG), 'hosts.conf')


# Check for old configuration files and tell the user to update.
if SCIPION_LOCAL_CONFIG != SCIPION_CONFIG and exists(SCIPION_LOCAL_CONFIG):
    cf = ConfigParser()
    cf.optionxform = str  # keep case (stackoverflow.com/questions/1611799)
    try:
        cf.read(SCIPION_LOCAL_CONFIG)
    except ParsingError:
        sys.exit("%s\nPlease fix the configuration file." % sys.exc_info()[1])
    if 'BUILD' in cf.sections():
        print("""***
Warning: you seem to be running Scipion with the old (pre-April 9 2015)
configuration files. You may want to remove the configuration files in
the directory %s
and then run "scipion config". Please contact the Scipion developers for
any doubt.
***""" % dirname(SCIPION_LOCAL_CONFIG))


#
# Check the version if in devel mode
#

if __version__ == 'devel':
    # Find out if the is a .git directory
    if exists(join(SCIPION_HOME, '.git')):
        def call(cmd):
            return subprocess.Popen(cmd, shell=True, cwd=SCIPION_HOME).wait()
        if call('which git > /dev/null') == 0: # Means git command is found

            gitBranch = str(subprocess.check_output("git branch | grep \\* ", cwd=SCIPION_HOME, shell=True))
            gitBranch = gitBranch.split("*")[1]
            __version__ = gitBranch.replace("\n", "")
            commitLine = str(subprocess.check_output(['git', 'log', '-1',
                                                  '--pretty=format:%h %ci'],
                                                 cwd=SCIPION_HOME))
            __nickname__, __releasedate__ = commitLine.split()[:2]
            if __nickname__.startswith("b'"):
               __nickname__=__nickname__[2:]


    # If in a future we release  a nightly build, we could add the .devel_version


def getVersion(long=True):
    if long:
        return "%s (%s) %s" % (__version__, __releasedate__, __nickname__)
    else:
        return __version__

def printVersion():
    """ Print Scipion version """
    # Print the version and some more info
    sys.stdout.write('\nScipion %s\n\n' % getVersion())

#
# Initialize variables from config file.
#

for confFile in [SCIPION_CONFIG, SCIPION_LOCAL_CONFIG,
                 SCIPION_PROTOCOLS, SCIPION_HOSTS]:
    if not exists(confFile) and (len(sys.argv) == 1 or sys.argv[1] != 'config'):
        sys.exit('Missing file %s\nPlease run\n  %s config\nto fix your '
                 'configuration' % (confFile, sys.argv[0]))

# VARS will contain all the relevant environment variables, including
# directories and packages.
VARS = {
    'SCIPION_HOME': SCIPION_HOME,
    'SCIPION_CWD': SCIPION_CWD,
    'SCIPION_VERSION': getVersion(),
    'SCIPION_APPS': join(SCIPION_HOME, 'pyworkflow', 'apps'),
    'SCIPION_PYTHON': 'python',
    'SCIPION_CONFIG': SCIPION_CONFIG,
    'SCIPION_LOCAL_CONFIG': SCIPION_LOCAL_CONFIG,
    'SCIPION_PROTOCOLS': SCIPION_PROTOCOLS,
    'SCIPION_HOSTS': SCIPION_HOSTS}

try:
    config = ConfigParser()
    config.optionxform = str  # keep case (stackoverflow.com/questions/1611799)
    config.read([SCIPION_CONFIG, SCIPION_LOCAL_CONFIG])

    def getPaths(section):
        return dict([(key, join(SCIPION_HOME, os.path.expanduser(path)))
                     for key, path in config.items(section)])  # works in 2.4

    def getValues(section):
        return dict([(key, value)
                     for key, value in config.items(section)])  # works in 2.4

    DIRS_GLOBAL = getPaths('DIRS_GLOBAL')
    DIRS_LOCAL = getPaths('DIRS_LOCAL')
    PACKAGES = getPaths('PACKAGES')
    if config.has_section('VARIABLES'):
        VARIABLES = getValues('VARIABLES')
    else: # For now, allow old scipion.conf without the VARIABLES section
        sys.stdout.write("Warning: Missing section 'VARIABLES' in the "
                         "configuration file ~/.config/scipion/scipion.conf\n")
        VARIABLES = {}

    REMOTE = dict(config.items('REMOTE'))
    BUILD = dict(config.items('BUILD'))

    for d in DIRS_LOCAL.values():
        if not exists(d):
            sys.stdout.write('Creating directory %s ...\n' % d)
            os.makedirs(d)

    SCIPION_SOFTWARE = DIRS_GLOBAL['SCIPION_SOFTWARE']
    XMIPP_LIB = join(PACKAGES['XMIPP_HOME'], 'lib')

    PATH = os.pathsep.join(
        [join(SCIPION_SOFTWARE, 'bin'),
         BUILD['JAVA_BINDIR'],
         BUILD['MPI_BINDIR'],
         os.environ.get('PATH', '')]
    )
    LD_LIBRARY_PATH = os.pathsep.join(
        [join(SCIPION_SOFTWARE, 'lib'),
         BUILD['MPI_LIBDIR'],
         BUILD['CUDA'],
         os.environ.get('LD_LIBRARY_PATH', '')]
    )

    PYTHONPATH_LIST = [SCIPION_HOME,
                       join(SCIPION_SOFTWARE,
                            'lib', 'python2.7', 'site-packages'),
                       XMIPP_LIB, os.environ.get('PYTHONPATH', '')]

    if 'SCIPION_NOGUI' in os.environ:
        PYTHONPATH_LIST.insert(0, join(SCIPION_HOME,
                                       'pyworkflow', 'gui', 'no-tkinter'))

    PYTHONPATH = os.pathsep.join(PYTHONPATH_LIST)

    VARS.update({
        'PATH': PATH,
        'PYTHONPATH': PYTHONPATH,
        'LD_LIBRARY_PATH': LD_LIBRARY_PATH})

    VARS.update(DIRS_GLOBAL)
    VARS.update(DIRS_LOCAL)
    VARS.update(PACKAGES)
    VARS.update(REMOTE)
    VARS.update(BUILD)
    VARS.update(VARIABLES)
except Exception:
    if len(sys.argv) == 1 or sys.argv[1] != 'config':
        # This way of catching exceptions works with Python 2 & 3
        sys.stderr.write('Error: %s\n' % sys.exc_info()[1])
        sys.stdout.write('Please check the configuration file %s and '
                         'try again.\n' % SCIPION_CONFIG)
        sys.exit(1)


#
# Auxiliary functions to run commands in our environment, one of our
# scripts, or one of our "apps"
#

def envOn(varName):
    value = os.environ.get(varName, '').lower()
    return value in ['1', 'true', 'on', 'yes']


def runCmd(cmd):
    os.environ.update(VARS)    
    sys.stdout.write(">>>>> %s\n" % cmd)
    result = os.system(cmd)
    if not -256 < result < 256:
        result = 1  # because if not, 256 is confused with 0 !
    sys.exit(result)

# The following functions require a working SCIPION_PYTHON
def runScript(scriptCmd, chdir=True):
    if chdir:
        os.chdir(SCIPION_HOME)

    if envOn('SCIPION_PROFILE'):
        profileStr = '-m cProfile -o output.profile'
    else:
        profileStr = ''
    cmd = '%s %s %s' % (VARS['SCIPION_PYTHON'], profileStr, scriptCmd)
    runCmd(cmd)


def runApp(app, args='', chdir=True):
    if isinstance(args, list):
        args = ' '.join('"%s"' % x for x in args)
    runScript('%s %s' % (join(VARS['SCIPION_APPS'], app), args), chdir)

#
# Modes (first argument given to scipion).
#

MODE_MANAGER = 'manager'
MODE_PROJECT = 'project'
MODE_LAST = 'last' # shortcut to 'project last'
MODE_HERE = 'here' # shortcut to 'project here'
MODE_WEBSERVER = 'webserver'
MODE_COLLECTSTATIC = 'collectstatic'
MODE_TESTS = 'tests' # keep tests for compatibility
MODE_TEST = 'test' # also allow 'test', in singular
MODE_TEST_DATA = 'testdata'
MODE_HELP = 'help'
MODE_VIEWER = ['viewer', 'view', 'show']
MODE_INSTALL = 'install'
MODE_UNINSTALL = 'uninstall'
MODE_CONFIG = 'config'
MODE_APACHE_VARS = 'apache_vars'
MODE_VERSION = 'version'
MODE_RUNPROTOCOL = 'runprotocol'
MODE_PROTOCOLS = 'protocols' 
MODE_STATS = 'stats'
MODE_ENV = 'printenv'
MODE_RUN = 'run'
MODE_PYTHON = 'python'
MODE_TUTORIAL = 'tutorial'
MODE_DEPENDENCIES = 'deps'


def main():
    printVersion()
    # See in which "mode" the script is called. By default, it's MODE_MANAGER.
    n = len(sys.argv)
    if n > 1:
        mode = sys.argv[1]
    else:
        mode = MODE_MANAGER

    # First see if we have a working installation.
    if mode not in [MODE_INSTALL, MODE_CONFIG]:
        ok = True
        for d, path in DIRS_GLOBAL.items():
            if not exists(path):
                sys.stderr.write('Missing %s folder: %s\n' % (d, path))
                ok = False
#         if not exists(join(VARS['SCIPION_SOFTWARE'], 'log', 'success.log')):
#             ok = False
        if not ok:
            sys.exit("There is a problem with the installation. Please run:\n"
                     "  %s install" % sys.argv[0])

    if mode == MODE_MANAGER:
        runApp('pw_manager.py')

    elif mode == MODE_LAST:
        runApp('pw_project.py', args='last')

    elif mode == MODE_HERE:
        runApp('pw_project.py', args='here')
        
    elif mode == MODE_PROJECT:
        runApp('pw_project.py', args=sys.argv[2:])

    elif mode == MODE_WEBSERVER:
        if n > 2:
            option = sys.argv[2]
        else:
            option = 'django'

        manage = join(SCIPION_HOME, 'pyworkflow', 'web', 'manage.py')

        if option in ['django', 'gunicorn']:

            if option == 'django':
                args = 'runserver 0.0.0.0:8000'
            elif option == 'gunicorn':
                args = 'run_gunicorn -b 0.0.0.0:%s' % sys.argv[3]
        else:
            args = option
            sys.stdout.write("\nPassing %s straight to manage.py in %s mode.\n"
                             % (args, MODE_WEBSERVER))

        runScript('%s %s' % (manage, args))

    elif mode == MODE_TESTS or mode == MODE_TEST:
        runScript('scripts/run_tests.py %s' % ' '.join(sys.argv[2:]))

    elif mode == MODE_TEST_DATA:
        runScript('scripts/sync_data.py %s' % ' '.join(sys.argv[2:]))

    elif mode in MODE_VIEWER:
        runApp('pw_viewer.py', args=sys.argv[2:], chdir=False)

    elif mode == MODE_UNINSTALL:
        # We do not os.environ.update(VARS) here. SCons needs to use
        # the python installed in the system by default.
        # But we set all vars named SCIPION_*
        for k, v in VARS.items():
            if k.startswith('SCIPION_') or k in BUILD:
                os.environ[k] = v

        from scripts.install import build
        args = ['-c'] + sys.argv[2:]
        ret = build(args)
        if ret == 0 and not ('--help' in args or '-h' in args or '-H' in args
                             or '-c' in args):
            try:
                os.remove(join(VARS['SCIPION_SOFTWARE'], 'log', 'success.log'))
            except OSError:
                pass
        sys.exit(ret)

    elif mode == 'clean':
        #TODO: Maybe move the clean script under install/
        # and also add logic to clean specific targets (useful for testing install)
        #TODO: This option seems to be redundant with MODE_UNINSTALL 
        import scripts.clean as clean
        sys.exit(0)
        
    elif mode == MODE_INSTALL:
        # Always move to SCIPION_HOME dir before installing
        cwd = os.getcwd()
        os.chdir(SCIPION_HOME)
        
        os.environ.update(VARS)
        args = sys.argv[2:]

        if '--help' in args:
            print("""Usage: %s [<target>] [--no-scipy] [--no-opencv] [--show]

Installs Scipion. Also used to install only part of it, as specified
in the <target>, or to add extra em packages to Scipion.

Arguments:
  <target>      a library, a python module, an em package or a xmipp file.
                Version can be specified after a hyphen (-)
   -j N         where N is the number of processors to use during installation
  --help        show this help message
  --show        just show what would be done, without actually installing
  --no-opencv   do not install opencv (big) or anything that depends on it
  --no-scipy    do not install scipy or anything that depends on it
  --no-xmipp    use this option only after a successful compilation of Xmipp
                to save some time when installing other packages

Example: scipion install eman-2.12

""" % ' '.join(sys.argv[:2]))
        else:
            # Create folders if needed.
            for path in DIRS_GLOBAL.values():
                if not exists(path):
                    sys.stdout.write("  Creating folder %s ...\n" % path)
                    os.makedirs(path)

        def build(args):
            # Just importing the script will launch the install actions
            import install.script as script
            # Remove targets names from environment, that are
            # not recognized by Scons.
            # TODO: think more deeply in a way to separate
            # options for scons and our own install script
            sconsArgs = [a for a in args if not script.env.hasTarget(a)]

            # Special argument to skip Xmipp compilation, mainly for debugging
            if '--no-xmipp' in args:
                return 0

            # Get xmipp source code file
            xmippArgsSource = join(SCIPION_HOME, 'software', 'em', 'xmipp',
                                   'libraries', 'data', 'args.h')
            if not os.path.exists(xmippArgsSource):
<<<<<<< HEAD
                print("Xmipp source code file %s not found. It seems you have" \
=======
                print ("Xmipp source code file %s not found. It seems you have" \
>>>>>>> 91cee1be
                      " downloaded the binaries. Skipping Xmipp compilation."\
                      % xmippArgsSource)
                return 0

            cmd = 'install/scons.py %s' % ' '.join(sconsArgs)
            from install.funcs import green, yellow
            print(green('Compiling Xmipp ...'))
            print(cmd)

            # If using some kind of show, do not compile Xmipp
            if '--show' in args or '--show-tree' in args:
                return 0

            # Write xmipp.bashrc, xmipp.csh and xmipp.fish
            # TODO: maybe consider moving this logic to an script
            # under install/ module
            tDir = join(SCIPION_HOME, 'config', 'templates')
            for fname in os.listdir(tDir):
                if fname.startswith('xmipp.') and fname.endswith('.template'):
                    out = join(PACKAGES['XMIPP_HOME'], fname[:-len('.template')])
                    if exists(out):
                        print(yellow("Keeping existing file: %s" % out))
                        continue
                    print(yellow("Writing sourceable shell file: %s" % out))
                    open(out, 'w').write(open(join(tDir, fname)).read() % VARS)

            return os.system(cmd)

        if args and args[0] == '--binary':
            assert 'LDFLAGS' not in os.environ, "LDFLAGS already set. Refusing."
            os.environ['LDFLAGS'] = '-Wl,-rpath,REPLACE_ME_WITH_FUNNY_'
            # Install external libraries and compile Xmipp
            ret = build(args[1:]) # ignore the --binary argument
            if ret == 0:
                ret = os.system(
                    'scripts/change_rpath.py %(ss)s/bin %(ss)s/lib %(ss)s/em'
                    % {'ss': SCIPION_SOFTWARE})
        else:
            # Install external libraries and compile Xmipp
            ret = build(args)

        if ret == 0 and not ('--help' in args or '-h' in args or '-H' in args
                             or'-c' in args):
            open(join(VARS['SCIPION_SOFTWARE'], 'log',
                      'success.log'), 'w').write('Yes :)')
            sys.stdout.write("""
  ************************************************************************
  *                                                                      *
  *         Congratulations, Scipion was installed successfully          *
  *                                                                      *
  ************************************************************************
""")
        os.chdir(cwd) # Go back to original folder
        sys.exit(ret)

    elif mode == MODE_CONFIG:
        runApp('pw_config.py', sys.argv[2:])

    elif mode == MODE_STATS:
        statsDir = join(SCIPION_HOME, 'data', 'stats')
        if not exists(statsDir):
            os.makedirs(statsDir)
        runApp('gitstats/gitstats', args=[SCIPION_HOME, statsDir])

    elif mode == MODE_VERSION:
        # Just exit, Scipion version will be printed anyway
        sys.exit(0)

    elif mode == MODE_RUNPROTOCOL:
        assert (n == 6 or n ==7), 'runprotocol takes exactly 5 arguments, not %d' % (n - 1)
        # this could be pw_protocol_run.py or pw_protocol_mpirun.py
        protocolApp = sys.argv[2]
        # This should be (projectPath, protocolDb and protocolId)
        runApp(protocolApp, args=sys.argv[3:])
        
    elif mode == MODE_PROTOCOLS:
        runApp('pw_protocol_list.py', args=sys.argv[2:])

    elif mode == MODE_ENV:
        # Print all the environment variables needed to run scipion.
        for key in sorted(VARS):
            sys.stdout.write('export %s="%s"\n' % (key, VARS[key]))

        sys.exit(0)

    elif mode == MODE_RUN:
        # Run any command with the environment of scipion loaded.
        runCmd(' '.join(['"%s"' % arg for arg in sys.argv[2:]]))
        
    elif mode == MODE_PYTHON:
        runScript(' '.join(['"%s"' % arg for arg in sys.argv[2:]]), 
                  chdir=False)

    elif mode == MODE_TUTORIAL:
        runApp('pw_tutorial.py', sys.argv[2:])

    elif mode == MODE_DEPENDENCIES:
        runScript('scripts/find_deps.py software/bin software/lib %s'
                  % ' '.join(['"%s"' % arg for arg in sys.argv[2:]]))

    # Allow to run programs from different packages
    # scipion will load the specified environment
    elif (mode.startswith('xmipp') or
          mode.startswith('relion') or
          mode.startswith('e2') or 
          mode.startswith('sx') or
          mode.startswith('b')):
        runApp('pw_program.py',  sys.argv[1:], chdir=False)
    
    elif mode == MODE_HELP:
        sys.stdout.write("""\
Usage: scipion [MODE] [ARGUMENTS]

MODE can be:
    help                   Print this help message.

    config                 Check and/or write Scipion's global and local configuration.

    install [OPTION]       Download and install all the necessary software to run Scipion.
                           OPTION can be:
                             --with-all-packages: download also all external em packages
                             --help: show all the available options

    manager                Open the manager with a list of all projects.

    printenv               Print the environment variables used by the application.

    project NAME           Open the specified project. The name 'last' opens the last project.

    last                   Same as 'project last'

    run COMMAND [ARG ...]  Run command in the Scipion environment.
    
    python [ARG ...]       Shortcut to 'scipion run python ...'

    stats                  Write git statistics to the data/stats folder.

    test OPTION            Run test(s). All tests are located in pyworkflow/tests .
                           OPTION can be:
                             <name>: name of the test to run
                             --show: list the available tests
                             --help: show all the available options
                           For example, to run the "test_object" test:
                             scipion test tests.model.test_object

    testdata OPTION        Get(put) tests data, from(to) the server to(from) the $SCIPION_TESTS folder.
                           OPTION can be:
                             --download: copy dataset from remote location to local
                             --upload: copy dataset from local to remote
                             <dataset>: name of dataset to download, upload or format
                             --list: list the datasets in the local computer and in the server
                             --help: show all the available options
                           For example, to download the dataset xmipp_tutorial:
                             scipion testdata --download xmipp_tutorial
                           Or to upload it:
                             scipion testdata --upload xmipp_tutorial
                             
    tutorial [NAME]        Create a new protocol with a tutorial workflow loaded.
                           If NAME is empty, the list of available tutorials are shown.

    view | show NAME       Open a file with Scipion's showj, or a directory with Browser.

    webserver [OPTION]     Launch webserver. Scipion can be then controlled from a web browser.
                           OPTION can be:
                             django: open local django webserver (default)
                             collectstatic: copy static files for django server
                             apache_vars: show the LD_LIBRARY_PATH needed by apache server
""")
        sys.exit(0)

    # If we reach this point, bad arguments were passed
    sys.stdout.write("""Unknown mode: %s
Valid modes are:
  help install manager project stats tests testdata viewer webserver printenv run
Run "%s help" for a full description.\n""" % (sys.argv[1], sys.argv[0]))
    sys.exit(1)



if __name__ == '__main__':
    try:
        main()
    except Exception:
        # This way of catching exceptions works with Python 2 & 3
        sys.exit('Error: %s\n' % sys.exc_info()[1])<|MERGE_RESOLUTION|>--- conflicted
+++ resolved
@@ -445,11 +445,7 @@
             xmippArgsSource = join(SCIPION_HOME, 'software', 'em', 'xmipp',
                                    'libraries', 'data', 'args.h')
             if not os.path.exists(xmippArgsSource):
-<<<<<<< HEAD
-                print("Xmipp source code file %s not found. It seems you have" \
-=======
                 print ("Xmipp source code file %s not found. It seems you have" \
->>>>>>> 91cee1be
                       " downloaded the binaries. Skipping Xmipp compilation."\
                       % xmippArgsSource)
                 return 0
