#!/usr/bin/env python
# **************************************************************************
# *
# * Authors:     J.M. De la Rosa Trevin (jmdelarosa@cnb.csic.es)
# *              I. Foche Perez (ifoche@cnb.csic.es)
# *
# * Unidad de  Bioinformatica of Centro Nacional de Biotecnologia , CSIC
# *
# * This program is free software; you can redistribute it and/or modify
# * it under the terms of the GNU General Public License as published by
# * the Free Software Foundation; either version 2 of the License, or
# * (at your option) any later version.
# *
# * This program is distributed in the hope that it will be useful,
# * but WITHOUT ANY WARRANTY; without even the implied warranty of
# * MERCHANTABILITY or FITNESS FOR A PARTICULAR PURPOSE.  See the
# * GNU General Public License for more details.
# *
# * You should have received a copy of the GNU General Public License
# * along with this program; if not, write to the Free Software
# * Foundation, Inc., 59 Temple Place, Suite 330, Boston, MA
# * 02111-1307  USA
# *
# *  All comments concerning this program package may be sent to the
# *  e-mail address 'jmdelarosa@cnb.csic.es'
# *
# **************************************************************************
"""
This module is responsible for launching protocol executions.
"""
import sys
import os
from os.path import join, isabs, exists

__version__ = 'v.0.1.2 Magnesium'



def findHome():
    """ Find Scipion home from the __file__ location. """
    absPath = os.path.abspath(__file__)
    if os.path.islink(absPath):
        r = os.readlink(absPath)
        if not isabs(absPath):
            absPath = join(os.path.dirname(absPath), r)
        else:
            absPath = r   
    return os.path.dirname(absPath)

SCIPION_ENV = {}
SCIPION_HOME = findHome()
os.environ['SCIPION_HOME'] = SCIPION_HOME

SCIPION_ENV['SCIPION_HOME'] = SCIPION_HOME

PW_APPS = join(SCIPION_HOME, 'pyworkflow', 'apps')
PW_APPS_TEMP = join(PW_APPS, '%s')

# ensure SCIPION_HOME is available within apache, to be able to find em_packages
if not SCIPION_HOME in sys.path:
    sys.path.append(SCIPION_HOME)


import config

def getConfigPath(varName):
    """ Return the value of varName from config.py, which is a path.
    If relative, prepend SCIPION_HOME.
    """
    pathValue = getattr(config, varName)
    if not isabs(pathValue):
        pathValue = join(SCIPION_HOME, pathValue)
    return pathValue


def getUserDataPath():
    # If SCIPION_USER_DATA is None or empty in config
    # set a location by default in the user home
    if not getattr(config, 'SCIPION_USER_DATA', None):
        return join(os.environ['HOME'], 'ScipionUserData')
    return getConfigPath('SCIPION_USER_DATA')
        

XMIPP_HOME = getConfigPath('XMIPP_HOME') #os.environ['XMIPP_HOME']
XMIPP_BIN = join(XMIPP_HOME, 'bin')
XMIPP_LIB = join(XMIPP_HOME, 'lib')

if not XMIPP_LIB in sys.path:
    sys.path.append(XMIPP_LIB)

SCIPION_DIRS = {
    'SCIPION_DATA': join(SCIPION_HOME, 'data'),
    'SCIPION_LOGS': join(SCIPION_HOME, 'data', 'logs'),
    'SCIPION_TESTS': join(SCIPION_HOME, 'data', 'tests'),
    'SCIPION_USER_DATA': getUserDataPath(),
    'SCIPION_TMP': join(getUserDataPath(), 'tmp')}

SCIPION_PYTHON = join(XMIPP_BIN, 'xmipp_python')

os.environ['SCIPION_HOME'] = SCIPION_HOME
os.environ['SCIPION_PYTHON'] = SCIPION_PYTHON

SCIPION_ENV['SCIPION_HOME'] = SCIPION_HOME
SCIPION_ENV['SCIPION_PYTHON'] = SCIPION_PYTHON

for k,v in SCIPION_DIRS.iteritems():
    os.environ[k] = v
    SCIPION_ENV[k] = v

VARS = {
        'PYTHONPATH': os.pathsep.join([SCIPION_HOME, XMIPP_LIB, os.environ.get('PYTHONPATH', '')]),
        'PATH': os.pathsep.join([XMIPP_BIN, PW_APPS, os.environ['PATH']]),
        'LD_LIBRARY_PATH': os.pathsep.join([XMIPP_LIB, os.environ.get('LD_LIBRARY_PATH', '')]),
        'XMIPP_HOME': XMIPP_HOME,
        }

for var in ['SPIDER_DIR', 'EMAN2DIR', 'CTFFIND_HOME', 'FREALIGN_HOME', 
            'OPT_ALIGN_HOME', 'RELION_HOME', 'BSOFT_HOME']:
    VARS[var] = getConfigPath(var)
    
for k,v in VARS.iteritems():
    SCIPION_ENV[k] = v

def runApp(app, args=''):
    runCmd('%s %s' % (PW_APPS_TEMP % app, args))

def runCmd(cmd):
    os.environ.update(VARS)
    os.chdir(SCIPION_HOME)
    cmd = '%s %s' % (SCIPION_PYTHON, cmd)
    print ">>>>>", cmd
    result = os.system(cmd)
    if not -256 < result < 256:
        result = 1  # because if not, 256 is confused with 0 !
    sys.exit(result)


MODE_MANAGER = 'manager'
MODE_PROJECT = 'project'
MODE_WEBSERVER = 'webserver'
MODE_COLLECTSTATIC = 'collectstatic'
MODE_TESTS = 'tests'
MODE_TESTS_DATA = 'testdata'
MODE_HELP = 'help'
MODE_DBBROWSE = 'browser'
MODE_VIEWER = 'viewer'
MODE_INSTALL = 'install'
MODE_APACHE_VARS = 'apache_vars'
MODE_VERSION = 'version'
MODE_STATS = 'stats'
MODE_DOWNLOAD = 'download'
MODE_ENV = 'printenv'


def main():
    n = len(sys.argv)
    if n > 1:
        mode = sys.argv[1]
    else:
        mode = MODE_MANAGER

<<<<<<< HEAD
    if mode == MODE_INSTALL:
        if n > 2:
            args = ' '.join(sys.argv[2:])
        else:
            args = ''
        runCmd('scripts/install.py ' + args)
    else:
        # Validate installation
=======
    # Create SCIPION_HOME folder if it does not exist
    if mode != MODE_INSTALL:
>>>>>>> 93e3e740
        error = ''
        for d in SCIPION_DIRS:
            path = os.environ[d]
            if not exists(path):
                error += "Missing %s folder: '%s'\n" % (d, path)
        if error:
            print error + 'RUN:  scipion install'
            sys.exit(1)

    if mode == MODE_MANAGER:
        runApp('pw_manager.py')

    elif mode == MODE_PROJECT:
        if n > 2:
            projectName = sys.argv[2]
            runApp('pw_project.py', args=projectName)

    elif mode == MODE_WEBSERVER:
        if n > 2:
            option = sys.argv[2]
        else:
            option = 'django'

        if option == 'apache_vars':
            # WSGI needs some variables set on apache start (/etc/apache2/envvars):
            #   * SCIPION_HOME: is required to find this script, so it has to be declared "manually" in envvars
            #   * HOME: so it can reach Scipion directory
            #   * LD_LIBRARY_PATH:  set it with a call to this mode. For example,
            #       scipion_ld_library_path=$( ${SCIPION_HOME}/scipion apache_vars)
            #       export LD_LIBRARY_PATH=${scipion_ld_library_path}:${LD_LIBRARY_PATH}
            print VARS["LD_LIBRARY_PATH"]
            sys.exit(0)

        elif option in ['django', 'collectstatic']:
            manage = join(SCIPION_HOME, 'pyworkflow', 'web', 'manage.py')
            if option == 'django':
                args = 'runserver 0.0.0.0:8000'
            else:
                args = 'collectstatic'
            runCmd('%s %s' % (manage, args))
        else:
            print "\nERROR: invalid option '%s' for mode %s." % (option, MODE_WEBSERVER)

    elif mode == MODE_TESTS:
        if n > 2:
            testValue = sys.argv[2]

            if not testValue.startswith('-'):
                # Run a single test, the one mentioned in testValue
                if testValue.startswith('tests.'):
                    runCmd('-m unittest pyworkflow.%s' % testValue)
                else:
                    runCmd('-m unittest pyworkflow.tests.%s' % testValue)
            else:
                runCmd('scripts/run_tests.py %s' % ' '.join(sys.argv[2:]))

    elif mode == MODE_TESTS_DATA:
        runCmd('scripts/sync_data.py %s' % ' '.join(sys.argv[2:]))

    # TODO(josemiguel): review and see if we really need it.
    elif mode == MODE_DBBROWSE:
        if n > 2:
            browserArgs = " ".join(sys.argv[2:])
            runApp('pw_browser.py', args=browserArgs)

    elif mode == MODE_VIEWER:
        if n > 2:
            viewerArgs = ' '.join(sys.argv[2:])
            runApp('pw_viewer.py', args=viewerArgs)

    elif mode == MODE_STATS:
        statsDir = join(SCIPION_HOME, 'data', 'stats')
        if not exists(statsDir):
            os.makedirs(statsDir)
        runApp('gitstats/gitstats', args='%s %s' % (SCIPION_HOME, statsDir))

    elif mode == MODE_VERSION:
        print __version__
        sys.exit(0)

    elif mode == 'runprotocol':
        if n == 5:
            params = ['"%s"' % s for s in sys.argv[2:5]]
            args = ' '.join(params)
            runApp('pw_protocol_run.py', args)

    elif mode == MODE_DOWNLOAD:
        if n > 2:
            args = sys.argv[2]
        else:
            args = ''
        runApp('pw_download_packages.py', args)
        
    elif mode == MODE_ENV:
        for k,v in SCIPION_ENV.iteritems():
            print "%s=%s" % (k, v)
            
        sys.exit(0)

    # If we reach this point, bad arguments were passed
    print """
USAGE:
    scipion [MODE] [ARGUMENTS]
    where MODE can be:
        browser                Browser a dir or an sqlite database. (TODO: merge with viewer)

        help                   Print this help message.

        install                Create needed folders and settings to run Scipion.

        manager                Open the manager with list of all projects.

        project [PROJECT_NAME] Open the specified project, special name 'last' can be used. 

        stats                  Write git statistics to data/stats folder.

        tests [OPTION]         Run a test starting from pyworkflow.tests
                               OPTION can be:
                                  <test name>: name of the test to run.
                                  --show: list the available tests.
                                  Further options are:
                                  --case=VALUE --paths=VALUE --pattern="test*py" --mode=[modules|classes|all]

        testdata [OPTION]      Synchronize tests data from/to remote server to/from SCIPION_USER_DATA folder.
                               OPTION can be:
                                  --download: copy dataset from remote location to local
                                  --upload: copy dataset from local to remote
                                  --format: create a MANIFEST file with md5 checksums (expected in dataset folders)
                                  dataset: name of dataset to download, upload or format
                                  --list: list the datasets in the local computer and in the remote server
                                  --query: Show modifications stored in last_m.txt and update modifications log file.
                                           This can be used, for example, by buildbot to know when to launch tests.
                               For example, to download the dataset xmipp_tutorial:
                                  scipion testsdata --download xmipp_tutorial
                               Or to upload it:
                                  scipion testsdata --upload xmipp_tutorial

        viewer [FILE]          Open a file with Scipion showj program.

        webserver [OPTION]     webserver management OPTION can be:
                               django: open local django webserver (default)
                               collectstatic: copy static files for django server
                               apache_vars: show the LD_LIBRARY_PATH needed by apache server
                               
        printenv               Print the environmental variables used by the application 

        download               Download external packages (EMAN, SPIDER, Relion, etc)
"""



if __name__ == '__main__':
    try:
        main()
    except Exception, e:
        sys.exit(str(e))
elif __name__.startswith('_mod_wsgi'):
    os.environ['DJANGO_SETTINGS_MODULE'] = 'pages.settings'
    os.environ.update(VARS)
    # !!!! reuse VARS for these sys.path too
    sys.path.append(join(XMIPP_HOME, 'lib'))
    sys.path.append(join(XMIPP_HOME, 'lib', 'python2.7', 'site-packages'))
    sys.path.append(join(XMIPP_HOME, 'protocols'))
    # sys.path.append(xmipp_home + '/applications/tests/pythonlib')

    pages_settings_path = join(SCIPION_HOME,'pyworkflow','web')
    if not pages_settings_path in sys.path:
        sys.path.append(pages_settings_path)
    
    import django.core.handlers.wsgi
    
    # default name for the function that WSGI calls is "application"
    # you can change it wsgi.conf
    application = django.core.handlers.wsgi.WSGIHandler()<|MERGE_RESOLUTION|>--- conflicted
+++ resolved
@@ -31,6 +31,7 @@
 import sys
 import os
 from os.path import join, isabs, exists
+import __builtin__
 
 __version__ = 'v.0.1.2 Magnesium'
 
@@ -159,19 +160,8 @@
     else:
         mode = MODE_MANAGER
 
-<<<<<<< HEAD
-    if mode == MODE_INSTALL:
-        if n > 2:
-            args = ' '.join(sys.argv[2:])
-        else:
-            args = ''
-        runCmd('scripts/install.py ' + args)
-    else:
-        # Validate installation
-=======
     # Create SCIPION_HOME folder if it does not exist
     if mode != MODE_INSTALL:
->>>>>>> 93e3e740
         error = ''
         for d in SCIPION_DIRS:
             path = os.environ[d]
@@ -241,6 +231,9 @@
         if n > 2:
             viewerArgs = ' '.join(sys.argv[2:])
             runApp('pw_viewer.py', args=viewerArgs)
+
+    elif mode == MODE_INSTALL:
+        runCmd('scripts/install.py')
 
     elif mode == MODE_STATS:
         statsDir = join(SCIPION_HOME, 'data', 'stats')
