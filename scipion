--- conflicted
+++ resolved
@@ -220,15 +220,9 @@
     PYTHONPATH_LIST = [SCIPION_HOME,
                        join(SCIPION_SOFTWARE,
                             'lib', 'python2.7', 'site-packages'),
-<<<<<<< HEAD
                        XMIPP_BINDINGS,
-                       os.environ.get('PYTHONPATH', '')]
-=======
-                       XMIPP_LIB,
                        os.environ.get('PYTHONPATH', ''),
-                       join(SCIPION_HOME, 'pyworkflow', 'em','xmipp-ghost') # To be able to open scipion without xmipp
-                       ]
->>>>>>> 9cba7fc4
+                       join(SCIPION_HOME, 'pyworkflow', 'em', 'xmipp-ghost')]  # To be able to open scipion without xmipp
 
     if 'SCIPION_NOGUI' in os.environ:
         PYTHONPATH_LIST.insert(0, join(SCIPION_HOME,
