--- conflicted
+++ resolved
@@ -39,13 +39,9 @@
     from configparser import ConfigParser, ParsingError  # Python 3
 
 
-__version__ = 'v1.2'
-__nickname__ = 'Caligula'
-<<<<<<< HEAD
-__releasedate__ = '2018-04-02'
-=======
+__version__ = ''
+__nickname__ = ''
 __releasedate__ = ''
->>>>>>> f43df61d
 
 
 # This script tries to run ok with any python version. So we cannot
