# **************************************************************************
# *
# * Authors: J.M. De la Rosa Trevin (delarosatrevin@scilifelab.se) [1]
# *
# * [1] SciLifeLab, Stockholm University
# *
# * This program is free software; you can redistribute it and/or modify
# * it under the terms of the GNU General Public License as published by
# * the Free Software Foundation; either version 2 of the License, or
# * (at your option) any later version.
# *
# * This program is distributed in the hope that it will be useful,
# * but WITHOUT ANY WARRANTY; without even the implied warranty of
# * MERCHANTABILITY or FITNESS FOR A PARTICULAR PURPOSE.  See the
# * GNU General Public License for more details.
# *
# * You should have received a copy of the GNU General Public License
# * along with this program; if not, write to the Free Software
# * Foundation, Inc., 59 Temple Place, Suite 330, Boston, MA
# * 02111-1307  USA
# *
# *  All comments concerning this program package may be sent to the
# *  e-mail address 'scipion@cnb.csic.es'
# *
# **************************************************************************

import os
import platform
import sys
import time
from glob import glob
from os.path import join, exists, islink, abspath
from subprocess import STDOUT, call

from pyworkflow import Config
<<<<<<< HEAD
from pwem import Config as emConfig
=======
import pwem

>>>>>>> 9569a8fd

try:
    unicode = unicode
except NameError:  # 'unicode' is undefined, must be Python 3
    unicode = str
    basestring = (str, bytes)

# Then we get some OS vars
MACOSX = (platform.system() == 'Darwin')
WINDOWS = (platform.system() == 'Windows')
LINUX = (platform.system() == 'Linux')


def ansi(n):
    """Return function that escapes text with ANSI color n."""
    return lambda txt: '\x1b[%dm%s\x1b[0m' % (n, txt)


black, red, green, yellow, blue, magenta, cyan, white = map(ansi, range(30, 38))
# We don't take them from pyworkflow.utils because this has to run
# with all python versions (and so it is simplified).


def progInPath(prog):
    """ Is program prog in PATH? """
    for base in os.environ.get('PATH', '').split(os.pathsep):
        if exists('%s/%s' % (base, prog)):
            return True
    return False


def checkLib(lib, target=None):
    """ See if we have library lib """
    try:
        ret = call(['pkg-config', '--cflags', '--libs', lib],
                   stdout=open(os.devnull, 'w'), stderr=STDOUT)
        if ret != 0:
            raise OSError
    except OSError:
        try:
            ret = call(['%s-config' % lib, '--cflags'])
            if ret != 0:
                raise OSError
        except OSError:
            print("""
  ************************************************************************
    Warning: %s not found. Please consider installing it first.
  ************************************************************************

Continue anyway? (y/n)""" % lib)
            if input().upper() != 'Y':
                sys.exit(2)
    # TODO: maybe write the result of the check in
    # software/log/lib_...log so we don't check again if we already said "no"


class Command:
    def __init__(self, env, cmd, targets=None,  **kwargs):
        self._env = env
        self._cmd = cmd

        if targets is None:
            self._targets = []
        elif isinstance(targets, basestring):
            self._targets = [targets]
        else:
            self._targets = targets

        self._cwd = kwargs.get('cwd', None)
        self._out = kwargs.get('out', None)
        self._always = kwargs.get('always', False)
        self._environ = kwargs.get('environ', None)

    def _existsAll(self):
        """ Return True if all targets exist. """
        for t in self._targets:
            if not glob(t):
                return False
        return True

    def execute(self):
        if not self._always and self._targets and self._existsAll():
            print("  Skipping command: %s" % cyan(self._cmd))
            print("  All targets exist.")
        else:
            cwd = os.getcwd()
            if self._cwd is not None:
                if not self._env.showOnly:
                    os.chdir(self._cwd)
                print(cyan("cd %s" % self._cwd))
    
            # Actually allow self._cmd to be a list or a
            # '\n'-separated list of commands, and run them all.
            if isinstance(self._cmd, basestring):
                cmds = self._cmd.split('\n')  # create list of commands
            elif callable(self._cmd):
                cmds = [self._cmd]  # a function call
            else:
                cmds = self._cmd  # already a list of whatever
    
            for cmd in cmds:
                if self._out is not None:
                    cmd += ' > %s 2>&1' % self._out
                    # TODO: more general, this only works for bash.
        
                print(cyan(cmd))
        
                if self._env.showOnly:
                    continue  # we don't really execute the command here
        
                if callable(cmd):  # cmd could be a function: call it
                    cmd()
                else:  # if not, it's a command: make a system call
                    call(cmd, shell=True, env=self._environ,
                         stdout=sys.stdout, stderr=sys.stderr)

            # Return to working directory, useful when we change dir
            # before executing the command.
            os.chdir(cwd)
            if not self._env.showOnly:
                for t in self._targets:
                    assert glob(t), ("target '%s' not built (after "
                                     "running '%s')" % (t, cmd))

    def __str__(self):
        return "Command: %s, targets: %s" % (self._cmd, self._targets)


class Target:
    def __init__(self, env, name, *commands, **kwargs):
        self._env = env
        self._name = name
        self._default = kwargs.get('default', False)
        self._always = kwargs.get('always', False)  # Adding always here to allow getting to Commands where always=True
        self._commandList = list(commands)  # copy the list/tuple of commands
        self._finalCommands = []  # their targets will be used to check if we need to re-build
        self._deps = []  # names of dependency targets

    def addCommand(self, cmd, **kwargs):
        if isinstance(cmd, Command):
            c = cmd
        else:
            c = Command(self._env, cmd, **kwargs)
        self._commandList.append(c)

        if kwargs.get('final', False):
            self._finalCommands.append(c)
        return c

    def addDep(self, dep):
        self._deps.append(dep)

    def getDeps(self):
        return self._deps

    def _existsAll(self):
        for c in self._finalCommands:
            if not c._existsAll():
                return False
        return True

    def isDefault(self):
        return self._default

    def setDefault(self, default):
        self._default = default

    def getName(self):
        return self._name

    def execute(self):
        t1 = time.time()

        print(green("Building %s ..." % self._name))
        if not self._always and self._existsAll():
            print("  All targets exist, skipping.")
        else:
            for command in self._commandList:
                command.execute()

        if not self._env.showOnly:
            dt = time.time() - t1
            if dt < 60:
                print(green('Done (%.2f seconds)' % dt))
            else:
                print(green('Done (%d m %02d s)' % (dt / 60, int(dt) % 60)))

    def __str__(self):
        return self._name


class Environment:

    def __init__(self, **kwargs):
        self._targetDict = {}
        self._targetList = []
        # We need a targetList which has the targetDict.keys() in order
        # (OrderedDict is not available in python < 2.7)

        self._packages = {}  # dict of available packages (to show in --help)

        self._args = kwargs.get('args', [])
        self.showOnly = '--show' in self._args

        # Find if the -j arguments was passed to get the number of processors
        if '-j' in self._args:
            j = self._args.index('-j')
            self._processors = int(self._args[j+1])
        else:
            self._processors = 1
            
        if LINUX:
            self._libSuffix = 'so'  # Shared libraries extension name
        else:
            self._libSuffix = 'dylib'

        self._downloadCmd = ('wget -nv -c -O %(tar)s.part %(url)s\n'
                             'mv -v %(tar)s.part %(tar)s')
        self._tarCmd = 'tar -xzf %s'
        self._pipCmd = kwargs.get('pipCmd', 'pip install %s==%s')

    def getLibSuffix(self):
        return self._libSuffix
    
    def getProcessors(self):
        return self._processors
    
    @staticmethod
    def getSoftware():
        return Config.SCIPION_SOFTWARE

    @staticmethod
    def getLibFolder():
        return '%s/lib' % (Environment.getSoftware())

    @staticmethod
    def getPython():
        return sys.executable

    # Pablo: A quick search didn't find usages.
    # @staticmethod
    # def getPythonFolder():
    #     return Environment.getLibFolder() + '/python2.7'

    @staticmethod
    def getPythonPackagesFolder():
        # This does not work on MAC virtual envs
        # import site
        # return site.getsitepackages()[0]

        from distutils.sysconfig import get_python_lib
        return get_python_lib()

    @staticmethod
    def getIncludeFolder():
        return '%s/include' % (Environment.getSoftware())

    def getLib(self, name):
        return '%s/lib%s.%s' % (Environment.getLibFolder(),
                                name, self._libSuffix)

    @staticmethod
    def getBinFolder():
        return '%s/bin' % Environment.getSoftware()

    @staticmethod
    def getBin(name):
        return '%s/%s' % (Environment.getBinFolder(), name)

    @staticmethod
    def getTmpFolder():
        return '%s/tmp' % Environment.getSoftware()

    @staticmethod
    def getEmFolder():
<<<<<<< HEAD

        return emConfig.EM_ROOT
=======
        return pwem.Config.EM_ROOT
>>>>>>> 9569a8fd

    @staticmethod
    def getEm(name):
        return '%s/%s' % (Environment.getEmFolder(), name)

    def getTargetList(self):
        return self._targetList

    def addTarget(self, name, *commands, **kwargs):

        if name in self._targetDict:
            raise Exception("Duplicated target '%s'" % name)

        t = Target(self, name, *commands, **kwargs)
        self._targetList.append(t)
        self._targetDict[name] = t

        return t

    def addTargetAlias(self, name, alias):
        """ Add an alias to an existing target.
        This function will be used for installing the last version of each
        package.
        """
        if name not in self._targetDict:
            raise Exception("Can't add alias, target name '%s' not found. "
                            % name)

        self._targetDict[alias] = self._targetDict[name]
    
    def getTarget(self, name):
        return self._targetDict[name]
    
    def hasTarget(self, name):
        return name in self._targetDict
    
    def getTargets(self):
        return self._targetList

    def _addTargetDeps(self, target, deps):
        """ Add the dependencies to target.
        Check that each dependency correspond to a previous target.
        """
        for d in deps:
            if isinstance(d, str):
                targetName = d
            elif isinstance(d, Target):
                targetName = d.getName()
            else:
                raise Exception("Dependencies should be either string or "
                                "Target, received: %s" % d)

            if targetName not in self._targetDict:
                raise Exception("Dependency '%s' does not exists. " % targetName)

            target.addDep(targetName)

    def _addDownloadUntar(self, name, **kwargs):
        """ Buid a basic target and add commands for Download and Untar.
        This is the base for addLibrary, addModule and addPackage.
        """
        # Use reasonable defaults.
        tar = kwargs.get('tar', '%s.tgz' % name)
        urlSuffix = kwargs.get('urlSuffix', 'external')
        url = kwargs.get('url', '%s/%s/%s' % (Config.SCIPION_URL_SOFTWARE, urlSuffix, tar))
        downloadDir = kwargs.get('downloadDir', self.getTmpFolder())
        buildDir = kwargs.get('buildDir',
                              tar.rsplit('.tar.gz', 1)[0].rsplit('.tgz', 1)[0])
        targetDir = kwargs.get('targetDir', buildDir)

        createBuildDir = kwargs.get('createBuildDir', False)

        deps = kwargs.get('deps', [])
        
        # Download library tgz
        tarFile = join(downloadDir, tar)
        buildPath = join(downloadDir, buildDir)
        targetPath = join(downloadDir, targetDir)
        
        t = self.addTarget(name, default=kwargs.get('default', True))
        self._addTargetDeps(t, deps)
        t.buildDir = buildDir
        t.buildPath = buildPath
        t.targetPath = targetPath

        # check if tar exists and has size >0 so that we can download again
        if os.path.isfile(tarFile) and os.path.getsize(tarFile) == 0:
            os.remove(tarFile)

        if url.startswith('file:'):
            t.addCommand('ln -s %s %s' % (url.replace('file:', ''), tar),
                         targets=tarFile,
                         cwd=downloadDir)
        else:
            t.addCommand(self._downloadCmd % {'tar': tarFile, 'url': url},
                         targets=tarFile)

        if createBuildDir:
            tarCmd = '{0} -C {1}'.format(self._tarCmd % tar, buildDir)
            t.addCommand('mkdir %s' % buildPath,
                         targets=[buildPath],
                         cwd=downloadDir)
        else:
            tarCmd = self._tarCmd % tar

        finalTarget = join(downloadDir, kwargs.get('target', buildDir))
        t.addCommand(tarCmd,
                     targets=finalTarget,
                     cwd=downloadDir)
        
        return t          
         
    def addLibrary(self, name, **kwargs):
        """Add library <name> to the construction process.

        Checks that the needed programs are in PATH, needed libraries
        can be found, downloads the given url, untars the resulting
        tar file, configures the library with the given flags,
        compiles it (in the given buildDir) and installs it.

        If default=False, the library will not be built.

        Returns the final targets, the ones that Make will create.

        """
        configTarget = kwargs.get('configTarget', 'Makefile')
        configAlways = kwargs.get('configAlways', False)
        flags = kwargs.get('flags', [])
        targets = kwargs.get('targets', [self.getLib(name)])
        clean = kwargs.get('clean', False)  # Execute make clean at the end??
        cmake = kwargs.get('cmake', False)  # Use cmake instead of configure??
        default = kwargs.get('default', True)
        neededProgs = kwargs.get('neededProgs', [])
        libChecks = kwargs.get('libChecks', [])

        if default or name in sys.argv[2:]:
            # Check that we have the necessary programs and libraries in place.
            for prog in neededProgs:
                assert progInPath(prog), ("Cannot find necessary program: %s\n"
                                          "Please install and try again" % prog)
            for lib in libChecks:
                checkLib(lib)

        # If passing a command list (of tuples (command, target)) those actions
        # will be performed instead of the normal ./configure / cmake + make
        commands = kwargs.get('commands', [])

        t = self._addDownloadUntar(name, **kwargs)
        configDir = kwargs.get('configDir', t.buildDir)

        configPath = join(self.getTmpFolder(), configDir)
        makeFile = '%s/%s' % (configPath, configTarget)
        prefix = abspath(Environment.getSoftware())

        # If we specified the commands to run to obtain the target,
        # that's the only thing we will do.
        if commands:
            for cmd, tgt in commands:
                t.addCommand(cmd, targets=tgt, final=True)
                # Note that we don't use cwd=t.buildDir, so paths are
                # relative to SCIPION_HOME.
            return t

        # If we didn't specify the commands, we can either compile
        # with autotools (so we have to run "configure") or cmake.

        environ = os.environ.copy()
        for envVar, value in [('CPPFLAGS', '-I%s/include' % prefix),
                              ('LDFLAGS', '-L%s/lib' % prefix)]:
            environ[envVar] = '%s %s' % (value, os.environ.get(envVar, ''))

        if not cmake:
            flags.append('--prefix=%s' % prefix)
            flags.append('--libdir=%s/lib' % prefix)
            t.addCommand('./configure %s' % ' '.join(flags),
                         targets=makeFile, cwd=configPath,
                         out='%s/log/%s_configure.log' % (prefix, name),
                         always=configAlways, environ=environ)
        else:
            assert progInPath('cmake') or 'cmake' in sys.argv[2:], \
                "Cannot run 'cmake'. Please install it in your system first."

            flags.append('-DCMAKE_INSTALL_PREFIX:PATH=%s .' % prefix)
            t.addCommand('cmake %s' % ' '.join(flags),
                         targets=makeFile, cwd=configPath,
                         out='%s/log/%s_cmake.log' % (prefix, name),
                         environ=environ)

        t.addCommand('make -j %d' % self._processors,
                     cwd=t.buildPath,
                     out='%s/log/%s_make.log' % (prefix, name))

        t.addCommand('make install',
                     targets=targets,
                     cwd=t.buildPath,
                     out='%s/log/%s_make_install.log' % (prefix, name),
                     final=True)

        if clean:
            t.addCommand('make clean',
                         cwd=t.buildPath,
                         out='%s/log/%s_make_clean.log' % (prefix, name))
            t.addCommand('rm %s' % makeFile)

        return t

    def addPipModule(self, name, version="", pipCmd=None,
                     target=None, default=True, deps=[]):
        """Add a new module to our built Python .
        Params in kwargs:
            name: pip module name
            version: module version - must be specified to prevent undesired updates.
            default: True if this module is build by default.
        """

        target = name if target is None else target
        pipCmd = pipCmd or self._pipCmd % (name, version)
        t = self.addTarget(name, default=default, always=True)  # we set always=True to let pip decide if updating

        # Add the dependencies
        defaultDeps = []

        self._addTargetDeps(t, defaultDeps + deps)

        t.addCommand(pipCmd,
                     final=True,
                     targets="%s/%s" % (self.getPythonPackagesFolder(), target),
                     always=True  # execute pip command always. Pip will handle target existence
                     )

        return t

    def addModule(self, name, **kwargs):
        """Add a new module to our built Python .
        Params in kwargs:
            targets: targets that should be generated after building the module.
            flags: special flags passed to setup.py 
            deps: dependencies of this modules.
            default: True if this module is build by default.
        """
        # Use reasonable defaults.
        targets = kwargs.get('targets', [name])
        flags = kwargs.get('flags', [])
        default = kwargs.get('default', True)
        neededProgs = kwargs.get('neededProgs', [])
        libChecks = kwargs.get('libChecks', [])

        if default or name in sys.argv[2:]:
            # Check that we have the necessary programs and libraries in place.
            for prog in neededProgs:
                assert progInPath(prog), ("Cannot find necessary program: %s\n"
                                          "Please install and try again" % prog)
            for lib in libChecks:
                checkLib(lib)
        
        deps = kwargs.get('deps', [])
        deps.append('python')

        prefix = self.getSoftware()
        flags.append('--prefix=%s' % prefix)

        modArgs = {'urlSuffix': 'python'}
        modArgs.update(kwargs)
        t = self._addDownloadUntar(name, **modArgs)
        self._addTargetDeps(t, deps)

        def path(x):
            if '/' in x:
                return x
            else:
                return '%s/%s' % (self.getPythonPackagesFolder(), x)

        environ = {
            'PYTHONHOME': prefix,
            'LD_LIBRARY_PATH': '%s/lib:%s' % (prefix, os.environ.get('LD_LIBRARY_PATH', '')),
            'PATH': '%s/bin:%s' % (prefix, os.environ['PATH']),
            'CPPFLAGS': '-I%s/include' % prefix,
            'LDFLAGS': '-L%s/lib %s' % (prefix, os.environ.get('LDFLAGS', ''))}

        envStr = ' '.join('%s="%s"' % (k, v) for k, v in environ.items())

        t.addCommand('%(env)s '
                     '%(root)s/bin/python setup.py install %(flags)s > '
                     '%(root)s/log/%(name)s.log 2>&1' % {
                         'env': envStr, 'root': prefix, 'name': name,
                         'flags': ' '.join(flags)},
                     targets=[path(tg) for tg in targets],
                     cwd=t.buildPath,
                     final=True)

        return t

    def addPackage(self, name, **kwargs):
        """ Download a package tgz, untar it and create a link in software/em.
        Params in kwargs:
            tar: the package tar file, by default the name + .tgz
            commands: a list with actions to be executed to install the package
        """
        # Add to the list of available packages, for reference (used in --help).
        neededProgs = kwargs.get('neededProgs', [])

        if name in sys.argv[2:]:
            # Check that we have the necessary programs in place.
            for prog in neededProgs:
                assert progInPath(prog), ("Cannot find necessary program: %s\n"
                                          "Please install and try again" % prog)

        if name not in self._packages:
            self._packages[name] = []

        # Get the version from the kwargs
        if 'version' in kwargs:
            version = kwargs['version']
            extName = self._getExtName(name, version)
        else:
            version = ''
            extName = name

        self._packages[name].append((name, version))

        # Special case: our "package" is a python module that we want to use
        # from elsewhere.
        if kwargs.get('pythonMod', False):
            return self.addModule(name, **kwargs)
        
        environ = (self.updateCudaEnviron(name)
                   if kwargs.get('updateCuda', False) else None)

        # Set environment
        variables = kwargs.get('vars', {})
        if variables:
            environ = {} if environ is None else environ
            environ.update(variables)

        # We reuse the download and untar from the addLibrary method
        # and pass the createLink as a new command 
        tar = kwargs.get('tar', '%s.tgz' % extName)
        buildDir = kwargs.get('buildDir',
                              tar.rsplit('.tar.gz', 1)[0].rsplit('.tgz', 1)[0])
        targetDir = kwargs.get('targetDir', buildDir)
  
        libArgs = {'downloadDir': self.getEmFolder(),
                   'urlSuffix': 'em',
                   'default': False}  # This will be updated with value in kwargs
        libArgs.update(kwargs)

        target = self._addDownloadUntar(extName, **libArgs)
        commands = kwargs.get('commands', [])
        for cmd, tgt in commands:
            if isinstance(tgt, basestring):
                tgt = [tgt]
            # Take all package targets relative to package build dir

            target.addCommand(
                cmd, targets=[join(target.targetPath, t) for t in tgt],
                cwd=target.buildPath, final=True, environ=environ)
        
        target.addCommand(Command(self, Link(extName, targetDir),
                                  targets=[self.getEm(extName),
                                           self.getEm(targetDir)],
                                  cwd=self.getEm('')),
                          final=True)
        
        # Create an alias with the name for that version
        # this imply that the last package version added will be
        # the one installed by default, so the last versions should
        # be the last ones to be inserted
        self.addTargetAlias(extName, name)

        return target

    def _showTargetGraph(self, targetList):
        """ Traverse the targets taking into account
        their dependences and print them in DOT format.
        """
        print('digraph libraries {')
        for tgt in targetList:
            deps = tgt.getDeps()
            if deps:
                print('\n'.join("  %s -> %s" % (tgt, x) for x in deps))
            else:
                print("  %s" % tgt)
        print('}')

    def _showTargetTree(self, targetList, maxLevel=-1):
        """ Print the tree of dependencies for the given targets,
        up to a depth level of maxLevel (-1 for unlimited).
        """
        # List of (indent level, target)
        nodes = [(0, tgt) for tgt in targetList[::-1]]
        while nodes:
            lvl, tgt = nodes.pop()
            print("%s- %s" % ("  " * lvl, tgt))
            if maxLevel != -1 and lvl >= maxLevel:
                continue
            nodes.extend((lvl + 1, self._targetDict[x]) for x in tgt.getDeps())

    def _executeTargets(self, targetList):
        """ Execute the targets in targetList, running all their
        dependencies first.
        """
        executed = set()  # targets already executed
        exploring = set()  # targets whose dependencies we are exploring
        targets = targetList[::-1]
        while targets:
            tgt = targets.pop()
            if tgt.getName() in executed:
                continue
            deps = tgt.getDeps()
            if set(deps) - executed:  # there are dependencies not yet executed
                if tgt.getName() in exploring:
                    raise RuntimeError("Cyclic dependency on %s" % tgt)
                exploring.add(tgt.getName())
                targets.append(tgt)
                targets.extend(self._targetDict[x] for x in deps)
            else:
                tgt.execute()
                executed.add(tgt.getName())
                exploring.discard(tgt.getName())

    @staticmethod
    def _getExtName(name, version):
        """ Return folder name for a given package-version """
        return '%s-%s' % (name, version)

    def _isInstalled(self, name, version):
        """ Return true if the package-version seems to be installed. """
        pydir = self.getPythonPackagesFolder()
        extName = self._getExtName(name, version)
        return (exists(join(self.getEmFolder(), extName)) or
                extName in [x[:len(extName)] for x in os.listdir(pydir)])

    def printHelp(self):
        printStr = ""
        if self._packages:
            printStr = ("Available binaries: "
                        "([ ] not installed, [X] seems already installed)\n")

            keys = sorted(self._packages.keys())
            for k in keys:
                pVersions = self._packages[k]
                # sys.stdout.write("%15s " % k)
                printStr += "\t%15s " % k
                for name, version in pVersions:
                    installed = self._isInstalled(name, version)
                    vInfo = '%s [%s]' % (version, 'X' if installed else ' ')
                    # sys.stdout.write('%13s' % vInfo)
                    printStr += '%13s' % vInfo
                # sys.stdout.write("\n")
                printStr += '\n'
        return printStr

    def execute(self):
        if '--help' in self._args:
            print(self.printHelp())
            return

        # Check if there are explicit targets and only install
        # the selected ones, ignore starting with 'xmipp'
        cmdTargets = [a for a in self._args
                      if a[0].isalpha()]
        if cmdTargets:
            # Check that they are all command targets
            for t in cmdTargets:
                if t not in self._targetDict:
                    raise RuntimeError("Unknown target: %s" % t)
            # Grab the targets passed in the command line
            targetList = [self._targetDict[t] for t in cmdTargets]
        else:
            # use all targets marked as default
            targetList = [t for t in self._targetList if t.isDefault()]

        if '--show-tree' in self._args:
            if '--dot' in self._args:
                self._showTargetGraph(targetList)
            else:
                self._showTargetTree(targetList)
        else:
            self._executeTargets(targetList)
        
    def updateCudaEnviron(self, package):
        """ Update the environment adding CUDA_LIB and/or CUDA_BIN to support
        packages that uses CUDA.
        package: package that needs CUDA to compile.
        """
        packUpper = package.upper()
        cudaLib = os.environ.get(packUpper + '_CUDA_LIB')
        cudaBin = os.environ.get(packUpper + '_CUDA_BIN')
    
        if cudaLib is None:
            cudaLib = emConfig.CUDA_LIB
            cudaBin = emConfig.CUDA_BIN

        environ = os.environ.copy()

        # If there isn't any CUDA in the environment
        if cudaLib is None and cudaBin is None:
            # Exit ...do not update the environment
            return environ

        elif cudaLib is not None and cudaBin is None:
            raise Exception("CUDA_LIB (or %s_CUDA_LIB) is defined, but not "
                            "CUDA_BIN (or %s_CUDA_BIN), please excecute "
                            "scipion config --update" % (packUpper, packUpper))
        elif cudaBin is not None and cudaLib is None:
            raise Exception("CUDA_BIN (or %s_CUDA_BIN) is defined, but not "
                            "CUDA_LIB (or %s_CUDA_LIB), please excecute "
                            "scipion config --update" % (packUpper, packUpper))
        elif os.path.exists(cudaLib) and os.path.exists(cudaBin):
            environ.update({'LD_LIBRARY_PATH': cudaLib + ":" +
                                               environ['LD_LIBRARY_PATH']})
            environ.update({'PATH': cudaBin + ":" + environ['PATH']})

        return environ

    def setDefault(self, default):
        """Set default values of all packages to the passed parameter"""
        for t in self._targetList:
            t.setDefault(default)

    def getPackages(self):
        """Return all plugin packages"""
        return self._packages


class Link:
    def __init__(self, packageLink, packageFolder):
        self._packageLink = packageLink
        self._packageFolder = packageFolder
        
    def __call__(self):
        self.createPackageLink(self._packageLink, self._packageFolder)
        
    def __str__(self):
        return "Link '%s -> %s'" % (self._packageLink, self._packageFolder)
        
    def createPackageLink(self, packageLink, packageFolder):
        """ Create a link to packageFolder in packageLink, validate
        that packageFolder exists and if packageLink exists it is 
        a link.
        This function is supposed to be executed in software/em folder.
        """
        linkText = "'%s -> %s'" % (packageLink, packageFolder)
        
        if not exists(packageFolder):
            print(red("Creating link %s, but '%s' does not exist!!!\n"
                      "INSTALLATION FAILED!!!" % (linkText, packageFolder)))
            sys.exit(1)
    
        if exists(packageLink):
            if islink(packageLink):
                os.remove(packageLink)
            else:
                print(red("Creating link %s, but '%s' exists and is not a link!!!\n"
                          "INSTALLATION FAILED!!!" % (linkText, packageLink)))
                sys.exit(1)
    
        os.symlink(packageFolder, packageLink)
        print("Created link: %s" % linkText)<|MERGE_RESOLUTION|>--- conflicted
+++ resolved
@@ -33,12 +33,8 @@
 from subprocess import STDOUT, call
 
 from pyworkflow import Config
-<<<<<<< HEAD
-from pwem import Config as emConfig
-=======
 import pwem
 
->>>>>>> 9569a8fd
 
 try:
     unicode = unicode
@@ -314,12 +310,7 @@
 
     @staticmethod
     def getEmFolder():
-<<<<<<< HEAD
-
-        return emConfig.EM_ROOT
-=======
         return pwem.Config.EM_ROOT
->>>>>>> 9569a8fd
 
     @staticmethod
     def getEm(name):
@@ -810,8 +801,8 @@
         cudaBin = os.environ.get(packUpper + '_CUDA_BIN')
     
         if cudaLib is None:
-            cudaLib = emConfig.CUDA_LIB
-            cudaBin = emConfig.CUDA_BIN
+            cudaLib = pwem.Config.CUDA_LIB
+            cudaBin = pwem.Config.CUDA_BIN
 
         environ = os.environ.copy()
 
