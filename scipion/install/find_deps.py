--- conflicted
+++ resolved
@@ -66,11 +66,7 @@
             if not args.packages:
                 libFull = '%s/%s' % (libPath, lib)
                 if libFull not in shown:
-<<<<<<< HEAD
-                    print (libFull)
-=======
                     print(libFull)
->>>>>>> 55e4ec13
                     shown.add(libFull)
             elif 'software/lib' not in libPath:
                 command = '%s %s/%s' % (args.pkg_command, libPath, lib)
