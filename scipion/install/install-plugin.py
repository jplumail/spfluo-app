# **************************************************************************
# *
# * Authors:     Yaiza Rancel (cyrancel@cnb.csic.es)
# *
# * Unidad de  Bioinformatica of Centro Nacional de Biotecnologia , CSIC
# *
# * This program is free software; you can redistribute it and/or modify
# * it under the terms of the GNU General Public License as published by
# * the Free Software Foundation; either version 2 of the License, or
# * (at your option) any later version.
# *
# * This program is distributed in the hope that it will be useful,
# * but WITHOUT ANY WARRANTY; without even the implied warranty of
# * MERCHANTABILITY or FITNESS FOR A PARTICULAR PURPOSE.  See the
# * GNU General Public License for more details.
# *
# * You should have received a copy of the GNU General Public License
# * along with this program; if not, write to the Free Software
# * Foundation, Inc., 59 Temple Place, Suite 330, Boston, MA
# * 02111-1307  USA
# *
# *  All comments concerning this program package may be sent to the
# *  e-mail address 'scipion@cnb.csic.es'
# *
# **************************************************************************

import sys
import argparse
import os
import re
from future.utils import iteritems

<<<<<<< HEAD
from scipion.install import Environment
from scipion.install.plugin_funcs import PluginRepository, PluginInfo
=======
from scipion.install.plugin_funcs import PluginRepository, PluginInfo
from scipion.install.script import defineBinaries
>>>>>>> 0e12a79e
from pyworkflow.utils import redStr 

#  ************************************************************************
#  *                                                                      *
#  *                       External (EM) Plugins                          *
#  *                                                                      *
#  ************************************************************************
from pyworkflow import Config

MODE_INSTALL_PLUGIN = 'installp'
MODE_UNINSTALL_PLUGIN = 'uninstallp'
MODE_LIST_BINS = 'listb'
MODE_INSTALL_BINS = 'installb'
MODE_UNINSTALL_BINS = 'uninstallb'

args = sys.argv[1:]

pluginRepo = PluginRepository()

parser = argparse.ArgumentParser(formatter_class=argparse.RawTextHelpFormatter)
subparsers = parser.add_subparsers(help='mode "installp", "uninstallp" or "listb"',
                                   dest='mode',
                                   title='Mode',
                                   description='available modes are "installp" or "uninstallp"')

############################################################################
#                               Install parser                             #
############################################################################

installParser = subparsers.add_parser("installp", formatter_class=argparse.RawTextHelpFormatter,
                                      usage="%s  [-h] [--noBin] [-p pluginName [pipVersion ...]]" %
                                            (' '.join(args[:2])),
                                      epilog=("Example: %s -p scipion-em-grigoriefflab 1.0.1 "
                                              "-p scipion-em-relion -p scipion-em-eman2 \n\n" %
                                              ' '.join(args[:2])),
                                      add_help=False)
installParser.add_argument('-h', '--help', action='store_true', help='show help')
installParser.add_argument('--noBin', action='store_true',
                            help='Optional flag to install plugins only as a python module,\n'
                                 'without installing the plugin binaries. This will affect\n'
                                 'all plugins specified in the command.')
installParser.add_argument('--checkUpdates', action='store_true',
                           help='Optional flag to check which plugins have new releases.\n')
installParser.add_argument('-p', '--plugin', action='append', nargs='+',
                           metavar=('pluginName', 'pluginVersion'),
                           help='- pluginName:     the name of the plugin to install from the list\n'
                                 '                 of available plugins shown below.\n'
                                 '- pluginVersion: (optional) pip version to install. If not specified,\n'
                                 '                 will install the latest compatible with current Scipion.')

installParser.add_argument('--devel', action='store_true',
                            help='Optional flag to indicate that we will pass install sources instead\n'
                                 'of pip names. Sources might be local paths or git urls. With local\n'
                                 'paths, will do pip install -e (editable mode). It is expected to find\n'
                                 'the plugin name in the basename of the path or in the repo name. \n'
                                 '(i.e. it needs to match the one specified in setup.py). E.g:\n'
                                 'scipion installp -p path/to/pluginName --devel \n'
                                 'scipion installp -p https://github.com/someOrg/pluginName.git --devel')
installParser.add_argument('-j',
                              default='1',
                              metavar='j',
                              help='Number of CPUs to use for compilation \n')

############################################################################
#                             Uninstall parser                             #
############################################################################

uninstallParser = subparsers.add_parser("uninstallp", formatter_class=argparse.RawTextHelpFormatter,
                                        usage="%s  [-h] [-p pluginName [binVersion ...]]" %
                                              (' '.join(args[:2])),
                                        epilog="Example: %s -p scipion-em-grigoriefflab scipion-em-eman2 \n\n" %
                                               ' '.join(args[:2]),
                                        add_help=False)
uninstallParser.add_argument('-h', '--help', action='store_true', help='show help')
uninstallParser.add_argument('--noBin', action='store_true',
                            help='Optional flag to uninstall plugins only as a python module,\n'
                                 'without uninstalling the plugin binaries. This will affect\n'
                                 'all plugins specified in the command.')
uninstallParser.add_argument('-p', '--plugin', action='append',
                             metavar='pluginName',
                             help='The name of the plugin to uninstall from the list\n'
                                  'of available plugins shown below.\n')

############################################################################
#                           Install Bins parser                            #
############################################################################

installBinParser = subparsers.add_parser("installb", formatter_class=argparse.RawTextHelpFormatter,
                                         usage="%s  [-h] binName1 binName2-1.2.3 binName3 ..." %
                                         (' '.join(args[:2])),
                                         epilog="Example: %s ctffind4 unblur-1.0.15\n\n" %
                                         (' '.join(args[:2])),
                                         add_help=False)
#installBinParser.add_argument('pluginName', metavar='pluginName',
#                              help='The name of the plugin whose bins we want to uninstall.\n')
installBinParser.add_argument('-h', '--help', action='store_true', help='show help')
installBinParser.add_argument('binName', nargs='*',
                              metavar='binName(s)',
                              help='The name(s) of the bins we want install, optionally with \n'
                                   'version in the form name-version. If no version is specified,\n'
                                   'will install the last one.')
installBinParser.add_argument('-j',
                              default='1',
                              metavar='j',
                              help='Number of CPUs to use for compilation \n')

############################################################################
#                          Uninstall Bins parser                           #
############################################################################

uninstallBinParser = subparsers.add_parser("uninstallb", formatter_class=argparse.RawTextHelpFormatter,
                                           usage="%s [-h] binName1 binName2-1.2.3 binName3 ..." %
                                           (' '.join(args[:2])),
                                           epilog="Example: %s ctffind4 unblur-1.0.15\n\n " %
                                           (' '.join(args[:2])),
                                           add_help=False)
#uninstallBinParser.add_argument('pluginName', metavar='pluginName',
#                                help='The name of the plugin whose bins we want to uninstall.\n')
uninstallBinParser.add_argument('-h', '--help', action='store_true', help='show help')
uninstallBinParser.add_argument('binName', nargs='+',
                                metavar='binName(s)',
                                help='The name(s) of the bins we want to uninstall\n'
                                     '(optionally with version in the form name-version). \n'
                                     'If no version is specified, will uninstall the last one.\n')

modeToParser = {MODE_INSTALL_BINS: installBinParser,
                MODE_UNINSTALL_BINS: uninstallBinParser,
                MODE_INSTALL_PLUGIN: installParser,
                MODE_UNINSTALL_PLUGIN: uninstallParser}

parsedArgs = parser.parse_args(args[1:])
mode = parsedArgs.mode
parserUsed = modeToParser[mode]
exitWithErrors = False

if parsedArgs.help or (mode in [MODE_INSTALL_BINS, MODE_UNINSTALL_BINS]
                       and len(parsedArgs.binName) == 0):

    if mode not in [MODE_INSTALL_BINS, MODE_UNINSTALL_BINS]:
        parserUsed.epilog += pluginRepo.printPluginInfoStr()
    else:
        env = Environment()
        env.setDefault(False)
        installedPlugins = Config.getDomain().getPlugins()
        for p, pobj in iteritems(installedPlugins):
            try:
                pobj.Plugin.defineBinaries(env)
            except Exception as e:
                print(
                    redStr("Error retrieving plugin %s binaries: "% str(p)), e )
        parserUsed.epilog += env.printHelp()
    parserUsed.print_help()
    parserUsed.exit(0)

elif mode == MODE_INSTALL_PLUGIN:
    if parsedArgs.checkUpdates:
        print(pluginRepo.printPluginInfoStr(withUpdates=True))
        installParser.exit(0)

    if parsedArgs.devel:
        for p in parsedArgs.plugin:
            pluginSrc = p[0]
            pluginName = ""
            if os.path.exists(pluginSrc):
                pluginName = os.path.basename(pluginSrc.rstrip('/'))
                numberProcessor = parsedArgs.j
            else:  # we assume it is a git url
                m = re.match('https://github.com/(.*)/(.*).git', pluginSrc)
                if m:
                    pluginName = m.group(2)
            if not pluginName:
                print("ERROR: Couldn't find pluginName for source %s" % pluginSrc)
                exitWithErrors = True
            else:
                plugin = PluginInfo(pipName=pluginName, pluginSourceUrl=pluginSrc, remote=False)
                processors = parsedArgs.j
                installed = plugin.installPipModule()
                if installed and not parsedArgs.noBin:
                    plugin.installBin(args={'-j': numberProcessor})
    else:
        pluginsToInstall = list(zip(*parsedArgs.plugin))[0]
        pluginDict = pluginRepo.getPlugins(pluginList=pluginsToInstall,
                                           getPipData=True)
        if not pluginDict:
            exitWithErrors = True
        else:
            for cmdTarget in parsedArgs.plugin:
                pluginName = cmdTarget[0]
                pluginVersion = "" if len(cmdTarget) == 1 else cmdTarget[1]
                numberProcessor = parsedArgs.j
                plugin = pluginDict.get(pluginName, None)
                if plugin:
                    installed = plugin.installPipModule(version=pluginVersion)
                    if installed and not parsedArgs.noBin:
                        plugin.installBin(args=['-j', numberProcessor])
                else:
                    print("WARNING: Plugin %s does not exist." % pluginName)
                    exitWithErrors = True

elif parsedArgs.mode == MODE_UNINSTALL_PLUGIN:

    for pluginName in parsedArgs.plugin:
        plugin = PluginInfo(pluginName, pluginName, remote=False)
        if plugin.isInstalled():
            if not parsedArgs.noBin:
                plugin.uninstallBins()
            plugin.uninstallPip()
        else:
            print("WARNING: Plugin %s is not installed." % pluginName)

elif parsedArgs.mode == MODE_INSTALL_BINS:

    binToInstallList = parsedArgs.binName
    binToPlugin = pluginRepo.getBinToPluginDict()
    for binTarget in binToInstallList:
        pluginTargetName = binToPlugin.get(binTarget, None)
        if pluginTargetName is None:
            print('ERROR: Could not find target %s' % binTarget)
            continue
        pmodule = Config.getDomain().getPlugin(pluginTargetName)
        numberProcessor = parsedArgs.j
        pinfo = PluginInfo(name=pluginTargetName, plugin=pmodule, remote=False)
        pinfo.installBin([binTarget, '-j', numberProcessor])


elif parsedArgs.mode == MODE_UNINSTALL_BINS:

    binToInstallList = parsedArgs.binName
    binToPlugin = pluginRepo.getBinToPluginDict()
    for binTarget in binToInstallList:
        pluginTargetName = binToPlugin.get(binTarget, None)
        if pluginTargetName is None:
            print('ERROR: Could not find target %s' % binTarget)
            continue
        pmodule = Config.getDomain().getPlugin(pluginTargetName)
        pinfo = PluginInfo(name=pluginTargetName, plugin=pmodule, remote=False)
        pinfo.uninstallBins([binTarget])

if exitWithErrors:
    parserUsed.exit(1)
else:
    parserUsed.exit(0)<|MERGE_RESOLUTION|>--- conflicted
+++ resolved
@@ -30,14 +30,9 @@
 import re
 from future.utils import iteritems
 
-<<<<<<< HEAD
 from scipion.install import Environment
 from scipion.install.plugin_funcs import PluginRepository, PluginInfo
-=======
-from scipion.install.plugin_funcs import PluginRepository, PluginInfo
-from scipion.install.script import defineBinaries
->>>>>>> 0e12a79e
-from pyworkflow.utils import redStr 
+from pyworkflow.utils import redStr
 
 #  ************************************************************************
 #  *                                                                      *
