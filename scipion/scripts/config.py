# **************************************************************************
# *
# * Authors: J. Burguet Castell (jburguet@cnb.csic.es)
# *
# * Unidad de Bioinformatica of Centro Nacional de Biotecnologia, CSIC
# *
# * This program is free software; you can redistribute it and/or modify
# * it under the terms of the GNU General Public License as published by
# * the Free Software Foundation; either version 2 of the License, or
# * (at your option) any later version.
# *
# * This program is distributed in the hope that it will be useful,
# * but WITHOUT ANY WARRANTY; without even the implied warranty of
# * MERCHANTABILITY or FITNESS FOR A PARTICULAR PURPOSE.  See the
# * GNU General Public License for more details.
# *
# * You should have received a copy of the GNU General Public License
# * along with this program; if not, write to the Free Software
# * Foundation, Inc., 59 Temple Place, Suite 330, Boston, MA
# * 02111-1307  USA
# *
# **************************************************************************
"""
Check the local configuration files, and/or create them if requested
or if they do not exist.
"""
import sys
import os
from os.path import join, exists, basename
import time
import optparse
# We use optparse instead of argparse because we want this script to
# be compatible with python >= 2.3
import collections
from shutil import copyfile

from scipion.utils import (getExternalJsonTemplates, getTemplatesPath,
                     getDemoTemplateBasename)

PYWORKFLOW_SECTION = "PYWORKFLOW"
SCIPION_CONF = 'scipion'
BACKUPS = 'backups'
HOSTS = 'hosts'
PROTOCOLS = 'protocols'
MISSING_VAR = "None"
SCIPION_NOTIFY = 'SCIPION_NOTIFY'
SCIPION_CONFIG = 'SCIPION_CONFIG'
SCIPION_LOCAL_CONFIG = 'SCIPION_LOCAL_CONFIG'

from configparser import ConfigParser  # Python 3

UPDATE_PARAM = '--update'
COMPARE_PARAM = '--compare'


def ansi(n):
    """Return function that escapes text with ANSI color n."""
    return lambda txt: '\x1b[%dm%s\x1b[0m' % (n, txt)


black, red, green, yellow, blue, magenta, cyan, white = map(ansi, range(30, 38))


# We don't take them from pyworkflow.utils because this has to run
# with all python versions (and so it is simplified).


def main(args=None):
    parser = optparse.OptionParser(description=__doc__)
    add = parser.add_option  # shortcut
    add('--overwrite', action='store_true',
        help="Rewrite the configuration files using the original templates.")
    add(UPDATE_PARAM, action='store_true',
        help=("Updates you local config files with the values in the template, "
              "only for those missing values."))
    add('--notify', action='store_true',
        help="Allow Scipion to notify usage data (skips user question) "
             "TO BE DEPRECATED, use unattended param instead")
    add('--unattended', action='store_true',
        help="Scipion will skipping questions")

    add(COMPARE_PARAM, action='store_true',
        help="Check that the configurations seems reasonably well set up.")

    options, args = parser.parse_args(args)

    if args:  # no args which aren't options
        sys.exit(parser.format_help())

    unattended = options.notify or options.unattended

    try:
        # where templates are
        templates_dir = getTemplatesPath()

        scipionConfigFile = os.environ[SCIPION_CONFIG]
        # Global installation configuration files.
        for fpath, tmplt in [
            (scipionConfigFile, SCIPION_CONF),
            (getConfigPathFromConfigFile(PROTOCOLS, scipionConfigFile), PROTOCOLS),
            (getConfigPathFromConfigFile(HOSTS, scipionConfigFile), HOSTS)]:
            if not exists(fpath) or options.overwrite:
                print(fpath, tmplt)
                createConf(fpath, join(templates_dir, getTemplateName(tmplt)),
                           unattended=unattended)
            else:
<<<<<<< HEAD
                checkConf(fpath, join(templates_dir, getTemplateName(tmplt)),
                          update=options.update,
                          unattended=unattended)


        # Check paths for the config
        checkPaths(os.environ[SCIPION_CONFIG])
=======
                checkConf(os.environ[SCIPION_LOCAL_CONFIG],
                          join(templates_dir, 'scipion.template'),
                          keep=localSections, update=options.update,
                          notify=options.notify,
                          compare=options.compare)

            # After all, check some extra things are fine in scipion.conf
            checkPaths(os.environ[SCIPION_CONFIG])
            if (not globalIsLocal and '[BUILD]' in
                    [x.strip() for x in open(os.environ[SCIPION_LOCAL_CONFIG])]):
                print(red("Found a BUILD section in the local configuration file %s"
                          "\nthat would override %s -- Not checking it." %
                          (os.environ[SCIPION_LOCAL_CONFIG],
                           os.environ[SCIPION_CONFIG])))
>>>>>>> fc430f6c

    except Exception as e:
        # This way of catching exceptions works with Python 2 & 3
        print('Config error: %s\n' % e)
        import traceback
        traceback.print_exc()
        sys.exit(1)


def getTemplateName(template):
    return template + '.template'


def checkNotify(config, configfile, unattended):
    """ Check if protocol statistics should be collected. """

    print("""--------------------------------------------------------------
-----------------------------------------------------------------
It would be very helpful if you allow Scipion to send anonymous usage data. This
information will help Scipion's team to identify the more demanded protocols and
prioritize support for them.

Collected usage information is COMPLETELY ANONYMOUS and does NOT include protocol
parameters, files or any data that can be used to identify you or your data. At
https://scipion-em.github.io/docs/docs/developer/collecting-statistics.html you
may see examples of the transmitted data as well as the statistics created with it.
You can always deactivate/activate this option by editing the file %s and setting 
the variable SCIPION_NOTIFY to False/True respectively.

We understand, of course, that you may not wish to have any information collected
from you and we respect your privacy.
""" % configfile)

    if not unattended:
        input("Press <enter> to continue:")

    config.set(PYWORKFLOW_SECTION, SCIPION_NOTIFY, 'True')


def createConf(fpath, ftemplate, unattended=False):
    """Create config file in fpath following the template in ftemplate"""
    # Remove from the template the sections in "remove", and if "keep"
    # is used only keep those sections.

    # Create directory and backup if necessary.
    dname = os.path.dirname(fpath)
    if not exists(dname):
        os.makedirs(dname)
    elif exists(fpath):
        if not exists(join(dname, BACKUPS)):
            os.makedirs(join(dname, BACKUPS))
        backup = join(dname, BACKUPS,
                      '%s.%d' % (basename(fpath), int(time.time())))
        print(yellow("* Creating backup: %s" % backup))
        os.rename(fpath, backup)

    # Read the template configuration file.
    print(yellow("* Creating configuration file: %s" % fpath))
    print("Please edit it to reflect the configuration of your system.\n")
    cf = ConfigParser()
    cf.optionxform = str  # keep case (stackoverflow.com/questions/1611799)
    assert cf.read(ftemplate) != [], 'Missing file: %s' % ftemplate

    # Commented once BUILD is no longer in the template.
    # To be confirmed if this will remain once plugins are tested.
    # # Update with our guesses.
    # if 'BUILD' in cf.sections():
    #     for options in [guessJava(), guessMPI()]:
    #         for key in options:
    #             if key in cf.options('BUILD'):
    #                 cf.set('BUILD', key, options[key])

    # Special case for scipion config
    if getTemplateName(SCIPION_CONF) in ftemplate:

        addPyworkflowVariables(cf)

        addPluginsVariables(cf)

        # Collecting protocol Usage Statistics
        checkNotify(cf, fpath, unattended=unattended)

    # Create the actual configuration file.
    cf.write(open(fpath, 'w'))


def addPyworkflowVariables(cf):
    # Once more we need a local import to prevent the Config to be wrongly initialized
    import pyworkflow as pw
    # Load pyworkflow variables from the config
    pwVARS = pw.Config.getVariableDict()
    cf.add_section(PYWORKFLOW_SECTION)
    for var, value in pwVARS.items():
        cf.set(PYWORKFLOW_SECTION, var, value)

def addPluginsVariables(cf):
    # Once more we need a local import to prevent the Config to be wrongly initialized
    import pyworkflow as pw
    from pyworkflow.plugin import Plugin

    # Trigger plugin discovery and variable definition
    pw.Config.getDomain().getPlugins()

    PLUGINS_SECTION = "PLUGINS"
    cf.add_section(PLUGINS_SECTION)
    for var, value in Plugin.getVars().items():
        cf.set(PLUGINS_SECTION, var, str(value))

def checkPaths(conf):
    """Check that some paths in the config file actually make sense"""

    print("Checking paths in %s ..." % conf)
    cf = ConfigParser()
    cf.optionxform = str  # keep case (stackoverflow.com/questions/1611799)
    assert cf.read(conf) != [], 'Missing file: %s' % conf

    def get(var):
        try:
            return cf.get('BUILD', var)
        except Exception:
            # Not mandatory anymore
            return MISSING_VAR

    allOk = True

    for fname in [join(get('JAVA_BINDIR'), 'java'),
                  get('JAVAC'), get('JAR'),
                  join(get('MPI_BINDIR'), get('MPI_CC')),
                  join(get('MPI_BINDIR'), get('MPI_CXX')),
                  join(get('MPI_BINDIR'), get('MPI_LINKERFORPROGRAMS')),
                  join(get('MPI_INCLUDE'), 'mpi.h')]:
        if not fname.startswith(MISSING_VAR) and not exists(fname):
            print("  Cannot find file: %s" % red(fname))
            allOk = False
    if allOk:
        print(green("All seems fine with %s" % conf))
    else:
        print(red("Errors found."))
        print("Please edit %s and check again." % conf)
        print("To regenerate the config files trying to guess the paths, you "
              "can run: scipion config --overwrite")


def checkConf(fpath, ftemplate, update=False, unattended=False, compare=False):
    """Check that all the variables in the template are in the config file too"""
    # Remove from the checks the sections in "remove", and if "keep"
    # is used only check those sections.

    # Read the config file fpath and the template ftemplate
    cf = ConfigParser()
    cf.optionxform = str  # keep case (stackoverflow.com/questions/1611799)
    assert cf.read(fpath) != [], 'Missing file %s' % fpath
    ct = ConfigParser()
    ct.optionxform = str
    assert ct.read(ftemplate) != [], 'Missing file %s' % ftemplate

    # Special case for scipion config
    if getTemplateName(SCIPION_CONF) in ftemplate:

        addPyworkflowVariables(ct)
        addPluginsVariables(ct)

    df = dict([(s, set(cf.options(s))) for s in cf.sections()])
    dt = dict([(s, set(ct.options(s))) for s in ct.sections()])
    # That funny syntax to create the dictionaries works with old pythons.

    if compare:
        compareConfig(cf, ct, fpath, ftemplate)
        return

    confChanged = False

    if df == dt:
        print(green("All the expected sections and options found in " + fpath))
    else:
        print("Found differences between the configuration file\n  %s\n"
              "and the template file\n  %s" % (fpath, ftemplate))
        sf = set(df.keys())
        st = set(dt.keys())
        for s in sf - st:
            print("Section %s exists in the configuration file but "
                  "not in the template." % red(s))

        for s in st - sf:
            print("Section %s exists in the template but not in the configuration file. Use %s parameter to update  "
                  "local config files." % (yellow(s), UPDATE_PARAM))

            if update:
                # Update config file with missing section
                cf.add_section(s)
                # add it to the keys
                sf.add(s)
                df[s] = set()
                print("Section %s added to your config file."
                      % green(s))
                confChanged = True

        for s in st & sf:
            for o in df[s] - dt[s]:
                print("In section %s, option %s exists in the configuration "
                      "file but not in the template." % (red(s), red(o)))
            for o in dt[s] - df[s]:
                print("In section %s, option %s exists in the template but not in the configuration file. Use %s "
                      "parameter to update local config files." % (yellow(s), yellow(o), UPDATE_PARAM))

                if update:
                    if o == 'SCIPION_NOTIFY':
                        checkNotify(ct, unattended=unattended)
                    # Update config file with missing variable
                    value = ct.get(s, o)
                    cf.set(s, o, value)
                    confChanged = True
                    print("Variable %s -> %s added and set to %s in your config file."
                          % (s, green(o), value))

    if update:
        if confChanged:
            print("Changes detected: writing changes into %s. Please check values." % fpath)
        else:
            print("Update requested no changes detected for %s." % fpath)

        try:
            with open(fpath, 'w') as f:
                cf.write(f)
        except Exception as e:
            print("Could not update the config: ", e)


def compareConfig(cf, ct, fPath, fTemplate):
    """ Compare configuration against template values"""

    print(magenta("COMPARING %s to %s" % (fPath, fTemplate)))
    print(magenta("We expect values to follow the <package>-<version> pattern."
                  " If you see any value not following this pattern please "
                  "update it."))
    # loop through the config
    for s in cf.sections():
        # Get the section
        for variable in cf._sections[s]:
            # Get values
            valueInConfig = getConfigVariable(cf, s, variable)
            valueInTemplate = getConfigVariable(ct, s, variable)

            # Compare value with template
            compareConfigVariable(s, variable, valueInConfig, valueInTemplate)


def getConfigVariable(config, section, variableName):
    return config._sections[section].get(variableName)


def compareConfigVariable(section, variableName, valueInConfig, valueInTemplate):
    if valueInTemplate is None:
        return

    if valueInConfig != valueInTemplate:
        print("%s at %s section (%s) differs from the default value in the "
              "template: %s" % (red(variableName), section, red(valueInConfig),
                                yellow(valueInTemplate)))


def guessJava():
    """Guess the system's Java installation, return a dict with the Java keys"""

    options = {}
    candidates = []

    # First check if the system has a favorite one.
    if 'JAVA_HOME' in os.environ:
        candidates.append(os.environ['JAVA_HOME'])

    # Add also all the ones related to a "javac" program.
    for d in os.environ.get('PATH', '').split(':'):
        if not os.path.isdir(d) or 'javac' not in os.listdir(d):
            continue
        javaBin = os.path.realpath(join(d, 'javac'))
        if javaBin.endswith('/bin/javac'):
            javaHome = javaBin[:-len('/bin/javac')]
            candidates.append(javaHome)
            if javaHome.endswith('/jre'):
                candidates.append(javaHome[:-len('/jre')])

    # Check in order if for any of our candidates, all related
    # directories and files exist. If they do, that'd be our best guess.
    for javaHome in candidates:
        allExist = True
        for path in ['include', join('bin', 'javac'), join('bin', 'jar')]:
            if not exists(join(javaHome, path)):
                allExist = False
        if allExist:
            options['JAVA_HOME'] = javaHome
            break
            # We could instead check individually for JAVA_BINDIR, JAVAC
            # and so on, as we do with MPI options, but we go for an
            # easier and consistent case instead: everything must be under
            # JAVA_HOME, which is the most common case for Java.

    if not options:
        print(red("Warning: could not detect a suitable JAVA_HOME."))
        if candidates:
            print(red("Our candidates were:\n  %s" % '\n  '.join(candidates)))

    return options


def guessMPI():
    """Guess the system's MPI installation, return a dict with MPI keys"""
    # Returns MPI_LIBDIR, MPI_INCLUDE and MPI_BINDIR as a dictionary.

    options = {}
    candidates = []

    # First check if the system has a favorite one.
    for prefix in ['MPI_', 'MPI', 'OPENMPI_', 'OPENMPI']:
        if '%sHOME' % prefix in os.environ:
            candidates.append(os.environ['%sHOME' % prefix])

    # Add also all the ones related to a "mpicc" program.
    for d in os.environ.get('PATH', '').split(':'):
        if not os.path.isdir(d) or 'mpicc' not in os.listdir(d):
            continue
        mpiBin = os.path.realpath(join(d, 'mpicc'))
        if 'MPI_BINDIR' not in options:
            options['MPI_BINDIR'] = os.path.dirname(mpiBin)
        if mpiBin.endswith('/bin/mpicc'):
            mpiHome = mpiBin[:-len('/bin/mpicc')]
            candidates.append(mpiHome)

    # Add some extra directories that are commonly around.
    candidates += ['/usr/lib/openmpi', '/usr/lib64/mpi/gcc/openmpi']

    # Check in order if for any of our candidates, all related
    # directories and files exist. If they do, that'd be our best guess.
    for mpiHome in candidates:
        if (exists(join(mpiHome, 'include', 'mpi.h')) and
                'MPI_INCLUDE' not in options):
            options['MPI_INCLUDE'] = join(mpiHome, 'include')
        if (exists(join(mpiHome, 'lib', 'libmpi.so')) and
                'MPI_LIBDIR' not in options):
            options['MPI_LIBDIR'] = join(mpiHome, 'lib')
        if (exists(join(mpiHome, 'bin', 'mpicc')) and
                'MPI_BINDIR' not in options):
            options['MPI_BINDIR'] = join(mpiHome, 'bin')

    return options

def getConfigPathFromConfigFile(configFile, scipionConfigFile):
    """
    :param configFile: name of the template: protocols or hosts so far
    :param scipionConfigFile path to the config file to derive the folder name from
    :return theoretical path for the template at the same path as the config file"""
    return  os.path.join(os.path.dirname(scipionConfigFile), configFile + ".conf")

if __name__ == '__main__':
    main()<|MERGE_RESOLUTION|>--- conflicted
+++ resolved
@@ -34,8 +34,7 @@
 import collections
 from shutil import copyfile
 
-from scipion.utils import (getExternalJsonTemplates, getTemplatesPath,
-                     getDemoTemplateBasename)
+from scipion.utils import getExternalJsonTemplates, getTemplatesPath
 
 PYWORKFLOW_SECTION = "PYWORKFLOW"
 SCIPION_CONF = 'scipion'
@@ -104,7 +103,6 @@
                 createConf(fpath, join(templates_dir, getTemplateName(tmplt)),
                            unattended=unattended)
             else:
-<<<<<<< HEAD
                 checkConf(fpath, join(templates_dir, getTemplateName(tmplt)),
                           update=options.update,
                           unattended=unattended)
@@ -112,22 +110,6 @@
 
         # Check paths for the config
         checkPaths(os.environ[SCIPION_CONFIG])
-=======
-                checkConf(os.environ[SCIPION_LOCAL_CONFIG],
-                          join(templates_dir, 'scipion.template'),
-                          keep=localSections, update=options.update,
-                          notify=options.notify,
-                          compare=options.compare)
-
-            # After all, check some extra things are fine in scipion.conf
-            checkPaths(os.environ[SCIPION_CONFIG])
-            if (not globalIsLocal and '[BUILD]' in
-                    [x.strip() for x in open(os.environ[SCIPION_LOCAL_CONFIG])]):
-                print(red("Found a BUILD section in the local configuration file %s"
-                          "\nthat would override %s -- Not checking it." %
-                          (os.environ[SCIPION_LOCAL_CONFIG],
-                           os.environ[SCIPION_CONFIG])))
->>>>>>> fc430f6c
 
     except Exception as e:
         # This way of catching exceptions works with Python 2 & 3
@@ -136,10 +118,8 @@
         traceback.print_exc()
         sys.exit(1)
 
-
 def getTemplateName(template):
     return template + '.template'
-
 
 def checkNotify(config, configfile, unattended):
     """ Check if protocol statistics should be collected. """
@@ -165,7 +145,6 @@
         input("Press <enter> to continue:")
 
     config.set(PYWORKFLOW_SECTION, SCIPION_NOTIFY, 'True')
-
 
 def createConf(fpath, ftemplate, unattended=False):
     """Create config file in fpath following the template in ftemplate"""
@@ -212,7 +191,6 @@
 
     # Create the actual configuration file.
     cf.write(open(fpath, 'w'))
-
 
 def addPyworkflowVariables(cf):
     # Once more we need a local import to prevent the Config to be wrongly initialized
@@ -270,7 +248,6 @@
         print("To regenerate the config files trying to guess the paths, you "
               "can run: scipion config --overwrite")
 
-
 def checkConf(fpath, ftemplate, update=False, unattended=False, compare=False):
     """Check that all the variables in the template are in the config file too"""
     # Remove from the checks the sections in "remove", and if "keep"
@@ -354,7 +331,6 @@
                 cf.write(f)
         except Exception as e:
             print("Could not update the config: ", e)
-
 
 def compareConfig(cf, ct, fPath, fTemplate):
     """ Compare configuration against template values"""
@@ -374,10 +350,8 @@
             # Compare value with template
             compareConfigVariable(s, variable, valueInConfig, valueInTemplate)
 
-
 def getConfigVariable(config, section, variableName):
     return config._sections[section].get(variableName)
-
 
 def compareConfigVariable(section, variableName, valueInConfig, valueInTemplate):
     if valueInTemplate is None:
@@ -387,7 +361,6 @@
         print("%s at %s section (%s) differs from the default value in the "
               "template: %s" % (red(variableName), section, red(valueInConfig),
                                 yellow(valueInTemplate)))
-
 
 def guessJava():
     """Guess the system's Java installation, return a dict with the Java keys"""
@@ -432,7 +405,6 @@
 
     return options
 
-
 def guessMPI():
     """Guess the system's MPI installation, return a dict with MPI keys"""
     # Returns MPI_LIBDIR, MPI_INCLUDE and MPI_BINDIR as a dictionary.
