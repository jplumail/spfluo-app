# -*- coding: utf-8 -*-
# !/usr/bin/env python
# **************************************************************************
# *
# * Authors:     Pablo Conesa (pconesa@cnb.csic.es)
# *
# * Unidad de  Bioinformatica of Centro Nacional de Biotecnologia , CSIC
# *
# * This program is free software; you can redistribute it and/or modify
# * it under the terms of the GNU General Public License as published by
# * the Free Software Foundation; either version 2 of the License, or
# * (at your option) any later version.
# *
# * This program is distributed in the hope that it will be useful,
# * but WITHOUT ANY WARRANTY; without even the implied warranty of
# * MERCHANTABILITY or FITNESS FOR A PARTICULAR PURPOSE.  See the
# * GNU General Public License for more details.
# *
# * You should have received a copy of the GNU General Public License
# * along with this program; if not, write to the Free Software
# * Foundation, Inc., 59 Temple Place, Suite 330, Boston, MA
# * 02111-1307  USA
# *
# *  All comments concerning this program package may be sent to the
# *  e-mail address 'scipion@cnb.csic.es'
# *
# **************************************************************************
"""
Creates a scipion workflow file (json formatted) base on a template.
The template may have some ~placeholders~ that will be overwritten with values
Template may look like this, separator is "~" and within it you can define:
~title|value|type~
Template string sits at the end of the file ready for a running streaming demo.
"""

import sys
import os
import re
import glob
import tkinter as tk
import tkinter.font as tkFont
import tempfile
from datetime import datetime
import traceback
import collections
import subprocess

import pyworkflow as pw
import pyworkflow.utils as pwutils
from pyworkflow.object import String
from pyworkflow.gui import Message, Icon, dialog
from pyworkflow.project import ProjectSettings
import pyworkflow.gui as pwgui
from pyworkflow.gui.project.base import ProjectBaseWindow
from pyworkflow.gui.widgets import HotButton, Button
from scipion.constants import MODE_PROJECT,  SCIPION_EP

# Custom labels
from scipion.utils import getExternalJsonTemplates

START_BUTTON = "Start"
PROJECT_TEMPLATE = os.environ.get("SCIPION_PROJECT_NAME",
<<<<<<< HEAD
                            "project_" + datetime.now().strftime("%y%m%d_%H%M%S"))
=======
                                  "demo_" + datetime.now().strftime("%y%m%d_%H%M%S"))
>>>>>>> 445d9b93

FIELD_SEP = '~'
VIEW_WIZARD = 'wizardview'

# Session id
PROJECT_NAME = 'Project name'
MESSAGE = 'Message'

# Project regex to validate the session id name
PROJECT_PATTERN = "^\w{2}\d{4,6}-\d+$"
PROJECT_REGEX = re.compile(PROJECT_PATTERN)


class BoxWizardWindow(ProjectBaseWindow):
    """ Windows to manage all projects. """

    def __init__(self, **kwargs):
        try:
            title = '%s (%s on %s)' % ('Workflow template customizer',
                                       pwutils.getLocalUserName(),
                                       pwutils.getLocalHostName())
        except Exception:
            title = Message.LABEL_PROJECTS

        settings = ProjectSettings()
        self.generalCfg = settings.getConfig()

        ProjectBaseWindow.__init__(self, title, minsize=(400, 550), **kwargs)
        self.viewFuncs = {VIEW_WIZARD: BoxWizardView}
        self.switchView(VIEW_WIZARD)


class BoxWizardView(tk.Frame):
    def __init__(self, parent, windows, **kwargs):
        tk.Frame.__init__(self, parent, bg='white', **kwargs)
        self.windows = windows
        self.root = windows.root
        self.vars = {}
        self.checkvars = []

        bigSize = pwgui.cfgFontSize + 2
        smallSize = pwgui.cfgFontSize - 2
        fontName = pwgui.cfgFontName

        self.bigFont = tkFont.Font(size=bigSize, family=fontName)
        self.bigFontBold = tkFont.Font(size=bigSize, family=fontName,
                                       weight='bold')

        self.projDateFont = tkFont.Font(size=smallSize, family=fontName)
        self.projDelFont = tkFont.Font(size=smallSize, family=fontName,
                                       weight='bold')
        # Header section
        headerFrame = tk.Frame(self, bg='white')
        headerFrame.grid(row=0, column=0, sticky='new')
        headerText = "Enter your desired values"

        label = tk.Label(headerFrame, text=headerText,
                         font=self.bigFontBold,
                         borderwidth=0, anchor='nw', bg='white',
                         fg=pwgui.Color.DARK_GREY_COLOR)
        label.grid(row=0, column=0, sticky='nw', padx=(20, 5), pady=10)

        # Body section
        bodyFrame = tk.Frame(self, bg='white')
        bodyFrame.grid(row=1, column=0, sticky='news')
        self._fillContent(bodyFrame)

        # Add the create project button
        btnFrame = tk.Frame(self, bg='white')

        btn = HotButton(btnFrame, text=START_BUTTON,
                        font=self.bigFontBold,
                        command=self._onAction)
        btn.grid(row=0, column=1, sticky='ne', padx=10, pady=10)

        # Add the Import project button
        btn = Button(btnFrame, Message.LABEL_BUTTON_CANCEL,
                     Icon.ACTION_CLOSE,
                     font=self.bigFontBold,
                     command=self.windows.close)
        btn.grid(row=0, column=0, sticky='ne', padx=10, pady=10)

        btnFrame.grid(row=2, column=0, sticky='sew')
        btnFrame.columnconfigure(0, weight=1)

        self.columnconfigure(0, weight=1)
        self.rowconfigure(1, weight=1)

    def _fillContent(self, frame):
        labelFrame = tk.LabelFrame(frame, text=' General ', bg='white',
                                   font=self.bigFontBold)
        labelFrame.grid(row=0, column=0, sticky='nw', padx=20)

        self._addPair(PROJECT_NAME, 1, labelFrame, value=PROJECT_TEMPLATE)
        self._addPair(MESSAGE, 4, labelFrame, widget='label')

        labelFrame.columnconfigure(0, weight=1)
        labelFrame.columnconfigure(0, minsize=120)
        labelFrame.columnconfigure(1, weight=1)

        labelFrame2 = tk.LabelFrame(frame, text=' Acquisition values ', bg='white',
                                    font=self.bigFontBold)

        labelFrame2.grid(row=1, column=0, sticky='nw', padx=20, pady=10)
        labelFrame2.columnconfigure(0, minsize=120)

        self.addFieldsFromTemplate(labelFrame2)

        frame.columnconfigure(0, weight=1)

    def _addPair(self, text, r, lf, widget='entry', traceCallback=None,
                 mouseBind=False, value=None):
        label = tk.Label(lf, text=text, bg='white',
                         font=self.bigFont)
        label.grid(row=r, column=0, padx=(10, 5), pady=2, sticky='ne')

        if not widget:
            return

        var = tk.StringVar()

        if value is not None:
            var.set(value)

        if widget == 'entry':
            widget = tk.Entry(lf, width=30, font=self.bigFont,
                              textvariable=var)
            if traceCallback:
                if mouseBind:  # call callback on click
                    widget.bind("<Button-1>", traceCallback, "eee")
                else:  # call callback on type
                    var.trace('w', traceCallback)
        elif widget == 'label':
            widget = tk.Label(lf, font=self.bigFont, textvariable=var)

        self.vars[text] = var
        widget.grid(row=r, column=1, sticky='nw', padx=(5, 10), pady=2)

    def _addCheckPair(self, label, r, lf, col=1):

        var = tk.IntVar()

        cb = tk.Checkbutton(lf, text=label, font=self.bigFont, bg='white',
                            variable=var)
        self.vars[label] = var
        self.checkvars.append(label)
        cb.grid(row=r, column=col, padx=5, sticky='nw')

    def addFieldsFromTemplate(self, labelFrame2):

        self._template = getTemplateSplit(self.root)

        self._fields = getFields(self._template)

        row = 2
        for field in self._fields.values():
            self._addPair(field.getTitle(), row, labelFrame2,
                          value=field.getValue())
            row += 1

    def _getVar(self, varKey):
        return self.vars[varKey]

    def _getValue(self, varKey):
        return self.vars[varKey].get()

    def _setValue(self, varKey, value):
        return self.vars[varKey].set(value)

    # noinspection PyUnusedLocal
    def _onAction(self, e=None):
        errors = []

        # Check the entered data
        for field in self._fields.values():
            newValue = self._getValue(field.getTitle())
            field.setValue(newValue)
            if not field.validate():
                errors.append("%s value does not validate. Value: %s, Type: %s"
                              % (field.getTitle(), field.getValue(),
                                 field.getType()))

        # Do more checks only if there are not previous errors
        if errors:
            errors.insert(0, "*Errors*:")
            self.windows.showError("\n  - ".join(errors))
        else:

            workflow = self._createTemplate()
            if workflow is not None:
                # Create the project
                self.createProjectFromWorkflow(workflow)

                self.windows.close()
                return

    def createProjectFromWorkflow(self, workflow):

        projectName = self._getValue(PROJECT_NAME)

        scipion = SCIPION_EP
        scriptsPath = pw.join('project', 'scripts')

        # Download the required data
        # pwutils.runCommand(scipion +
        #                     " testdata --download jmbFalconMovies")

        # Create the project
        createProjectScript = os.path.join(scriptsPath, 'create.py')
        pwutils.runCommand(scipion + " python " + createProjectScript + " " +
                           projectName + " " + workflow)

        # Schedule the project
        scheduleProjectScript = os.path.join(scriptsPath, 'schedule.py')
        pwutils.runCommand(scipion + " python " + scheduleProjectScript + " " +
                           projectName)

        # Launch scipion
        pwutils.runCommand(scipion + " project " + projectName)

    def _createTemplate(self):

        try:
            # Where to write the json file.
            (fileHandle, path) = tempfile.mkstemp()

            replaceFields(self._fields.values(), self._template)

            finalJson = "".join(self._template)

            os.write(fileHandle, finalJson.encode())
            os.close(fileHandle)

            print("New workflow saved at " + path)

        except Exception as e:
            self.windows.showError(
                "Couldn't create the template.\n" + str(e))
            traceback.print_exc()
            return None

        return path


class FormField(object):
    def __init__(self, index, title, value=None, varType=None):
        self._index = index
        self._title = title
        self._value = value
        self._type = varType

    def getTitle(self):
        return self._title

    def getIndex(self):
        return self._index

    def getType(self):
        return self._type

    def getValue(self):
        return self._value

    def setValue(self, value):
        self._value = value

    def validate(self):
        return validate(self._value, self._type)


""" FIELDS VALIDATION """
""" FIELDS TYPES"""
FIELD_TYPE_STR = "0"
FIELD_TYPE_BOOLEAN = "1"
FIELD_TYPE_PATH = "2"
FIELD_TYPE_INTEGER = "3"
FIELD_TYPE_DECIMAL = "4"


""" VALIDATION METHODS"""
def validate(value, fieldType):
    if fieldType == FIELD_TYPE_BOOLEAN:
        return validBoolean(value)
    elif fieldType == FIELD_TYPE_DECIMAL:
        return validDecimal(value)
    elif fieldType == FIELD_TYPE_INTEGER:
        return validInteger(value)
    elif fieldType == FIELD_TYPE_PATH:
        return validPath(value)
    elif fieldType == FIELD_TYPE_STR:
        return validString(value)

    else:
        print("Type %s for %snot recognized. Review the template."
              % (type, value))
        return


def validString(value):
    return value is not None


def validInteger(value):
    return value.isdigit()


def validPath(value):
    return os.path.exists(value)


def validDecimal(value):

    try:
        float(value)
        return True
    except Exception as e:
        return False


def validBoolean(value):
    return value is True or value is False


def getFields(template):

    def fieldStr2Field(fieldIndex, fieldString):
        fieldLst = fieldString.split('|')

        title = fieldLst[0]
        defaultValue = fieldLst[1] if len(fieldLst) >= 2 else None
        varType = fieldLst[2] if len(fieldLst) >= 3 else None

        return FormField(fieldIndex, title, defaultValue, varType)

    # fill each field in the template in order to prevent spreading in the form
    fields = collections.OrderedDict()
    for index in range(1, len(template), 2):
        field = fieldStr2Field(index, template[index])
        fields[field.getTitle()] = field

    return fields


def replaceFields(fields, template):

    for field in fields:
        template[field.getIndex()] = field.getValue()


def getTemplateSplit(root):
    # Get the fields definition from the template
    templateStr = getTemplate(root)

    # Split the template by the field separator
    return templateStr.split(FIELD_SEP)


def getTemplate(root):
    """ Get a template or templates either from arguments
        or from the templates directory.
        If more than one template is found or passed, a dialog is raised
        to choose one.
    """
    templates = []
    templateFolder = getExternalJsonTemplates()
    customTemplates = len(sys.argv) > 1
    if customTemplates:
        candidates = sys.argv[1:]
        for candFile in candidates:
            if os.path.isfile(candFile):
                templates.append(String(candFile))
            else:
                print(" > %s file does not exist." % candFile)
    else:
        # Check if there is any .json.template in the template folder
        # get the template folder
        for file in glob.glob1(templateFolder, "*.json.template"):
            templates.append(String(file))

    if len(templates):
        if len(templates) == 1:
            chosen = templates[0].get()
        else:
            provider = pwgui.tree.ListTreeProviderString(templates)
            dlg = dialog.ListDialog(root, "Workflow templates", provider,
                                    "Select one of the templates.")

            if dlg.result == dialog.RESULT_CANCEL:
                sys.exit()
            chosen = dlg.values[0].get()

        if not customTemplates:
            chosen = os.path.join(templateFolder, chosen)

        print("Template to use: %s" % chosen)
        with open(chosen, 'r') as myfile:
            template = myfile.read()
        # Replace environment variables
        return template % os.environ

    else:
        raise Exception("No valid file found (*.json.template).\n"
                        "Please, add (at least one) at %s "
                        "or pass it/them as argument(s).\n"
                        "\n -> Usage: scipion template [PATH.json.template]\n"
                        "\n see 'scipion help'\n" % templateFolder)


if __name__ == "__main__":
    wizWindow = BoxWizardWindow()
    wizWindow.show()<|MERGE_RESOLUTION|>--- conflicted
+++ resolved
@@ -1,5 +1,5 @@
 # -*- coding: utf-8 -*-
-# !/usr/bin/env python
+#!/usr/bin/env python
 # **************************************************************************
 # *
 # * Authors:     Pablo Conesa (pconesa@cnb.csic.es)
@@ -60,11 +60,7 @@
 
 START_BUTTON = "Start"
 PROJECT_TEMPLATE = os.environ.get("SCIPION_PROJECT_NAME",
-<<<<<<< HEAD
-                            "project_" + datetime.now().strftime("%y%m%d_%H%M%S"))
-=======
-                                  "demo_" + datetime.now().strftime("%y%m%d_%H%M%S"))
->>>>>>> 445d9b93
+                                  "project-" + datetime.now().strftime("%y%m%d-%H%M%S"))
 
 FIELD_SEP = '~'
 VIEW_WIZARD = 'wizardview'
