--- conflicted
+++ resolved
@@ -17,14 +17,9 @@
 #prot = MyProtocol(name="test3", n=2, workingDir=proj.getPath('Runs', 'T3'))
 #proj.launchProtocol(prot)
 
-<<<<<<< HEAD
+
 prot2 = ProtImportMicrographs(pattern=pattern, samplingRate=1, voltage=200)
 proj.launchProtocol(prot2, wait=True)
-=======
-prot2 = ProtImportMicrographs(workingDir=proj.getPath('Runs', 'Import1'), 
-                              pattern=pattern, samplingRate=2, voltage=200)
-proj.launchProtocol(prot2)
->>>>>>> 59713d79
 
 l = proj.mapper.selectByClass('SetOfMicrographs')
 
